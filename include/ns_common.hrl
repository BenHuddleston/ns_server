--- conflicted
+++ resolved
@@ -281,12 +281,10 @@
 %% PEER, CA, ROOT-CA; if 2 the path can be PEER, CA, CA, ROOT-CA, and so on.
 -define(ALLOWED_CERT_CHAIN_LENGTH, 10).
 
-<<<<<<< HEAD
 -define(INTERNAL_CERT_USER, "@internal").
 -define(INTERNAL_CERT_EMAIL_DOMAIN, "internal.couchbase.com").
 
 -define(CPU_COUNT_VAR, "COUCHBASE_CPU_COUNT").
--define(CGROUPS_INFO_SIZE, 84).
 %% List of available tls versions:
 %% You should be able to simply update these macros to include or remove tls
 %% versions that we support or no longer support and a number of different
@@ -294,7 +292,4 @@
 -define(TLS_VERSIONS, #{'tlsv1.3'=> 3, 'tlsv1.2' => 2,
                         'tlsv1.1' => 1, tlsv1 => 0}).
 
-=======
--define(CPU_COUNT_VAR, "COUCHBASE_CPU_COUNT").
->>>>>>> 017702ce
 -endif.