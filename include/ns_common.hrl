%% @author Couchbase <info@couchbase.com>
%% @copyright 2010-Present Couchbase, Inc.
%%
%% Use of this software is governed by the Business Source License included in
%% the file licenses/BSL-Couchbase.txt.  As of the Change Date specified in that
%% file, in accordance with the Business Source License, use of this software
%% will be governed by the Apache License, Version 2.0, included in the file
%% licenses/APL2.txt.
%%
%% @doc Macros used all over the place.
%%

-ifndef(_NS_COMMON__HRL_).
-define(_NS_COMMON__HRL_,).

-type bucket_name() :: nonempty_string().
-type bucket_type() :: memcached | membase.
-type vbucket_map() :: [[atom(), ...], ...].
-type mc_error_atom() :: key_enoent | key_eexists | e2big | einval |
                         not_stored | delta_badval | not_my_vbucket |
                         unknown_command | enomem | not_supported | internal |
                         ebusy | etmpfail | auth_error | auth_continue.
-type mc_error() :: {memcached_error, mc_error_atom(), binary()}.
-type vbucket_id() :: non_neg_integer().
-type vbucket_state() :: active | dead | replica | pending.
-type rev_id() :: <<_:128>>.
-type seq_no() :: non_neg_integer().
-type rev() :: {seq_no(), rev_id()}.
-type rebalance_vbucket_state() :: passive | undefined | paused.
-type janitor_item() :: services | {bucket, bucket_name()}.

-type ext_bucket_name() :: bucket_name() | binary().
%% ext vbucket id is vbucket id (potentially as binary) or <<"master">>
-type ext_vbucket_id() :: vbucket_id() | binary().

-type version() :: {list(integer()), candidate | release, integer()}.

-type dcp_error() :: {dcp_error, mc_error_atom(), binary()}.
-type dcp_conn_name() :: nonempty_string().
-type dcp_conn_type() :: consumer | producer | notifier.

-type service() :: kv | index | n1ql | fts | eventing | cbas | backup.
-type tcp_port() :: 0..65535.

-define(MULTICALL_DEFAULT_TIMEOUT, 30000).

-define(MIB, 1048576).

-define(MAX_BUCKETS_SUPPORTED, 30).
-define(VBMAP_HISTORY_SIZE, ?MAX_BUCKETS_SUPPORTED).

-define(MAX_SCOPES_SUPPORTED, 1200).
-define(MAX_COLLECTIONS_SUPPORTED, 1200).

-define(MAX_DCP_CONNECTION_NAME, 200).

-define(DEFAULT_LOG_FILENAME, "info.log").
-define(ERRORS_LOG_FILENAME, "error.log").
-define(VIEWS_LOG_FILENAME, "views.log").
-define(MAPREDUCE_ERRORS_LOG_FILENAME, "mapreduce_errors.log").
-define(COUCHDB_LOG_FILENAME, "couchdb.log").
-define(DEBUG_LOG_FILENAME, "debug.log").
-define(XDCR_TARGET_LOG_FILENAME, "xdcr_target.log").
-define(STATS_LOG_FILENAME, "stats.log").
-define(BABYSITTER_LOG_FILENAME, "babysitter.log").
-define(NS_COUCHDB_LOG_FILENAME, "ns_couchdb.log").
-define(REPORTS_LOG_FILENAME, "reports.log").
-define(ACCESS_LOG_FILENAME, "http_access.log").
-define(INT_ACCESS_LOG_FILENAME, "http_access_internal.log").
-define(GOXDCR_LOG_FILENAME, "goxdcr.log").
-define(QUERY_LOG_FILENAME, "query.log").
-define(PROJECTOR_LOG_FILENAME, "projector.log").
-define(INDEXER_LOG_FILENAME, "indexer.log").
-define(METAKV_LOG_FILENAME, "metakv.log").
-define(FTS_LOG_FILENAME, "fts.log").
-define(JSON_RPC_LOG_FILENAME, "json_rpc.log").
-define(EVENTING_LOG_FILENAME, "eventing.log").
-define(CBAS_LOG_FILENAME, "analytics_info.log").
-define(BACKUP_LOG_FILENAME, "backup_service.log").

-define(NS_SERVER_LOGGER, ns_server).
-define(COUCHDB_LOGGER, couchdb).
-define(USER_LOGGER, user).
-define(MENELAUS_LOGGER, menelaus).
-define(NS_DOCTOR_LOGGER, ns_doctor).
-define(STATS_LOGGER, stats).
-define(REBALANCE_LOGGER, rebalance).
-define(CLUSTER_LOGGER, cluster).
-define(VIEWS_LOGGER, views).
%% The mapreduce logger is used by the couchdb component, hence don't wonder
%% if you can't find any calls to it in ns_server
-define(MAPREDUCE_ERRORS_LOGGER, mapreduce_errors).
-define(XDCR_LOGGER, xdcr).
-define(ACCESS_LOGGER, access).
-define(METAKV_LOGGER, metakv).
-define(JSON_RPC_LOGGER, json_rpc).
-define(CHRONICLE_ALE_LOGGER, chronicle).

-define(LOGGERS, [?NS_SERVER_LOGGER,
                  ?USER_LOGGER, ?MENELAUS_LOGGER,
                  ?NS_DOCTOR_LOGGER, ?STATS_LOGGER,
                  ?REBALANCE_LOGGER, ?CLUSTER_LOGGER,
                  ?XDCR_LOGGER, ?METAKV_LOGGER,
                  ?JSON_RPC_LOGGER]).

-define(NS_COUCHDB_LOGGERS, [?NS_SERVER_LOGGER,
                             ?COUCHDB_LOGGER,
                             ?VIEWS_LOGGER,
                             ?MAPREDUCE_ERRORS_LOGGER,
                             ?XDCR_LOGGER]).

-define(ALE_LOG(Level, Format, Args),
        ale:log(?NS_SERVER_LOGGER, Level, Format, Args)).

%% ale:{log, error, debug, warning, critical} are parse transformed to
%% add the Module, Function, Line of the caller.
%%
%% If new definitions are added to the loggers defined below, make sure
%% the parse transform logic works on those too.

-define(log_debug(Format, Args, Opts), ale:debug(?NS_SERVER_LOGGER, Format, Args, Opts)).
-define(log_debug(Format, Args), ale:debug(?NS_SERVER_LOGGER, Format, Args)).
-define(log_debug(Msg), ale:debug(?NS_SERVER_LOGGER, Msg)).

-define(log_info(Format, Args, Opts), ale:info(?NS_SERVER_LOGGER, Format, Args, Opts)).
-define(log_info(Format, Args), ale:info(?NS_SERVER_LOGGER, Format, Args)).
-define(log_info(Msg), ale:info(?NS_SERVER_LOGGER, Msg)).

-define(log_warning(Format, Args, Opts), ale:warn(?NS_SERVER_LOGGER, Format, Args, Opts)).
-define(log_warning(Format, Args), ale:warn(?NS_SERVER_LOGGER, Format, Args)).
-define(log_warning(Msg), ale:warn(?NS_SERVER_LOGGER, Msg)).

-define(log_error(Format, Args, Opts), ale:error(?NS_SERVER_LOGGER, Format, Args, Opts)).
-define(log_error(Format, Args), ale:error(?NS_SERVER_LOGGER, Format, Args)).
-define(log_error(Msg), ale:error(?NS_SERVER_LOGGER, Msg)).

%% Log to user visible logs using combination of ns_log and ale routines.
-define(user_log(Code, Msg), ?user_log_mod(?MODULE, Code, Msg)).
-define(user_log_mod(Module, Code, Msg),
        ale:xlog(?USER_LOGGER, ns_log_sink:get_loglevel(Module, Code),
                 {Module, Code}, Msg)).

-define(user_log(Code, Fmt, Args), ?user_log_mod(?MODULE, Code, Fmt, Args)).
-define(user_log_mod(Module, Code, Fmt, Args),
        ale:xlog(?USER_LOGGER, ns_log_sink:get_loglevel(Module, Code),
                 {Module, Code}, Fmt, Args)).

-define(rebalance_debug(Format, Args),
        ale:debug(?REBALANCE_LOGGER, Format, Args)).
-define(rebalance_debug(Msg), ale:debug(?REBALANCE_LOGGER, Msg)).

-define(rebalance_info(Format, Args),
        ale:info(?REBALANCE_LOGGER, Format, Args)).
-define(rebalance_info(Msg), ale:info(?REBALANCE_LOGGER, Msg)).

-define(rebalance_warning(Format, Args),
        ale:warn(?REBALANCE_LOGGER, Format, Args)).
-define(rebalance_warning(Msg), ale:warn(?REBALANCE_LOGGER, Msg)).

-define(rebalance_error(Format, Args),
        ale:error(?REBALANCE_LOGGER, Format, Args)).
-define(rebalance_error(Msg), ale:error(?REBALANCE_LOGGER, Msg)).

-define(views_debug(Format, Args), ale:debug(?VIEWS_LOGGER, Format, Args)).
-define(views_debug(Msg), ale:debug(?VIEWS_LOGGER, Msg)).

-define(views_info(Format, Args), ale:info(?VIEWS_LOGGER, Format, Args)).
-define(views_info(Msg), ale:info(?VIEWS_LOGGER, Msg)).

-define(views_warning(Format, Args), ale:warn(?VIEWS_LOGGER, Format, Args)).
-define(views_warning(Msg), ale:warn(?VIEWS_LOGGER, Msg)).

-define(views_error(Format, Args), ale:error(?VIEWS_LOGGER, Format, Args)).
-define(views_error(Msg), ale:error(?VIEWS_LOGGER, Msg)).

-define(xdcr_debug(Format, Args), ale:debug(?XDCR_LOGGER, Format, Args)).
-define(xdcr_debug(Msg), ale:debug(?XDCR_LOGGER, Msg)).

-define(xdcr_info(Format, Args), ale:info(?XDCR_LOGGER, Format, Args)).
-define(xdcr_info(Msg), ale:info(?XDCR_LOGGER, Msg)).

-define(xdcr_warning(Format, Args), ale:warn(?XDCR_LOGGER, Format, Args)).
-define(xdcr_warning(Msg), ale:warn(?XDCR_LOGGER, Msg)).

-define(xdcr_error(Format, Args), ale:error(?XDCR_LOGGER, Format, Args)).
-define(xdcr_error(Msg), ale:error(?XDCR_LOGGER, Msg)).

-define(metakv_debug(Format, Args), ale:debug(?METAKV_LOGGER, Format, Args)).
-define(metakv_debug(Msg), ale:debug(?METAKV_LOGGER, Msg)).

-define(get_timeout(Op, Default), ns_config:get_timeout({?MODULE, Op}, Default)).
-define(get_param(Param, Default),
        ns_config:search_node_with_default({?MODULE, Param}, Default)).

-define(REBALANCE_OBSERVER_TASK_DEFAULT_TIMEOUT,
        ?get_timeout(observer_task, 10000)).

-define(i2l(V), integer_to_list(V)).

-define(UI_AUTH_EXPIRATION_SECONDS, 600).

%% XDCR_CHECKPOINT_STORE is the name of the simple-store where
%% metakv stores XDCR checkpoints.
-define(XDCR_CHECKPOINT_STORE, xdcr_ckpt_data).

%% Pattern used to identify XDCR checkpoints.
-define(XDCR_CHECKPOINT_PATTERN, list_to_binary("/ckpt/")).

%% Metakv tag for values storing sensitive information
%% If this tag is changed to something else, then do not forget
%% to change its value in ns_server/scripts/dump-guts as well.
-define(METAKV_SENSITIVE, metakv_sensitive).

-define(MIN_FREE_RAM, misc:get_env_default(quota_min_free_ram, 1024)).
-define(MIN_FREE_RAM_PERCENT, 80).

-define(DEFAULT_EPHEMERAL_PURGE_INTERVAL_DAYS, 1).

%% Default quota is 5GiB but the unit is MiB.
-define(QUERY_TMP_SPACE_DEF_SIZE, 5120).

%% Index storage mode values.
-define(INDEX_STORAGE_MODE_MEMORY_OPTIMIZED, <<"memory_optimized">>).
-define(INDEX_STORAGE_MODE_FORESTDB, <<"forestdb">>).
-define(INDEX_STORAGE_MODE_PLASMA, <<"plasma">>).
-define(DEFAULT_MAX_ROLLBACK_PTS_PLASMA, 2).
-define(DEFAULT_MAX_ROLLBACK_PTS_FORESTDB, 5).

%% common memcached settings are ints which is usually 32-bits wide
-define(MC_MAXINT, 16#7FFFFFFF).

-define(VERSION_65, [6, 5]).
-define(VERSION_66, [6, 6]).
-define(VERSION_70, [7, 0]).
-define(VERSION_71, [7, 1]).

%% This require coordination with the UI to update the version.
-define(LATEST_UI_COMPAT_VERSION, ?VERSION_70).

%% Points to latest release
-define(LATEST_VERSION_NUM, ?VERSION_71).
-define(MASTER_ADVERTISED_VERSION, [7, 1, 0]).

-define(MIN_OF_MAX_MOVES_PER_NODE, 1).
-define(MAX_OF_MAX_MOVES_PER_NODE, 64).
-define(DEFAULT_MAX_MOVES_PER_NODE, 4).

-define(flush(Pattern),
        misc:letrec([0],
                    fun (Rec, I) ->
                            receive
                                Pattern ->
                                    Rec(Rec, I+1)
                            after
                                0 ->
                                    I
                            end
                    end)).

-define(must_flush(Pattern), ?must_flush(Pattern, 1, 15000)).
-define(must_flush(Pattern, N, Timeout),
        misc:letrec(
          [0],
          fun (_Rec, I)
                when I =:= N ->
                  ok;
              (Rec, I) ->
                  receive
                      Pattern ->
                          Rec(Rec, I + 1)
                  after
                      Timeout ->
                          throw({error, {no_messages, Timeout, ??Pattern}})
                  end
          end)).

%% Maximum number of non-self-issued intermediate certificates that can follow
%% the peer certificate in a valid certification path. So, if depth is 0 the
%% PEER must be signed by the trusted ROOT-CA directly; if 1 the path can be
%% PEER, CA, ROOT-CA; if 2 the path can be PEER, CA, CA, ROOT-CA, and so on.
-define(ALLOWED_CERT_CHAIN_LENGTH, 10).

<<<<<<< HEAD
-define(CPU_COUNT_VAR, "COUCHBASE_CPU_COUNT").
=======
%% Hide/Unhide macros to make it easier to hide secrets from stack-traces and
%% error reports. It is generally good practice to rename the variable(s) in
%% between hide/unhide points so that it's obvious that the value has been
%% wrapped and cannot be used directly.
-define(HIDE(__V), fun () -> __V end).
-define(UNHIDE(__V), __V()).

>>>>>>> 8d1f3aae
-endif.<|MERGE_RESOLUTION|>--- conflicted
+++ resolved
@@ -280,9 +280,7 @@
 %% PEER, CA, ROOT-CA; if 2 the path can be PEER, CA, CA, ROOT-CA, and so on.
 -define(ALLOWED_CERT_CHAIN_LENGTH, 10).
 
-<<<<<<< HEAD
 -define(CPU_COUNT_VAR, "COUCHBASE_CPU_COUNT").
-=======
 %% Hide/Unhide macros to make it easier to hide secrets from stack-traces and
 %% error reports. It is generally good practice to rename the variable(s) in
 %% between hide/unhide points so that it's obvious that the value has been
@@ -290,5 +288,4 @@
 -define(HIDE(__V), fun () -> __V end).
 -define(UNHIDE(__V), __V()).
 
->>>>>>> 8d1f3aae
 -endif.