--- conflicted
+++ resolved
@@ -229,11 +229,27 @@
   MnPoolsServiceModule,
   MnElementCraneModule.forRoot(),
   UIRouterUpgradeModule.forRoot({
-<<<<<<< HEAD
-    states: [authState, wizardState, overviewState, serversState, bucketsState, logsState, logsListState, alertsState, groupsState, documentsState, gsiState, viewsState, settingsState, sampleBucketState, securityState, collectionsState, XDCRState, sessionState, logRedactionState, auditState]
-=======
-    states: [authState, wizardState, overviewState, serversState, bucketsState, logsState, groupsState, gsiState, viewsState, settingsState, securityState, collectionsState, XDCRState, sessionState, logRedactionState, auditState]
->>>>>>> 9cfaae30
+    states: [
+      authState,
+      wizardState,
+      overviewState,
+      serversState,
+      bucketsState,
+      logsState,
+      logsListState,
+      alertsState,
+      groupsState,
+      gsiState,
+      viewsState,
+      settingsState,
+      sampleBucketState,
+      securityState,
+      collectionsState,
+      XDCRState,
+      sessionState,
+      logRedactionState,
+      auditState
+    ]
   }),
 
   //downgradedModules
