%% @author Couchbase <info@couchbase.com>
%% @copyright 2013-2018 Couchbase, Inc.
%%
%% Licensed under the Apache License, Version 2.0 (the "License");
%% you may not use this file except in compliance with the License.
%% You may obtain a copy of the License at
%%
%%      http://www.apache.org/licenses/LICENSE-2.0
%%
%% Unless required by applicable law or agreed to in writing, software
%% distributed under the License is distributed on an "AS IS" BASIS,
%% WITHOUT WARRANTIES OR CONDITIONS OF ANY KIND, either express or implied.
%% See the License for the specific language governing permissions and
%% limitations under the License.

-module(ns_babysitter).

-behavior(application).

-export([start/2, stop/1]).
-export([make_pidfile/0, delete_pidfile/0]).

-include("ns_common.hrl").
-include_lib("ale/include/ale.hrl").

start(_, _) ->
    %% we're reading environment of ns_server application. Thus we
    %% need to load it.
    ok = application:load(ns_server),

    setup_static_config(),
    init_logging(),

    %% To initialize logging static config must be setup thus this weird
    %% machinery is required to log messages from setup_static_config().
    self() ! done,
    log_pending(),

    {have_host, true} = {have_host, ('nonode@nohost' =/= node())},

    ok = dist_manager:configure_net_kernel(),

    Cookie =
        case erlang:get_cookie() of
            nocookie ->
<<<<<<< HEAD
                random:seed(os:timestamp()),
                NewCookie = list_to_atom(misc:rand_str(16)),
=======
                Bytes = crypto:strong_rand_bytes(32),
                NewCookie = binary_to_atom(misc:hexify(Bytes), latin1),
>>>>>>> e75ffd7f
                erlang:set_cookie(node(), NewCookie),
                NewCookie;
            SomeCookie ->
                SomeCookie
        end,

    ?log_info("babysitter cookie: ~p~n", [Cookie]),
    maybe_write_file(cookiefile, Cookie, "babysitter cookie"),
    maybe_write_file(nodefile, node(), "babysitter node name"),

    % Clear the HTTP proxy environment variables as they are honored, when they
    % are set, by the golang net/http package.
    true = os:unsetenv("http_proxy"),
    true = os:unsetenv("https_proxy"),

    ns_babysitter_sup:start_link().

maybe_write_file(Env, Content, Name) ->
    case application:get_env(Env) of
        {ok, File} ->
            filelib:ensure_dir(File),
            misc:atomic_write_file(File, erlang:atom_to_list(Content) ++ "\n"),
            ?log_info("Saved ~s to ~s", [Name, File]);
        _ ->
            ok
    end.

log_pending() ->
    receive
        done ->
            ok;
        {LogLevel, Fmt, Args} ->
            ?LOG(LogLevel, Fmt, Args),
            log_pending()
    end.

get_config_path() ->
    case application:get_env(ns_server, config_path) of
        {ok, V} -> V;
        _ ->
            erlang:error("config_path parameter for ns_server application is missing!")
    end.

setup_static_config() ->
    Terms = case file:consult(get_config_path()) of
                {ok, T} when is_list(T) ->
                    T;
                _ ->
                    erlang:error("failed to read static config: " ++ get_config_path() ++ ". It must be readable file with list of pairs~n")
            end,
    self() ! {info, "Static config terms:~n~p", [Terms]},
    lists:foreach(fun ({K,V}) ->
                          case application:get_env(ns_server, K) of
                              undefined ->
                                  application:set_env(ns_server, K, V);
                              _ ->
                                  self() ! {warn,
                                            "not overriding parameter ~p, which is given from command line",
                                            [K]}
                          end
                  end, Terms).

init_logging() ->
    ale:with_configuration_batching(
      fun () ->
              do_init_logging()
      end),
    ale:info(?NS_SERVER_LOGGER, "Brought up babysitter logging").

do_init_logging() ->
    {ok, Dir} = application:get_env(ns_server, error_logger_mf_dir),

    ok = misc:mkdir_p(Dir),
    ok = convert_disk_log_files(Dir),

    ok = ns_server:start_disk_sink(babysitter_sink, ?BABYSITTER_LOG_FILENAME),

    ok = ale:start_logger(?NS_SERVER_LOGGER, debug),
    ok = ale:set_loglevel(?ERROR_LOGGER, debug),

    ok = ale:add_sink(?NS_SERVER_LOGGER, babysitter_sink, debug),
    ok = ale:add_sink(?ERROR_LOGGER, babysitter_sink, debug),

    case misc:get_env_default(ns_server, dont_suppress_stderr_logger, false) of
        true ->
            ale:stop_sink(stderr),
            ok = ale:start_sink(stderr, ale_stderr_sink, []),

            lists:foreach(
              fun (Logger) ->
                      ok = ale:add_sink(Logger, stderr, debug)
              end, [?NS_SERVER_LOGGER, ?ERROR_LOGGER]);
        false ->
            ok
    end.

stop(_) ->
    ok.

convert_disk_log_files(Dir) ->
    lists:foreach(
      fun (Log) ->
              ok = convert_disk_log_file(Dir, Log)
      end,
      [?DEFAULT_LOG_FILENAME,
       ?ERRORS_LOG_FILENAME,
       ?VIEWS_LOG_FILENAME,
       ?MAPREDUCE_ERRORS_LOG_FILENAME,
       ?COUCHDB_LOG_FILENAME,
       ?DEBUG_LOG_FILENAME,
       ?XDCR_TARGET_LOG_FILENAME,
       ?STATS_LOG_FILENAME,
       ?BABYSITTER_LOG_FILENAME,
       ?REPORTS_LOG_FILENAME,
       ?ACCESS_LOG_FILENAME]).

convert_disk_log_file(Dir, Name) ->
    [OldName, "log"] = string:tokens(Name, "."),

    IdxFile = filename:join(Dir, OldName ++ ".idx"),
    SizFile = filename:join(Dir, OldName ++ ".siz"),

    case filelib:is_regular(IdxFile) of
        true ->
            {Ix, NFiles} = read_disk_log_index_file(filename:join(Dir, OldName)),
            Ixs = lists:seq(Ix, 1, -1) ++ lists:seq(NFiles, Ix + 1, -1),

            lists:foreach(
              fun ({NewIx, OldIx}) ->
                      OldPath = filename:join(Dir,
                                              OldName ++
                                                  "." ++ integer_to_list(OldIx)),
                      NewSuffix = case NewIx of
                                      0 ->
                                          ".log";
                                      _ ->
                                          ".log." ++ integer_to_list(NewIx)
                                  end,
                      NewPath = filename:join(Dir, OldName ++ NewSuffix),

                      case file:rename(OldPath, NewPath) of
                          {error, enoent} ->
                              ok;
                          ok ->
                              ok
                      end,

                      file:delete(SizFile),
                      file:delete(IdxFile)
              end, misc:enumerate(Ixs, 0));
        false ->
            ok
    end.

read_disk_log_index_file(Path) ->
    {Ix, _, _, NFiles} = disk_log_1:read_index_file(Path),

    %% Index can be one greater than number of files. This means that maximum
    %% number of files is not yet reached.
    %%
    %% Pretty weird behavior: if we're writing to the first file out of 20
    %% read_index_file returns {1, _, _, 1}. But as we move to the second file
    %% the result becomes be {2, _, _, 1}.
    case Ix =:= NFiles + 1 of
        true ->
            {Ix, Ix};
        false ->
            {Ix, NFiles}
    end.

make_pidfile() ->
    case application:get_env(ns_babysitter, pidfile) of
        {ok, PidFile} -> make_pidfile(PidFile);
        X -> X
    end.

make_pidfile(PidFile) ->
    Pid = os:getpid(),
    %% Pid is a string representation of the process id, so we append
    %% a newline to the end.
    ok = misc:write_file(PidFile, list_to_binary(Pid ++ "\n")),
    ok.

delete_pidfile() ->
    case application:get_env(ns_babysitter, pidfile) of
        {ok, PidFile} -> delete_pidfile(PidFile);
        X -> X
    end.

delete_pidfile(PidFile) ->
    ok = file:delete(PidFile).<|MERGE_RESOLUTION|>--- conflicted
+++ resolved
@@ -43,13 +43,8 @@
     Cookie =
         case erlang:get_cookie() of
             nocookie ->
-<<<<<<< HEAD
-                random:seed(os:timestamp()),
-                NewCookie = list_to_atom(misc:rand_str(16)),
-=======
                 Bytes = crypto:strong_rand_bytes(32),
                 NewCookie = binary_to_atom(misc:hexify(Bytes), latin1),
->>>>>>> e75ffd7f
                 erlang:set_cookie(node(), NewCookie),
                 NewCookie;
             SomeCookie ->
