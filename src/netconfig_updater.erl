--- conflicted
+++ resolved
@@ -415,25 +415,17 @@
 
 maybe_kill_epmd() ->
     NoEpmdFile = path_config:component_path(data, "no_epmd"),
-<<<<<<< HEAD
-    case ?CAN_KILL_EPMD andalso cluster_compat_mode:is_cluster_70() andalso
+    case ?CAN_KILL_EPMD andalso
+         (misc:is_strict_possible() orelse
+          cluster_compat_mode:is_cluster_70()) andalso
          (misc:get_afamily_only() orelse misc:disable_non_ssl_ports()) of
-=======
-    case ?CAN_KILL_EPMD andalso misc:disable_non_ssl_ports() andalso
-         misc:is_strict_possible() of
->>>>>>> fc3b6e3e
         true ->
             try
                 misc:create_marker(NoEpmdFile),
                 ?log_info("Killing epmd ..."),
                 kill_epmd()
             catch
-<<<<<<< HEAD
                 T:E:S ->
-=======
-                T:E ->
-                    S = erlang:get_stacktrace(),
->>>>>>> fc3b6e3e
                     ?log_error("Exception while killing epmd ~p", [{T, E, S}])
             end;
         false ->
