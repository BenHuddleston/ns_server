%% @author Couchbase <info@couchbase.com>
%% @copyright 2016-Present Couchbase, Inc.
%%
%% Use of this software is governed by the Business Source License included
%% in the file licenses/BSL-Couchbase.txt.  As of the Change Date specified
%% in that file, in accordance with the Business Source License, use of this
%% software will be governed by the Apache License, Version 2.0, included in
%% the file licenses/APL2.txt.
%%
%% 1. Permission is defined as a pair {object, operation}
%% 2. Objects are organized in the tree structure with common root []
%% 3. One vertex of this tree can be parametrized: {bucket, bucket_name},
%%    wildcard all can be used in place of bucket_name
%% 4. Permission pattern is a pair {Object pattern, Allowed operations}
%% 5. Allowed operations can be list of operations, all or none
%% 6. Object pattern is a list of vertices that define a certain subtree of the
%%    objects tree
%% 7. Object pattern vertex {bucket, bucket_name} always matches object vertex
%%    {bucket, any}, object pattern vertex {bucket, any} matches
%%    {bucket, bucket_name} with any bucket_name
%%    otherwise vertices match if they are equal
%% 8. Object matches the object pattern if all the vertices of object pattern
%%    match corresponding vertices of the object.
%% 9. Each role is defined as a list of permission patterns.
%% 10.To find which operations are allowed for certain object in certain role
%%    we look for the first permission pattern with matching object pattern in
%%    the permission pattern list of the role.
%% 11.The permission is allowed by the role if its operation is among the
%%    allowed operations for its object.
%% 12.Each user can have multiple roles assigned
%% 13.Certain permission is allowed to the user if it is allowed at least by
%%    one of the roles assigned to user.

%% @doc roles and permissions implementation

-module(menelaus_roles).

-include("ns_common.hrl").
-include("ns_config.hrl").
-include("rbac.hrl").
-include("pipes.hrl").
-include("cut.hrl").

-ifdef(TEST).
-include_lib("eunit/include/eunit.hrl").
-include("ns_test.hrl").
-endif.

-define(DEFAULT_EXTERNAL_ROLES_POLLING_INTERVAL, 10*60*1000).

-export([get_definitions/1,
         get_definitions/2,
         get_public_definitions/1,
         is_allowed/2,
         get_roles/1,
         get_compiled_roles/1,
         compile_roles/3,
         validate_roles/2,
         params_version/1,
         filter_out_invalid_roles/3,
         produce_roles_by_permission/2,
         get_security_roles/1,
         external_auth_polling_interval/0,
         get_param_defs/2,
         ui_folders/0,
         get_visible_role_definitions/0,
         strip_ids/2]).

-export([start_compiled_roles_cache/0]).

%% for RPC from ns_couchdb node
-export([build_compiled_roles/1]).

-spec roles() -> [rbac_role_def(), ...].
roles() ->
    [{admin, [],
      [{name, <<"Full Admin">>},
       {folder, admin},
       {desc, <<"Can manage all cluster features (including security). "
                "This user can access the web console. This user can read and "
                "write all data.">>},
       {ce, true}],
      [{[], all}]},
     {ro_admin, [],
      [{name, <<"Read-Only Admin">>},
       {folder, admin},
       {desc, <<"Can view all cluster statistics. This user can access the "
                "web console. This user can read some data.">>},
       {ce, true}],
      [{[{bucket, any}, data], none},
       {[{bucket, any}, fts], none},
       {[{bucket, any}, analytics], none},
       {[admin, security], [read]},
       {[admin], none},
       {[eventing], none},
       {[analytics], none},
       {[backup], none},
       {[], [read, list]}]},
     {security_admin_local, [],
      [{name, <<"Local User Security Admin">>},
       {folder, admin},
       {desc, <<"Can view all cluster statistics and manage local user "
                "roles, but not grant Full Admin or Security Admin roles to "
                "other users or alter their own role. This user can access "
                "the web console. This user cannot read data.">>}],
      [{[admin, security, admin], none},
       {[admin, security, external], none},
       {[admin, security], all},
       {[admin, logs], none},
       {[{bucket, any}, data], none},
       {[{bucket, any}, views], none},
       {[{bucket, any}, n1ql], none},
       {[{bucket, any}, fts], none},
       {[{bucket, any}, analytics], none},
       {[{bucket, any}], [read]},
       {[analytics], none},
       {[backup], none},
       {[eventing], none},
       {[xdcr], none},
       {[settings, fts], none},
       {[], [read, list]}]},
     {security_admin_external, [],
      [{name, <<"External User Security Admin">>},
       {folder, admin},
       {desc, <<"Can view all cluster statistics and manage external user "
                "roles, but not grant Full Admin or Security Admin roles to "
                "other users or alter their own role. This user can access "
                "the web console. This user cannot read data.">>}],
      [{[admin, security, admin], none},
       {[admin, security, local], none},
       {[admin, security], all},
       {[admin, logs], none},
       {[{bucket, any}, data], none},
       {[{bucket, any}, views], none},
       {[{bucket, any}, n1ql], none},
       {[{bucket, any}, fts], none},
       {[{bucket, any}, analytics], none},
       {[{bucket, any}], [read]},
       {[analytics], none},
       {[backup], none},
       {[eventing], none},
       {[xdcr], none},
       {[settings, fts], none},
       {[], [read, list]}]},
     {cluster_admin, [],
      [{name, <<"Cluster Admin">>},
       {folder, admin},
       {desc, <<"Can manage all cluster features except security. This user "
                "can access the web console. This user cannot read data.">>}],
      [{[admin, internal], none},
       {[admin, security], none},
       {[admin, diag], [read]},
       {[{bucket, any}, data], none},
       {[{bucket, any}, views], none},
       {[{bucket, any}, n1ql], none},
       {[{bucket, any}, fts], none},
       {[{bucket, any}, analytics], none},
       {[n1ql, curl], none},
       {[eventing], none},
       {[analytics], none},
       {[backup], none},
       {[], all}]},
     {eventing_admin, [],
      [{name, <<"Eventing Full Admin">>},
       {folder, admin},
       {desc, <<"Can create/manage eventing functions. This user can access "
                "the web console">>}],
      [{[admin], none},
       {[xdcr], none},
       {[{bucket, any}, xdcr], none},
       {[{bucket, any}], all},
       {[n1ql], all},
       {[eventing], all},
       {[analytics], all},
       {[buckets], all},
       {[], [read]}]},
     {backup_admin, [],
      [{name, <<"Backup Full Admin">>},
       {folder, admin},
       {desc, <<"Can perform backup related tasks. This user can access "
                "the web console">>}],
      [{[admin], none},
       {[], all}]},
     {bucket_admin, [bucket_name],
      [{name, <<"Bucket Admin">>},
       {folder, bucket},
       {desc, <<"Can manage ALL bucket features for a given bucket (including "
                "start/stop XDCR). This user can access the web console. This "
                "user cannot read data.">>}],
      [{[{bucket, bucket_name}, xdcr], [read, execute]},
       {[{bucket, bucket_name}, data], none},
       {[{bucket, bucket_name}, views], none},
       {[{bucket, bucket_name}, n1ql], none},
       {[{bucket, bucket_name}, fts], none},
       {[{bucket, any}, analytics], none},
       {[{bucket, bucket_name}], all},
       {[{bucket, any}, settings], [read]},
       {[{bucket, any}], none},
       {[xdcr], none},
       {[admin], none},
       {[eventing], none},
       {[analytics], none},
       {[backup], none},
       {[], [read]}]},
     {scope_admin, ?RBAC_SCOPE_PARAMS,
      [{name, <<"Manage Scopes">>},
       {folder, bucket},
       {desc, <<"Can create/delete scopes and collections within a given bucket. "
                "This user cannot access the web console.">>}],
      [{[{collection, [bucket_name, scope_name, any]}, collections], all}]},
     {bucket_full_access, [bucket_name],
      [{name, <<"Application Access">>},
       {folder, bucket},
       {desc, <<"Full access to bucket data. This user cannot access the web "
                "console and is intended only for application access. This "
                "user can read and write data.">>},
       {ce, true}],
      [{[{bucket, bucket_name}, data], all},
       {[{bucket, bucket_name}, views], all},
       {[{bucket, bucket_name}, n1ql, index], all},
       {[{bucket, bucket_name}, n1ql], [execute]},
       {[{bucket, bucket_name}], [read, flush]},
       {[{bucket, bucket_name}, settings], [read]},
       {[pools], [read]}]},
     {views_admin, [bucket_name],
      [{name, <<"Views Admin">>},
       {folder, admin},
       {desc, <<"Can create and manage views of a given bucket. This user can "
                "access the web console. This user can read some data.">>}],
      [{[{bucket, bucket_name}, views], all},
       {[{bucket, bucket_name}, data], [read]},
       {[{bucket, bucket_name}, stats], [read]},
       {[{bucket, any}, settings], [read]},
       {[{bucket, any}], none},
       {[{bucket, bucket_name}, n1ql], [execute]},
       {[xdcr], none},
       {[admin], none},
       {[eventing], none},
       {[analytics], none},
       {[backup], none},
       {[], [read]}]},
     {views_reader, [bucket_name],
      [{name, <<"Views Reader">>},
       {folder, views},
       {desc, <<"Can read data from the views of a given bucket. This user "
                "cannot access the web console and is intended only for "
                "application access. This user can read some data.">>}],
      [{[{bucket, bucket_name}, views], [read]},
       {[{bucket, bucket_name}, data, docs], [read]},
       {[pools], [read]}]},
     {replication_admin, [],
      [{name, <<"XDCR Admin">>},
       {folder, xdcr},
       {desc, <<"Can administer XDCR features to create cluster references and "
                "replication streams out of this cluster. This user can "
                "access the web console. This user can read some data.">>}],
      [{[{bucket, any}, xdcr], all},
       {[{bucket, any}, data], [read]},
       {[{bucket, any}, settings], [read]},
       {[{bucket, any}, stats], [read]},
       {[{bucket, any}, collections], [read]},
       {[{bucket, any}], none},
       {[xdcr, developer], [read]},
       {[xdcr], all},
       {[admin], none},
       {[eventing], none},
       {[analytics], none},
       {[backup], none},
       {[], [read]}]},
     {data_reader, ?RBAC_COLLECTION_PARAMS,
      [{name, <<"Data Reader">>},
       {folder, data},
       {desc, <<"Can read data from a given bucket, scope or collection. "
                "This user cannot access the web console and is intended only "
                "for application access. This user can read data, but cannot "
                "write it.">>}],
      [{[{collection, ?RBAC_COLLECTION_PARAMS}, data, docs], [read]},
       {[{collection, ?RBAC_COLLECTION_PARAMS}, data, meta], [read]},
       {[{collection, ?RBAC_COLLECTION_PARAMS}, data, xattr], [read]},
       {[{bucket, bucket_name}, settings], [read]},
       {[pools], [read]}]},
     {data_writer, ?RBAC_COLLECTION_PARAMS,
      [{name, <<"Data Writer">>},
       {folder, data},
       {desc, <<"Can write data to a given bucket, scope or collection. "
                "This user cannot access the web console and is intended only "
                "for application access. This user can write data, but cannot "
                "read it.">>}],
      [{[{collection, ?RBAC_COLLECTION_PARAMS}, data, docs],
        [insert, upsert, delete]},
       {[{collection, ?RBAC_COLLECTION_PARAMS}, data, xattr], [write]},
       {[{bucket, bucket_name}, settings], [read]},
       {[pools], [read]}]},
     {data_dcp_reader, ?RBAC_COLLECTION_PARAMS,
      [{name, <<"Data DCP Reader">>},
       {folder, data},
       {desc, <<"Can initiate DCP streams for a given bucket, scope or "
                "collection. This user cannot access the web console and is "
                "intended only for application access. "
                "This user can read data.">>}],
      [{[{collection, ?RBAC_COLLECTION_PARAMS}, data, docs], [read]},
       {[{collection, ?RBAC_COLLECTION_PARAMS}, data, meta], [read]},
       {[{collection, ?RBAC_COLLECTION_PARAMS}, data, dcpstream], [read]},
       {[{collection, ?RBAC_COLLECTION_PARAMS}, data, sxattr], [read]},
       {[{collection, ?RBAC_COLLECTION_PARAMS}, data, xattr], [read]},
       {[{collection, ?RBAC_COLLECTION_PARAMS}, collections], [read]},
       {[{bucket, bucket_name}, data, dcp], [read]},
       {[{bucket, bucket_name}, settings], [read]},
       {[admin, memcached, idle], [write]},
       {[pools], [read]}]},
     {data_backup, [bucket_name],
      [{name, <<"Data Backup & Restore">>},
       {folder, backup},
       {desc, <<"Can backup and restore a given bucket’s data. This user "
                "cannot access the web console and is intended only for "
                "application access. This user can read data.">>}],
      [{[{collection, [bucket_name, any, any]}, collections], all},
       {[{bucket, bucket_name}, data], all},
       {[{bucket, bucket_name}, views], [read, write]},
       {[{bucket, bucket_name}, fts], [read, write, manage]},
       {[{bucket, bucket_name}, stats], [read]},
       {[{bucket, bucket_name}, settings], [read]},
       {[{bucket, bucket_name}, n1ql, index], [create, list, build]},
       {[{bucket, bucket_name}, analytics], [manage, select]},
       {[analytics], [select, backup]},
       {[pools], [read]}]},
     {data_monitoring, ?RBAC_COLLECTION_PARAMS,
      [{name, <<"Data Monitor">>},
       {folder, data},
       {desc, <<"Can read statistics for a given bucket, scope or collection. "
                "This user cannot access the web console and is intended only "
                "for application access. This user cannot read data.">>}],
      [{[{collection, ?RBAC_COLLECTION_PARAMS}, stats], [read]},
       {[{collection, ?RBAC_COLLECTION_PARAMS}, collections], [read]},
       {[{bucket, bucket_name}, settings], [read]},
       {[tasks], [read]},
       {[pools], [read]}]},
     {fts_admin, [bucket_name],
      [{name, <<"Search Admin">>},
       {folder, search},
       {desc, <<"Can administer all Full Text Search features. This user can "
                "access the web console. This user can read some data.">>}],
      [{[{bucket, bucket_name}, fts], [read, write, manage]},
       {[{bucket, bucket_name}, collections], [read]},
       {[{bucket, bucket_name}, data, docs], [read]},
       {[settings, fts], [read, write, manage]},
       {[ui], [read]},
       {[pools], [read]},
       {[{bucket, bucket_name}, settings], [read]}]},
     {fts_searcher, ?RBAC_COLLECTION_PARAMS,
      [{name, <<"Search Reader">>},
       {folder, search},
       {desc, <<"Can query Full Text Search indexes for a given bucket, scope "
                "or collection. This user can access the web console. This "
                "user can read some data.">>}],
      [{[{collection, ?RBAC_COLLECTION_PARAMS}, fts], [read]},
       {[settings, fts], [read]},
       {[ui], [read]},
       {[pools], [read]},
       {[{bucket, bucket_name}, settings], [read]}]},
     {query_select, ?RBAC_COLLECTION_PARAMS,
      [{name, <<"Query Select">>},
       {folder, 'query'},
       {desc, <<"Can execute a SELECT statement on a given bucket, scope or "
                "collection to retrieve data. This user can access the web "
                "console and can read data, but not write it.">>}],
      [{[{collection, ?RBAC_COLLECTION_PARAMS}, n1ql, select], [execute]},
       {[{collection, ?RBAC_COLLECTION_PARAMS}, data, docs], [read]},
       {[{bucket, bucket_name}, settings], [read]},
       {[ui], [read]},
       {[pools], [read]}]},
     {query_update, ?RBAC_COLLECTION_PARAMS,
      [{name, <<"Query Update">>},
       {folder, 'query'},
       {desc, <<"Can execute an UPDATE statement on a given bucket, scope or "
                "collection to update data. This user can access the web "
                "console and write data, but cannot read it.">>}],
      [{[{collection, ?RBAC_COLLECTION_PARAMS}, n1ql, update], [execute]},
       {[{collection, ?RBAC_COLLECTION_PARAMS}, data, docs], [upsert]},
       {[{bucket, bucket_name}, settings], [read]},
       {[ui], [read]},
       {[pools], [read]}]},
     {query_insert, ?RBAC_COLLECTION_PARAMS,
      [{name, <<"Query Insert">>},
       {folder, 'query'},
       {desc, <<"Can execute an INSERT statement on a given bucket, scope or "
                "collection to add data. This user can access the web console "
                "and insert data, but cannot read it.">>}],
      [{[{collection, ?RBAC_COLLECTION_PARAMS}, n1ql, insert], [execute]},
       {[{collection, ?RBAC_COLLECTION_PARAMS}, data, docs], [insert]},
       {[{bucket, bucket_name}, settings], [read]},
       {[ui], [read]},
       {[pools], [read]}]},
     {query_delete, ?RBAC_COLLECTION_PARAMS,
      [{name, <<"Query Delete">>},
       {folder, 'query'},
       {desc, <<"Can execute a DELETE statement on a given bucket, scope or "
                "collection to delete data. This user can access the web "
                "console, but cannot read data. This user can delete data.">>}],
      [{[{collection, ?RBAC_COLLECTION_PARAMS}, n1ql, delete], [execute]},
       {[{collection, ?RBAC_COLLECTION_PARAMS}, data, docs], [delete]},
       {[{bucket, bucket_name}, settings], [read]},
       {[ui], [read]},
       {[pools], [read]}]},
     {query_manage_index, ?RBAC_COLLECTION_PARAMS,
      [{name, <<"Query Manage Index">>},
       {folder, 'query'},
       {desc, <<"Can manage indexes for a given bucket, scope or collection. "
                "This user can access the web console, but cannot read data.">>
       }],
      [{[{collection, ?RBAC_COLLECTION_PARAMS}, n1ql, index], all},
       {[{collection, ?RBAC_COLLECTION_PARAMS}, collections], [read]},
       {[{bucket, bucket_name}, settings], [read]},
       {[settings, indexes], [read]},
       {[ui], [read]},
       {[pools], [read]}]},
     {query_system_catalog, [],
      [{name, <<"Query System Catalog">>},
       {folder, 'query'},
       {desc, <<"Can look up system catalog information via N1QL. This user "
                "can access the web console, but cannot read user data.">>}],
      [{[{bucket, any}, n1ql, index], [list]},
       {[{bucket, any}, settings], [read]},
       {[n1ql, meta], [read]},
       {[settings, indexes], [read]},
       {[ui], [read]},
       {[pools], [read]}]},
     {query_external_access, [],
      [{name, <<"Query CURL Access">>},
       {folder, 'query'},
       {desc, <<"Can execute the CURL statement from within N1QL. This user "
                "can access the web console, but cannot read data (within "
                "Couchbase).">>}],
      [{[n1ql, curl], [execute]},
       {[{bucket, any}, settings], [read]},
       {[ui], [read]},
       {[pools], [read]}]},
     {query_manage_global_functions, [],
      [{name, <<"Manage Global Functions">>},
       {folder, 'query'},
       {desc, <<"Can manage global n1ql functions">>}],
      [{[n1ql, udf], [manage]},
       {[ui], [read]},
       {[pools], [read]}]},
     {query_execute_global_functions, [],
      [{name, <<"Execute Global Functions">>},
       {folder, 'query'},
       {desc, <<"Can execute global n1ql functions">>}],
      [{[n1ql, udf], [execute]},
       {[ui], [read]},
       {[pools], [read]}]},
     {query_manage_functions, ?RBAC_SCOPE_PARAMS,
      [{name, <<"Manage Scope Functions">>},
       {folder, 'query'},
       {desc, <<"Can manage n1ql functions for a given scope">>}],
      [{[{collection, [bucket_name, scope_name, any]}, n1ql, udf], [manage]},
       {[{collection, [bucket_name, scope_name, any]}, collections], [read]},
       {[ui], [read]},
       {[pools], [read]}]},
     {query_execute_functions, ?RBAC_SCOPE_PARAMS,
      [{name, <<"Execute Scope Functions">>},
       {folder, 'query'},
       {desc, <<"Can execute n1ql functions for a given scope">>}],
      [{[{collection, [bucket_name, scope_name, any]}, n1ql, udf], [execute]},
       {[ui], [read]},
       {[pools], [read]}]},
     {query_manage_global_external_functions, [],
      [{name, <<"Manage Global External Functions">>},
       {folder, 'query'},
       {desc, <<"Can manage global external language functions">>}],
      [{[n1ql, udf_external], [manage]},
       {[ui], [read]},
       {[pools], [read]}]},
     {query_execute_global_external_functions, [],
      [{name, <<"Execute Global External Functions">>},
       {folder, 'query'},
       {desc, <<"Can execute global external language functions">>}],
      [{[n1ql, udf_external], [execute]},
       {[ui], [read]},
       {[pools], [read]}]},
     {query_manage_external_functions, ?RBAC_SCOPE_PARAMS,
      [{name, <<"Manage Scope External Functions">>},
       {folder, 'query'},
       {desc, <<"Can manage external language functions for a given scope">>}],
      [{[{collection, [bucket_name, scope_name, any]}, n1ql,
         udf_external], [manage]},
       {[{collection, [bucket_name, scope_name, any]}, collections], [read]},
       {[ui], [read]},
       {[pools], [read]}]},
     {query_execute_external_functions, ?RBAC_SCOPE_PARAMS,
      [{name, <<"Execute Scope External Functions">>},
       {folder, 'query'},
       {desc, <<"Can execute external language functions for a given scope">>}],
      [{[{collection, [bucket_name, scope_name, any]}, n1ql,
         udf_external], [execute]},
       {[ui], [read]},
       {[pools], [read]}]},
     {replication_target, [bucket_name],
      [{name, <<"XDCR Inbound">>},
       {folder, xdcr},
       {desc, <<"Can create XDCR streams into a given bucket. This user cannot "
                "access the web console or read any data.">>}],
      [{[{bucket, bucket_name}, settings], [read]},
       {[{bucket, bucket_name}, data, meta], [read, write]},
       {[{bucket, bucket_name}, stats], [read]},
       {[{bucket, bucket_name}, collections], [read]},
       {[pools], [read]}]},
     {analytics_manager, [bucket_name],
      [{name, <<"Analytics Manager">>},
       {folder, analytics},
       {desc, <<"Can manage Analytics local links. Can manage datasets on a "
                "given bucket. Can query datasets created on this bucket. "
                "This user can access the web console and read some data.">>}],
      [{[{bucket, bucket_name}, analytics], [manage, select]},
       {[ui], [read]},
       {[pools], [read]}]},
     {analytics_reader, [],
      [{name, <<"Analytics Reader">>},
       {folder, analytics},
       {desc, <<"Can query datasets. This is a global role as datasets may "
                "be created on different buckets. This user can access the "
                "web console and read some data.">>}],
      [{[analytics], [select]},
       {[{bucket, any}, analytics], [select]},
       {[ui], [read]},
       {[pools], [read]}]},
     {analytics_select, ?RBAC_COLLECTION_PARAMS,
      [{name, <<"Analytics Select">>},
       {folder, analytics},
       {desc, <<"Can query datasets on a given bucket, scope or "
                "collection. This user can access the web console and read "
                "some data.">>}],
      [{[{collection, ?RBAC_COLLECTION_PARAMS}, analytics], [select]},
       {[ui], [read]},
       {[pools], [read]}]},
     {analytics_admin, [],
      [{name, <<"Analytics Admin">>},
       {folder, analytics},
       {desc, <<"Can manage dataverses. Can manage all Analytics links. "
                "Can manage all datasets. This user can access the web "
                "console but cannot read data.">>}],
      [{[analytics], [manage]},
       {[{bucket, any}, analytics], [manage]},
       {[ui], [read]},
       {[pools], [read]}]},
     {mobile_sync_gateway, [bucket_name],
      [{name, <<"Sync Gateway">>},
       {folder, mobile},
       {desc, <<"Full access to bucket data as required by Sync Gateway. "
                "This user cannot access the web console and is intended "
                "only for use by Sync Gateway. This user can read and "
                "write data, manage indexes and views, and read some "
                "cluster information.">>}],
      [{[{bucket, bucket_name}, data], all},
       {[{bucket, bucket_name}, views], all},
       {[{bucket, bucket_name}, n1ql, index], all},
       {[{bucket, bucket_name}, n1ql], [execute]},
       {[{bucket, bucket_name}], [read, flush]},
       {[{bucket, bucket_name}, settings], [read]},
       {[admin, memcached, idle], [write]},
       {[settings, autocompaction], [read]},
       {[pools], [read]}]},
     {sync_gateway_configurator, ?RBAC_COLLECTION_PARAMS,
      [{name, <<"Sync Gateway Architect">>},
       {folder, mobile},
       {desc, <<"Can manage Sync Gateway databases and users, "
                "and access Sync Gateway's /metrics endpoint. "
                "This user cannot read application data.">>}],
      [{[{collection, [any, any, any]}, sgw, appdata], none},
       {[{collection, [any, any, any]}, sgw, principal_appdata], none},
       {[{collection, [any, any, any]}, sgw, replications], none},
       {[{collection, ?RBAC_COLLECTION_PARAMS}, sgw], all}]},
     {sync_gateway_app, ?RBAC_COLLECTION_PARAMS,
      [{name, <<"Sync Gateway Application">>},
       {folder, mobile},
       {desc, <<"Can manage Sync Gateway users and roles, and "
                "read and write application data through Sync "
                "Gateway.">>}],
      [{[{collection, ?RBAC_COLLECTION_PARAMS}, sgw, auth], [configure]},
       {[{collection, ?RBAC_COLLECTION_PARAMS}, sgw, principal], [read, write]},
       {[{collection, ?RBAC_COLLECTION_PARAMS}, sgw, appdata], [read, write]},
       {[{collection, ?RBAC_COLLECTION_PARAMS}, sgw, principal_appdata], [read]}]},
     {sync_gateway_app_ro, ?RBAC_COLLECTION_PARAMS,
      [{name, <<"Sync Gateway Application Read Only">>},
       {folder, mobile},
       {desc, <<"Can read Sync Gateway users and roles, and "
                "read application data through Sync Gateway.">>}],
      [{[{collection, ?RBAC_COLLECTION_PARAMS}, sgw, appdata], [read]},
       {[{collection, ?RBAC_COLLECTION_PARAMS}, sgw, principal], [read]},
       {[{collection, ?RBAC_COLLECTION_PARAMS}, sgw, principal_appdata], [read]}]},
     {sync_gateway_replicator, ?RBAC_COLLECTION_PARAMS,
      [{name, <<"Sync Gateway Replicator">>},
       {folder, mobile},
       {desc, <<"Can manage Inter-Sync Gateway Replications. "
                "This user cannot read application data.">>}],
      [{[{collection, ?RBAC_COLLECTION_PARAMS}, sgw, replications], all}]},
     {sync_gateway_dev_ops, [],
      [{name, <<"Sync Gateway Dev Ops">>},
       {folder, mobile},
       {desc, <<"Can manage Sync Gateway node-level configuration, "
                "and access Sync Gateway's /metrics endpoint "
                "for Prometheus integration.">>}],
<<<<<<< HEAD
      [{[{collection, [any, any, any]}, sgw, dev_ops], all},
       {[admin, stats_export], [read]}]},
     {external_stats_reader, [],
      [{name, <<"External Stats Reader">>},
       {folder, admin},
       {desc, <<"Access to /metrics endpoint for Prometheus integration. "
                "Can read all stats for all services. This user cannot "
                "access the web console">>}],
      [{[admin, stats_export], [read]}]}].

ui_folders() ->
    [{admin, "Administrative"},
     {bucket, "Bucket"},
     {data, "Data"},
     {views, "Views"},
     {'query', "Query & Index"},
     {search, "Search"},
     {analytics, "Analytics"},
     {xdcr, "XDCR"},
     {backup, "Backup"},
     {mobile, "Mobile"}].
=======
      [{[sgw, dev_ops], all},
       {[admin, stats_export], [read]}]}];
sync_gateway_roles(false) ->
    [].
>>>>>>> 9d66f7c1

internal_roles() ->
    [{stats_reader, [], [],
      [{[admin, internal, stats], [read]}]}].

maybe_add_developer_preview_roles() ->
    DP = cluster_compat_mode:is_developer_preview(),
    add_replication_developer_roles(DP).

add_replication_developer_roles(true) ->
    [{replication_developer, [],
      [{name, <<"XDCR Developer">>},
       {folder, xdcr},
       {desc, <<"Can read and write Custom Conflict Resolution merge "
                "functions. This user cannot access the web console.">>}],
      [{[xdcr, developer], all}]}];
add_replication_developer_roles(false) ->
    [].

-spec get_definitions(all | public) -> [rbac_role_def(), ...].
get_definitions(Type) ->
    get_definitions(ns_config:latest(), Type).

-spec get_definitions(ns_config(), all | public) -> [rbac_role_def(), ...].
get_definitions(Config, all) ->
    get_definitions(Config, public) ++ internal_roles();
get_definitions(Config, public) ->
    get_public_definitions(cluster_compat_mode:get_compat_version(Config)).

-spec get_public_definitions(list()) -> [rbac_role_def(), ...].
get_public_definitions(Version) when Version < ?VERSION_66 ->
    menelaus_old_roles:roles_pre_66();
get_public_definitions(Version) when Version < ?VERSION_70 ->
    menelaus_old_roles:roles_pre_70();
get_public_definitions(Version) when Version < ?VERSION_NEO ->
    menelaus_old_roles:roles_pre_NEO();
get_public_definitions(_) ->
    roles() ++ maybe_add_developer_preview_roles().

-spec object_match(
        rbac_permission_object(), rbac_permission_pattern_object()) ->
                          boolean().
object_match(_, []) ->
    true;
object_match([], [_|_]) ->
    false;
object_match([Vertex | RestOfObject],
             [FilterVertex | RestOfObjectPattern]) ->
    case vertex_match(Vertex, FilterVertex) of
        true ->
            object_match(RestOfObject, RestOfObjectPattern);
        false ->
            false
    end;
object_match(_, _) ->
    false.

vertex_params_match(Params, FilterParams) ->
    lists:all(fun vertex_param_match/1, lists:zip(Params, FilterParams)).

vertex_param_match({any, _}) ->
    true;
vertex_param_match({all, any}) ->
    true;
vertex_param_match({_, any}) ->
    true;
vertex_param_match({A, B}) ->
    A =:= B.

is_data_vertex({bucket, _}) ->
    true;
is_data_vertex({scope, _}) ->
    true;
is_data_vertex({collection, _}) ->
    true;
is_data_vertex(_) ->
    false.

get_vertex_param_list({bucket, B}) ->
    [B];
get_vertex_param_list({_, Params}) ->
    Params;
get_vertex_param_list(_) ->
    [].

expand_vertex(Vertex, Pad) ->
    case is_data_vertex(Vertex) of
        true ->
            {collection,
             misc:align_list(get_vertex_param_list(Vertex), 3, Pad)};
        false ->
            Vertex
    end.

vertex_match(PermissionVertex, FilterVertex) ->
    expanded_vertex_match(expand_vertex(PermissionVertex, all),
                          expand_vertex(FilterVertex, any)).

expanded_vertex_match({_Same, Params}, {_Same, FilterParams}) ->
    vertex_params_match(Params, FilterParams);
expanded_vertex_match(_Same, _Same) ->
    true;
expanded_vertex_match(_, _) ->
    false.

-spec get_allowed_operations(
        rbac_permission_object(), [rbac_permission_pattern()]) ->
                                    rbac_permission_pattern_operations().
get_allowed_operations(_Object, []) ->
    none;
get_allowed_operations(Object, [{ObjectPattern, AllowedOperations} | Rest]) ->
    case object_match(Object, ObjectPattern) of
        true ->
            AllowedOperations;
        false ->
            get_allowed_operations(Object, Rest)
    end.

-spec operation_allowed(rbac_operation(),
                        rbac_permission_pattern_operations()) ->
                               boolean().
operation_allowed(_, all) ->
    true;
operation_allowed(_, none) ->
    false;
operation_allowed(any, _) ->
    true;
operation_allowed(Operation, AllowedOperations) ->
    lists:member(Operation, AllowedOperations).

-spec is_allowed(rbac_permission(),
                 rbac_identity() | [rbac_compiled_role()]) -> boolean().
is_allowed(Permission, {_, _} = Identity) ->
    Roles = get_compiled_roles(Identity),
    is_allowed(Permission, Roles);
is_allowed({Object, Operation}, Roles) ->
    lists:any(fun (Role) ->
                      Operations = get_allowed_operations(Object, Role),
                      operation_allowed(Operation, Operations)
              end, Roles).

-spec substitute_params([string()],
                        [atom()], [rbac_permission_pattern_raw()]) ->
                               [rbac_permission_pattern()].
substitute_params([], [], Permissions) ->
    Permissions;
substitute_params(Params, ParamDefinitions, Permissions) ->
    ParamPairs = lists:zip(ParamDefinitions, Params),
    lists:map(
      fun ({ObjectPattern, AllowedOperations}) ->
              {lists:map(
                 fun ({Name, List}) when is_list(List) ->
                         {Name, [substitute_param(Param, ParamPairs) ||
                                    Param <- List]};
                     ({Name, Param}) ->
                         {Name, substitute_param(Param, ParamPairs)};
                     (Vertex) ->
                         Vertex
                 end, ObjectPattern), AllowedOperations}
      end, Permissions).

substitute_param(any, _ParamPairs) ->
    any;
substitute_param(Param, ParamPairs) ->
    {Param, Subst} = lists:keyfind(Param, 1, ParamPairs),
    Subst.

compile_param(bucket_name, Name, Snapshot) ->
    find_object(Name,
                fun (BucketName) ->
                        case ns_bucket:uuid(BucketName, Snapshot) of
                            not_present ->
                                undefined;
                            UUID ->
                                {UUID,
                                 collections:get_manifest(BucketName, Snapshot)}
                        end
                end);
compile_param(scope_name, Name, Manifest) ->
    find_object(Name,
                fun (ScopeName) ->
                        case Manifest of
                            undefined ->
                                undefined;
                            _ ->
                                maybe_add_id(collections:get_scope(ScopeName,
                                                                   Manifest))
                        end
                end);
compile_param(collection_name, Name, Scope) ->
    find_object(Name, ?cut(maybe_add_id(collections:get_collection(_, Scope)))).

maybe_add_id(undefined) ->
    undefined;
maybe_add_id(Props) ->
    {collections:get_uid(Props), Props}.

find_object(any, _Find) ->
    {any, any};
find_object({Name, Id}, Find) ->
    case find_object(Name, Find) of
        RV = {{Name, Id}, _} ->
            RV;
        _ ->
            undefined
    end;
find_object(Name, Find) when is_list(Name) ->
    case Find(Name) of
        undefined ->
            undefined;
        {UUID, Props} ->
            {{Name, UUID}, Props}
    end.

params_version() ->
    params_version(ns_bucket:get_snapshot()).

-spec params_version(map()) -> term().
params_version(Snapshot) ->
    [{Name, ns_bucket:uuid(Name, Snapshot),
      collections:get_uid(
        collections:get_manifest(Name, Snapshot,
                                 collections:default_manifest()))} ||
        Name <- ns_bucket:get_bucket_names(Snapshot)].

compile_params([], [], Acc, _) ->
    lists:reverse(Acc);
compile_params([ParamDef | RestParamDefs], [Param | RestParams], Acc, Ctx) ->
    case compile_param(ParamDef, Param, Ctx) of
        undefined ->
            false;
        {Compiled, NewCtx} ->
            compile_params(RestParamDefs, RestParams, [Compiled | Acc], NewCtx)
    end.

compile_params(ParamDefs, Params, Buckets) ->
    compile_params(ParamDefs, Params, [], Buckets).

compile_role({Name, Params}, CompileRole, Definitions, Snapshot) ->
    case lists:keyfind(Name, 1, Definitions) of
        {Name, ParamDefs, _Props, Permissions} ->
            case compile_params(ParamDefs, Params, Snapshot) of
                false ->
                    false;
                NewParams ->
                    {true, CompileRole(Name, NewParams, ParamDefs, Permissions)}
            end;
        false ->
            false
    end;
compile_role(Name, CompileRole, Definitions, Snapshot) when is_atom(Name) ->
    compile_role({Name, []}, CompileRole, Definitions, Snapshot).

compile_roles(CompileRole, Roles, Definitions, Snapshot) ->
    lists:filtermap(compile_role(_, CompileRole, Definitions, Snapshot), Roles).

-spec compile_roles([rbac_role()], [rbac_role_def()] | undefined, map()) ->
                           [rbac_compiled_role()].
compile_roles(_Roles, undefined, _Snapshot) ->
    %% can happen briefly after node joins the cluster on pre 5.0 clusters
    [];
compile_roles(Roles, Definitions, Snapshot) ->
    compile_roles(
      fun (_Name, Params, ParamDefs, Permissions) ->
              substitute_params(strip_ids(ParamDefs, Params),
                                ParamDefs, Permissions)
      end, Roles, Definitions, Snapshot).

-spec get_roles(rbac_identity()) -> [rbac_role()].
get_roles({"", wrong_token}) ->
    case ns_config_auth:is_system_provisioned() of
        false ->
            [admin];
        true ->
            []
    end;
get_roles({"", anonymous}) ->
    case ns_config_auth:is_system_provisioned() of
        false ->
            [admin];
        true ->
            []
    end;
get_roles({_, admin}) ->
    [admin];
get_roles({_, stats_reader}) ->
    [stats_reader];
get_roles({BucketName, bucket}) ->
    [{bucket_full_access, [BucketName]}];
get_roles({_User, external} = Identity) ->
    menelaus_users:get_roles(Identity);
get_roles({_User, local} = Identity) ->
    menelaus_users:get_roles(Identity).

compiled_roles_cache_name() ->
    compiled_roles_cache.

start_compiled_roles_cache() ->
    UsersFilter =
        fun ({user_version, _V}) ->
                true;
            ({group_version, _V}) ->
                true;
            (_) ->
                false
        end,
    ConfigFilter =
        fun (cluster_compat_version) ->
                true;
            (rest_creds) ->
                true;
            (Key) ->
                collections:key_match(Key) =/= false orelse
                    ns_bucket:buckets_change(Key)
        end,
    GetVersion =
        fun () ->
                {cluster_compat_mode:get_compat_version(),
                 menelaus_users:get_users_version(),
                 menelaus_users:get_groups_version(),
                 ns_config_auth:is_system_provisioned(),
                 params_version()}
        end,
    GetEvents =
        case ns_node_disco:couchdb_node() == node() of
            true ->
                fun () ->
                        dist_manager:wait_for_node(
                          fun ns_node_disco:ns_server_node/0),
                        [{{user_storage_events, ns_node_disco:ns_server_node()},
                          UsersFilter},
                         {config_events, ConfigFilter}]
                end;
            false ->
                fun () ->
                        [{user_storage_events, UsersFilter},
                         {config_events, ConfigFilter}]
                end
        end,

    versioned_cache:start_link(
      compiled_roles_cache_name(), 200, fun build_compiled_roles/1,
      GetEvents, GetVersion).

-spec get_compiled_roles(rbac_identity()) -> [rbac_compiled_role()].
get_compiled_roles({_, external} = Identity) ->
    roles_cache:build_compiled_roles(Identity);
get_compiled_roles(Identity) ->
    versioned_cache:get(compiled_roles_cache_name(), Identity).

build_compiled_roles(Identity) ->
    case ns_node_disco:couchdb_node() == node() of
        false ->
            ?log_debug("Compile roles for user ~p",
                       [ns_config_log:tag_user_data(Identity)]),
            Definitions = get_definitions(all),
            compile_roles(get_roles(Identity), Definitions,
                          ns_bucket:get_snapshot());
        true ->
            ?log_debug("Retrieve compiled roles for user ~p from ns_server "
                       "node", [ns_config_log:tag_user_data(Identity)]),
            rpc:call(ns_node_disco:ns_server_node(),
                     ?MODULE, build_compiled_roles, [Identity])
    end.

filter_out_invalid_roles(Roles, Definitions, Snapshot) ->
    compile_roles(fun (Name, [], _, _) ->
                          Name;
                      (Name, Params, _, _) ->
                          {Name, Params}
                  end, Roles, Definitions, Snapshot).

get_permission_params({[V | _], _}) ->
    case is_data_vertex(V) of
        true ->
            get_vertex_param_list(V);
        _ ->
            []
    end;
get_permission_params(_) ->
    [].

calculate_possible_param_values(Snapshot, Combination, Permission) ->
    Len = length(Combination),
    PermissionParams = get_permission_params(Permission),
    RawParams =
        lists:usort(
          lists:map(
            fun (I) ->
                    misc:align_list(PermissionParams, I, any) ++
                        lists:duplicate(Len - I, any)
            end, lists:seq(0, length(Combination)))),
    lists:filtermap(
      fun (Params) ->
              case compile_params(Combination, Params, Snapshot) of
                  false ->
                      false;
                  Compiled ->
                      {true, Compiled}
              end
      end, RawParams).

all_params_combinations() ->
    [[], [bucket_name], ?RBAC_SCOPE_PARAMS, ?RBAC_COLLECTION_PARAMS].

-spec calculate_possible_param_values(map(), undefined | rbac_permission()) ->
                                             rbac_all_param_values().
calculate_possible_param_values(Snapshot, Permission) ->
    [{Combination,
      calculate_possible_param_values(Snapshot, Combination, Permission)} ||
        Combination <- all_params_combinations()].

-spec get_possible_param_values([atom()], rbac_all_param_values()) ->
                                       [[rbac_role_param()]].
get_possible_param_values(ParamDefs, AllValues) ->
    {ParamDefs, Values} = lists:keyfind(ParamDefs, 1, AllValues),
    Values.

visible_roles_filter() ->
    case cluster_compat_mode:is_enterprise() of
        true ->
            pipes:filter(fun ({_, _, Props, _}) -> Props =/= [] end);
        false ->
            pipes:filter(fun ({_, _, Props, _}) ->
                                 proplists:get_value(ce, Props, false)
                         end)
    end.

expand_params(AllPossibleValues) ->
    ?make_transducer(
       pipes:foreach(
         ?producer(),
         fun ({Role, [], Props, _}) ->
                 ?yield({Role, Props});
             ({Role, ParamDefs, Props, _}) ->
                 lists:foreach(
                   fun (Values) ->
                           ?yield({{Role, Values}, Props})
                   end, get_possible_param_values(ParamDefs, AllPossibleValues))
         end)).

filter_by_permission(undefined, _Snapshot, _Definitions) ->
    pipes:filter(fun (_) -> true end);
filter_by_permission(Permission, Snapshot, Definitions) ->
    pipes:filter(
      fun ({Role, _}) ->
              is_allowed(Permission,
                         compile_roles([Role], Definitions, Snapshot))
      end).

-spec produce_roles_by_permission(rbac_permission(), map()) ->
                                         pipes:producer(rbac_role()).
produce_roles_by_permission(Permission, Snapshot) ->
    AllValues = calculate_possible_param_values(Snapshot, Permission),
    Definitions = get_definitions(ns_config:latest(), public),
    pipes:compose(
      [pipes:stream_list(Definitions),
       visible_roles_filter(),
       expand_params(AllValues),
       filter_by_permission(Permission, Snapshot, Definitions)]).

strip_id(_, any) ->
    any;
strip_id(_, {P, _Id}) ->
    P;
strip_id(bucket_name, P) ->
    %% to be removed as part of MB-38411
    P.

-spec strip_ids([rbac_role_def_param()], [rbac_role_param()]) ->
                       [rbac_role_param()].
strip_ids(ParamDefs, Params) ->
    [strip_id(ParamDef, Param) || {ParamDef, Param} <-
                                      lists:zip(ParamDefs, Params)].

-spec get_param_defs(rbac_role_name(), [rbac_role_def()]) ->
                            not_found | [rbac_role_def_param()].
get_param_defs(RoleName, Definitions) ->
    case lists:keyfind(RoleName, 1, Definitions) of
        {RoleName, ParamsDef, _, _} ->
            ParamsDef;
        _ ->
            not_found
    end.

-spec validate_role(rbac_role(), [rbac_role_def()], map()) ->
                           false | {ok, rbac_role()}.
validate_role(Role, Definitions, Snapshot) when is_atom(Role) ->
    validate_role(Role, [], Definitions, Snapshot);
validate_role({Role, Params}, Definitions, Snapshot) ->
    validate_role(Role, Params, Definitions, Snapshot).

validate_role(Role, Params, Definitions, Snapshot) ->
    case lists:keyfind(Role, 1, Definitions) of
        {Role, ParamsDef, _, _} when length(Params) =:= length(ParamsDef) ->
            case compile_params(ParamsDef, Params, Snapshot) of
                false ->
                    false;
                [] ->
                    {ok, Role};
                Expanded ->
                    {ok, {Role, Expanded}}
            end;
        _ ->
            false
    end.

get_visible_role_definitions() ->
    pipes:run(pipes:stream_list(get_definitions(public)),
              visible_roles_filter(),
              pipes:collect()).

-spec validate_roles([rbac_role()], map()) ->
                            {GoodRoles :: [rbac_role()],
                             BadRoles :: [rbac_role()]}.
validate_roles(Roles, Snapshot) ->
    Definitions = get_visible_role_definitions(),
    lists:foldl(fun (Role, {Validated, Unknown}) ->
                        case validate_role(Role, Definitions, Snapshot) of
                            false ->
                                {Validated, [Role | Unknown]};
                            {ok, R} ->
                                {[R | Validated], Unknown}
                        end
                end, {[], []}, Roles).

-spec get_security_roles(map()) -> [rbac_role()].
get_security_roles(Snapshot) ->
    pipes:run(produce_roles_by_permission({[admin, security], any}, Snapshot),
              pipes:collect()).

external_auth_polling_interval() ->
    ns_config:read_key_fast(external_auth_polling_interval,
                            ?DEFAULT_EXTERNAL_ROLES_POLLING_INTERVAL).


-ifdef(TEST).
filter_out_invalid_roles_test() ->
    Roles = [{role1, [{"bucket1", <<"id1">>}]},
             {role2, [{"bucket2", <<"id2">>}]}],
    Definitions = [{role1, [bucket_name],
                    [{name,<<"">>},{desc, <<"">>}],
                    [{[{bucket,bucket_name},settings],[read]}]},
                   {role2, [bucket_name],
                    [{name,<<"">>},{desc, <<"">>}],
                    [{[{bucket,bucket_name},n1ql,update],[execute]}]}],
    Snapshot = ns_bucket:toy_buckets([{"bucket1",
                                       [{uuid, <<"id1">>}, {props, []}]}]),
    ?assertEqual([{role1, [{"bucket1", <<"id1">>}]}],
                 filter_out_invalid_roles(Roles, Definitions, Snapshot)).

%% assertEqual is used instead of assert and assertNot to avoid
%% dialyzer warnings
object_match_test() ->
    ?assertEqual(true, object_match([], [])),
    ?assertEqual(false, object_match([], [o1, o2])),
    ?assertEqual(true, object_match([o3], [])),
    ?assertEqual(true, object_match([o1, o2], [o1, o2])),
    ?assertEqual(false, object_match([o1], [o1, o2])),
    ?assertEqual(true, object_match([o1, o2], [o1])),
    ?assertEqual(true, object_match([{bucket, "a"}], [{bucket, "a"}])),
    ?assertEqual(false, object_match([{bucket, "a"}], [{bucket, "b"}])),
    ?assertEqual(true, object_match([{bucket, any}], [{bucket, "b"}])),
    ?assertEqual(true, object_match([{bucket, "a"}], [{bucket, any}])),
    ?assertEqual(true, object_match([{bucket, any}], [{bucket, any}])),
    ?assertEqual(true, object_match([{bucket, all}], [{bucket, any}])),
    ?assertEqual(false, object_match([{bucket, all}], [{bucket, "a"}])).

object_match_with_collections_test() ->
    ?assertEqual(true, object_match([{collection, ["b", "s", "c"]}],
                                    [{bucket, "b"}])),
    ?assertEqual(true, object_match([{collection, ["b", "s", all]}],
                                    [{bucket, "b"}])),
    ?assertEqual(true, object_match([{collection, ["b", all, all]}],
                                    [{bucket, "b"}])),
    ?assertEqual(true, object_match([{scope, ["b", "s"]}], [{bucket, "b"}])),
    ?assertEqual(true, object_match([{scope, ["b", all]}], [{bucket, "b"}])),
    ?assertEqual(true, object_match([{collection, ["b", "s", "c"]}],
                                    [{collection, ["b", "s", "c"]}])),
    ?assertEqual(false, object_match([{collection, ["b", "s", "c1"]}],
                                     [{collection, ["b", "s", "c"]}])),
    ?assertEqual(false, object_match([{collection, ["b", "s", all]}],
                                     [{collection, ["b", "s", "c"]}])),
    ?assertEqual(true, object_match([{collection, ["b", "s", any]}],
                                    [{collection, ["b", "s", "c"]}])),
    ?assertEqual(false, object_match([{scope, ["b", "s"]}],
                                     [{collection, ["b", "s", "c"]}])),
    ?assertEqual(true, object_match([{scope, ["b", "s"]}],
                                    [{collection, ["b", "s", any]}])),
    ?assertEqual(false, object_match([{bucket, "b"}],
                                     [{collection, ["b", "s", "c"]}])),
    ?assertEqual(false, object_match([{bucket, "b"}],
                                     [{collection, ["b", "s", any]}])),
    ?assertEqual(true, object_match([{bucket, "b"}],
                                    [{collection, ["b", any, any]}])),
    ?assertEqual(false, object_match([{bucket, "b"}],
                                     [{collection, ["b1", any, any]}])).

toy_buckets_props() ->
    [{"test", [{uuid, <<"test_id">>}, {props, []}]},
     {"default", [{uuid, <<"default_id">>}, {props, []},
                  {collections, toy_manifest()}]}].

toy_buckets() ->
    ns_bucket:toy_buckets(toy_buckets_props()).

toy_manifest() ->
    [{uid, 2},
     {scopes, [{"s",  [{uid, 1}, {collections, [{"c",  [{uid, 1}]},
                                                {"c1", [{uid, 2}]}]}]},
               {"s1", [{uid, 2}, {collections, [{"c",  [{uid, 3}]}]}]}]}].

compile_roles(Roles, Definitions) ->
    compile_roles(Roles, Definitions, toy_buckets()).

compile_roles_test() ->
    StripId = fun ({N, _Id}) -> N; (N) -> N end,
    PermissionFilters =
        fun([B, S, C]) ->
                [{[{bucket, StripId(B)}], oper1},
                 {[{bucket, any}, docs], oper2},
                 {[v1, v2], oper3},
                 {[{collection, [StripId(B), StripId(S), StripId(C)]}],
                  oper4}]
        end,

    Definitions = [{simple_role, [], [],
                    [{[admin], all}]},
                   {test_role, [bucket_name], [],
                    [{[{bucket, bucket_name}], none}]},
                   {test_role1, ?RBAC_COLLECTION_PARAMS, [],
                    PermissionFilters(?RBAC_COLLECTION_PARAMS)},
                   {test_role2, ?RBAC_SCOPE_PARAMS, [],
                    PermissionFilters(?RBAC_SCOPE_PARAMS ++ [any])}],

    ?assertEqual([[{[admin], all}]],
                 compile_roles([simple_role, wrong_role], Definitions)),
    ?assertEqual([[{[{bucket, "test"}], none}]],
                 compile_roles([{test_role, ["test"]}], Definitions)),
    ?assertEqual([[{[{bucket, "test"}], none}]],
                 compile_roles([{test_role, [{"test", <<"test_id">>}]}],
                               Definitions)),
    ?assertEqual([], compile_roles([{test_role, [{"test", <<"wrong_id">>}]}],
                                   Definitions)),

    TestRole =
        fun (Success, Role, RoleParams, ParamsForExpected) ->
                Expected = [PermissionFilters(ParamsForExpected) || Success],
                ?assertEqual(Expected,
                             compile_roles([{Role, RoleParams}],
                                           Definitions))
        end,

    TestRole1 = ?cut(TestRole(_1, test_role1, _2, _2)),
    TestRole1(true, ["default", "s", "c"]),
    TestRole1(true, [{"default", <<"default_id">>}, {"s", 1}, {"c", 1}]),
    TestRole1(true, [{"default", <<"default_id">>}, {"s", 1}, any]),
    TestRole1(true, [{"default", <<"default_id">>}, any, any]),
    TestRole1(true, [any, any, any]),
    TestRole1(false, [{"default", <<"wrong_id">>}, {"s", 1}, {"c", 1}]),
    TestRole1(false, [{"default", <<"default_id">>}, {"s", 1}, {"c", 2}]),

    TestRole2 = ?cut(TestRole(_1, test_role2, _2, _2 ++ [any])),
    TestRole2(true, ["default", "s"]),
    TestRole2(true, [{"default", <<"default_id">>}, {"s", 1}]),
    TestRole2(true, [{"default", <<"default_id">>}, any]),
    TestRole2(true, [any, any]),
    TestRole1(false, [{"default", <<"wrong_id">>}, {"s", 1}]),
    TestRole1(false, [{"default", <<"default_id">>}, {"s", 2}]).

admin_test() ->
    Roles = compile_roles([admin], roles()),
    ?assertEqual(true, is_allowed({[buckets], create}, Roles)),
    ?assertEqual(true, is_allowed({[something, something], anything}, Roles)).

eventing_admin_test() ->
    Roles = compile_roles([eventing_admin], roles()),
    ?assertEqual(false, is_allowed({[admin], any}, Roles)),
    ?assertEqual(false, is_allowed({[xdcr], any}, Roles)),
    ?assertEqual(false, is_allowed({[{bucket, "test"}, xdcr], any}, Roles)),
    ?assertEqual(true, is_allowed({[buckets], create}, Roles)),
    ?assertEqual(true, is_allowed({[n1ql], all}, Roles)),
    ?assertEqual(true, is_allowed({[analytics], all}, Roles)),
    ?assertEqual(true, is_allowed({[eventing], all}, Roles)),
    ?assertEqual(true, is_allowed({[anything], read}, Roles)),
    ?assertEqual(false, is_allowed({[anything], write}, Roles)).

backup_admin_test() ->
    Roles = compile_roles([backup_admin], roles()),
    ?assertEqual(false, is_allowed({[admin], any}, Roles)),
    ?assertEqual(true, is_allowed({[buckets], create}, Roles)),
    ?assertEqual(true, is_allowed({[backup], all}, Roles)),
    ?assertEqual(true, is_allowed({[anything], all}, Roles)).

ro_admin_test() ->
    Roles = compile_roles([ro_admin], roles()),
    ?assertEqual(false, is_allowed({[{bucket, "test"}, data], read}, Roles)),
    ?assertEqual(true,
                 is_allowed({[{bucket, "test"}, something], read}, Roles)),
    ?assertEqual(false,
                 is_allowed({[{bucket, "test"}, something], write}, Roles)),
    ?assertEqual(false, is_allowed({[admin, security], write}, Roles)),
    ?assertEqual(true, is_allowed({[admin, security], read}, Roles)),
    ?assertEqual(false, is_allowed({[admin, other], write}, Roles)),
    ?assertEqual(true, is_allowed({[anything], read}, Roles)),
    ?assertEqual(false, is_allowed({[anything], write}, Roles)).

bucket_views_admin_check_global(Roles) ->
    ?assertEqual(false, is_allowed({[xdcr], read}, Roles)),
    ?assertEqual(false, is_allowed({[admin], read}, Roles)),
    ?assertEqual(true, is_allowed({[something], read}, Roles)),
    ?assertEqual(false, is_allowed({[something], write}, Roles)),
    ?assertEqual(false, is_allowed({[buckets], create}, Roles)).

bucket_views_admin_check_another(Roles) ->
    ?assertEqual(false, is_allowed({[{bucket, "another"}, xdcr], read}, Roles)),
    ?assertEqual(false,
                 is_allowed({[{bucket, "another"}, views], read}, Roles)),
    ?assertEqual(false, is_allowed({[{bucket, "another"}, data], read}, Roles)),
    ?assertEqual(true,
                 is_allowed({[{bucket, "another"}, settings], read}, Roles)),
    ?assertEqual(false,
                 is_allowed({[{bucket, "another"}, settings], write}, Roles)),
    ?assertEqual(false, is_allowed({[{bucket, "another"}], read}, Roles)),
    ?assertEqual(false, is_allowed({[buckets], create}, Roles)).

bucket_admin_check_default(Roles) ->
    ?assertEqual(true, is_allowed({[{bucket, "default"}, xdcr], read}, Roles)),
    ?assertEqual(true,
                 is_allowed({[{bucket, "default"}, xdcr], execute}, Roles)),
    ?assertEqual(
       true, is_allowed({[{bucket, "default"}, anything], anything}, Roles)),
    ?assertEqual(
       true, is_allowed({[{bucket, "default"}, anything], anything}, Roles)).

bucket_admin_test() ->
    Roles = compile_roles([{bucket_admin, ["default"]}], roles()),
    bucket_admin_check_default(Roles),
    bucket_views_admin_check_another(Roles),
    bucket_views_admin_check_global(Roles).

bucket_admin_wildcard_test() ->
    Roles = compile_roles([{bucket_admin, [any]}], roles()),
    bucket_admin_check_default(Roles),
    bucket_views_admin_check_global(Roles).

views_admin_check_default(Roles) ->
    ?assertEqual(true,
                 is_allowed({[{bucket, "default"}, views], anything}, Roles)),
    ?assertEqual(true,
                 is_allowed({[{bucket, "default"}, data], read}, Roles)),
    ?assertEqual(false,
                 is_allowed({[{bucket, "default"}, data], write}, Roles)),
    ?assertEqual(true,
                 is_allowed({[{bucket, "default"}, settings], read}, Roles)),
    ?assertEqual(false,
                 is_allowed({[{bucket, "default"}, settings], write}, Roles)),
    ?assertEqual(false, is_allowed({[{bucket, "default"}], read}, Roles)).

views_admin_test() ->
    Roles = compile_roles([{views_admin, ["default"]}], roles()),
    views_admin_check_default(Roles),
    bucket_views_admin_check_another(Roles),
    bucket_views_admin_check_global(Roles).

views_admin_wildcard_test() ->
    Roles = compile_roles([{views_admin, [any]}], roles()),
    views_admin_check_default(Roles),
    bucket_views_admin_check_global(Roles).

bucket_full_access_check(Roles, Bucket, Allowed) ->
    ?assertEqual(Allowed,
                 is_allowed({[{bucket, Bucket}, data], anything}, Roles)),
    ?assertEqual(Allowed, is_allowed({[{bucket, Bucket}], flush}, Roles)),
    ?assertEqual(Allowed, is_allowed({[{bucket, Bucket}], flush}, Roles)),
    ?assertEqual(false, is_allowed({[{bucket, Bucket}], write}, Roles)).

bucket_full_access_test() ->
    Roles = compile_roles([{bucket_full_access, ["default"]}], roles()),
    bucket_full_access_check(Roles, "default", true),
    bucket_full_access_check(Roles, "another", false),
    ?assertEqual(true, is_allowed({[pools], read}, Roles)),
    ?assertEqual(false, is_allowed({[another], read}, Roles)).

replication_admin_test() ->
    Roles = compile_roles([replication_admin], roles()),
    ?assertEqual(true,
                 is_allowed({[{bucket, "default"}, xdcr], anything}, Roles)),
    ?assertEqual(false,
                 is_allowed({[{bucket, "default"}, views], read}, Roles)),
    ?assertEqual(true,
                 is_allowed({[{bucket, "default"}, settings], read}, Roles)),
    ?assertEqual(false,
                 is_allowed({[{bucket, "default"}, settings], write}, Roles)),
    ?assertEqual(true,
                 is_allowed({[{bucket, "default"}, data], read}, Roles)),
    ?assertEqual(false,
                 is_allowed({[{bucket, "default"}, data], write}, Roles)),
    ?assertEqual(true, is_allowed({[xdcr, developer], read}, Roles)),
    ?assertEqual(false, is_allowed({[xdcr, developer], write}, Roles)),
    ?assertEqual(true, is_allowed({[xdcr], anything}, Roles)),
    ?assertEqual(false, is_allowed({[admin], read}, Roles)),
    ?assertEqual(true, is_allowed({[other], read}, Roles)).

compile_and_assert(Role, Permissions, Params, Results) ->
    Roles = compile_roles([{Role, Params}], roles()),
    ?assertEqual(Results, lists:map(is_allowed(_, Roles), Permissions)).

data_reader_collection_test_() ->
    Permissions =
        [{[{collection, ["default", "s", "c"]}, data, docs], read},
         {[{collection, ["default", "s", "c1"]}, data, docs], read},
         {[{collection, ["default", "s", "c2"]}, data, docs], read},
         {[{scope, ["default", "s"]}, data, docs], read},
         {[{scope, ["default", "s1"]}, data, docs], read},
         {[{scope, ["default", "s2"]}, data, docs], read},
         {[{bucket, "default"}, data, docs], read},
         {[{bucket, "default"}, settings], read}],

    Test = ?cut(fun () ->
                        compile_and_assert(data_reader, Permissions, _, _)
                end),

    {foreach, fun () -> ok end,
     [{"existing collection with id's",
       Test([{"default", <<"default_id">>}, {"s", 1}, {"c", 1}],
            [true, false, false, false, false, false, false, true])},
      {"wrong collection id",
       Test([{"default", <<"default_id">>}, {"s", 1}, {"c", 2}],
            [false, false, false, false, false, false, false, false])},
      {"existing collection without id's",
       Test(["default", "s", "c"],
            [true, false, false, false, false, false, false, true])},
      {"scope",
       Test(["default", "s", any],
            [true, true, true, true, false, false, false, true])},
      {"whole bucket",
       Test(["default", any, any],
            [true, true, true, true, true, true, true, true])},
      {"another bucket",
       Test(["test", any, any],
            [false, false, false, false, false, false, false, false])}
     ]}.

query_functions_test_() ->
    Roles = [{query_manage_functions, [n1ql, udf], manage},
             {query_execute_functions, [n1ql, udf], execute},
             {query_manage_external_functions, [n1ql, udf_external], manage},
             {query_execute_external_functions, [n1ql, udf_external], execute}],

    Sources = [{scope, ["default", "s"]},
               {scope, ["default", "s1"]},
               {scope, ["default", "s2"]},
               {bucket, "default"}],

    Tests =
        lists:flatmap(
          fun ({Role, Object, Oper}) ->
                  RoleStr = atom_to_list(Role),
                  Permissions = [{[S | Object], Oper} || S <- Sources],
                  Test =
                      ?cut(fun () ->
                                   compile_and_assert(Role, Permissions, _, _)
                           end),

                  [{"existing scope with id's : " ++ RoleStr,
                    Test([{"default", <<"default_id">>}, {"s", 1}],
                         [true, false, false, false])},
                   {"wrong scope id : " ++ RoleStr,
                    Test([{"default", <<"default_id">>}, {"s", 2}],
                         [false, false, false, false])},
                   {"existing scope without id's : " ++ RoleStr,
                    Test(["default", "s"],
                         [true, false, false, false])},
                   {"whole bucket",
                    Test(["default", any],
                         [true, true, true, true])},
                   {"another bucket",
                    Test(["test", any],
                         [false, false, false, false])}]
          end, Roles),

    {foreach, fun () -> ok end, Tests}.

validate_role_test() ->
    ValidateRole = validate_role(_, roles(), toy_buckets()),
    ?assertEqual({ok, admin}, ValidateRole(admin)),
    ?assertEqual({ok, {bucket_admin, [{"test", <<"test_id">>}]}},
                 ValidateRole({bucket_admin, ["test"]})),
    ?assertEqual({ok, {views_admin, [any]}},
                 ValidateRole({views_admin, [any]})),
    ?assertEqual(false, ValidateRole(something)),
    ?assertEqual(false, ValidateRole({bucket_admin, ["something"]})),
    ?assertEqual(false, ValidateRole({something, ["test"]})),
    ?assertEqual(false, ValidateRole({admin, ["test"]})),
    ?assertEqual(false, ValidateRole(bucket_admin)),
    ?assertEqual(false, ValidateRole({bucket_admin, ["test", "test"]})),
    ?assertEqual(false, ValidateRole({data_reader, ["default"]})),
    ?assertEqual(false, ValidateRole({data_reader, ["default", "s"]})),
    DataReader =
        {data_reader, [{"default", <<"default_id">>}, {"s", 1}, {"c", 1}]},
    ?assertEqual({ok, DataReader},
                 ValidateRole({data_reader, ["default", "s", "c"]})),
    ?assertEqual(false, ValidateRole({data_reader, ["default", "s", "d"]})),
    ?assertEqual({ok, DataReader}, ValidateRole(DataReader)),
    ?assertEqual(false, ValidateRole(
                          {data_reader,
                           [{"default", <<"test_id">>}, {"s", 1}, {"c", 2}]})),
    QMF = {query_manage_functions, [{"default", <<"default_id">>}, {"s", 1}]},
    ?assertEqual({ok, QMF}, ValidateRole(QMF)),
    ?assertEqual({ok, QMF}, ValidateRole({query_manage_functions,
                                          ["default", "s"]})),
    ?assertEqual(false, ValidateRole({query_manage_functions,
                                      [{"default", <<"test_id">>}, {"s", 1}]})),
    ?assertEqual(false, ValidateRole({query_manage_functions,
                                      [{"default", <<"default_id">>},
                                       {"s", 2}]})).

enum_roles(Roles, ParamsList) ->
    Definitions = roles(),
    lists:flatmap(
      fun (Params) ->
              lists:map(
                fun (Role) ->
                        Length = length(get_param_defs(Role, Definitions)),
                        {Role, misc:align_list(Params, Length, any)}
                end, Roles)
      end, ParamsList).

produce_roles_by_permission_test_() ->
    GetRoles =
        fun (Permission) ->
                proplists:get_keys(
                  pipes:run(produce_roles_by_permission(Permission,
                                                        toy_buckets()),
                            pipes:collect()))
        end,
    Test =
        fun (Roles, Permission) ->
                fun () ->
                        ?assertListsEqual(Roles, GetRoles(Permission))
                end
        end,
    TestBucket = {"test", <<"test_id">>},
    DefaultBucket = {"default", <<"default_id">>},
    {foreach,
     fun() ->
             meck:new(cluster_compat_mode, [passthrough]),
             meck:expect(cluster_compat_mode, is_enterprise,
                         fun () -> true end),
             meck:expect(cluster_compat_mode, get_compat_version,
                         fun (_) -> ?VERSION_70 end)
     end,
     fun (_) ->
             meck:unload(cluster_compat_mode)
     end,
     [{"security permission",
       Test([admin, ro_admin, security_admin_external, security_admin_local],
            {[admin, security], any})},
      {"pools read",
       fun () ->
               Roles = GetRoles({[pools], read}),
               ?assertListsEqual(
                  [],
                  [admin, analytics_reader,
                   {data_reader, [any, any, any]}] -- Roles)
       end},
      {"bucket settings read",
       Test([admin, cluster_admin, query_external_access, query_system_catalog,
             replication_admin, ro_admin, security_admin_external,
             security_admin_local, eventing_admin, backup_admin] ++
                enum_roles([bucket_full_access, bucket_admin, views_admin,
                            data_backup, data_dcp_reader,
                            data_monitoring, data_writer, data_reader,
                            fts_admin, fts_searcher, query_delete,
                            query_insert, query_manage_index, query_select,
                            query_update, replication_target,
                            mobile_sync_gateway],
                           [[any], [TestBucket]]),
            {[{bucket, "test"}, settings], read})},
      {"xattr write for bucket",
       Test([admin, eventing_admin, backup_admin] ++
                enum_roles([bucket_full_access, data_backup, data_writer,
                            mobile_sync_gateway],
                           [[any], [TestBucket]]),
            {[{bucket, "test"}, data, xattr], write})},
      {"xattr write for wrong bucket",
       Test([admin, eventing_admin, backup_admin] ++
                enum_roles([bucket_full_access, data_backup, data_writer,
                            mobile_sync_gateway],
                           [[any]]),
            {[{bucket, "wrong"}, data, xattr], write})},
      {"xattr write for collection",
       Test([admin, eventing_admin, backup_admin] ++
                enum_roles([bucket_full_access, data_backup, data_writer,
                            mobile_sync_gateway],
                           [[any], [DefaultBucket]]) ++
                enum_roles([data_writer], [[DefaultBucket, {"s", 1}]]) ++
                enum_roles([data_writer], [[DefaultBucket,
                                            {"s", 1}, {"c", 1}]]),
            {[{collection, ["default", "s", "c"]}, data, xattr], write})},
      {"xattr write for wrong collection",
       Test([admin, eventing_admin, backup_admin] ++
                enum_roles([bucket_full_access, data_backup, data_writer,
                            mobile_sync_gateway],
                           [[any], [DefaultBucket]]) ++
                enum_roles([data_writer], [[DefaultBucket, {"s", 1}]]),
            {[{collection, ["default", "s", "w"]}, data, xattr], write})},
      {"xattr write for scope",
       Test([admin, eventing_admin, backup_admin] ++
                enum_roles([bucket_full_access, data_backup, data_writer,
                            mobile_sync_gateway],
                           [[any], [DefaultBucket]]) ++
                enum_roles([data_writer], [[DefaultBucket, {"s", 1}]]),
            {[{scope, ["default", "s"]}, data, xattr], write})},
      {"xattr write for wrong scope",
       Test([admin, eventing_admin, backup_admin] ++
                enum_roles([bucket_full_access, data_backup, data_writer,
                            mobile_sync_gateway],
                           [[any], [DefaultBucket]]),
            {[{scope, ["default", "w"]}, data, xattr], write})},
      {"any bucket",
       Test([admin, eventing_admin, backup_admin] ++
                enum_roles([bucket_full_access, data_backup, data_writer,
                            mobile_sync_gateway],
                           [[any]]),
            {[{bucket, any}, data, xattr], write})},
      {"wrong bucket",
       Test([admin, eventing_admin, backup_admin] ++
                enum_roles([bucket_full_access, data_backup, data_writer,
                            mobile_sync_gateway],
                           [[any]]),
            {[{bucket, "wrong"}, data, xattr], write})}]}.

params_version_test() ->
    Test = ?cut(params_version(ns_bucket:toy_buckets(_))),
    Update = ?cut(lists:keyreplace("test", 1, toy_buckets_props(),
                                   {"test", _})),

    Version1 = Test(toy_buckets_props()),
    Version2 = Test(lists:keydelete("test", 1, toy_buckets_props())),
    Version3 = Test(Update([{uuid, <<"test_id1">>}, {props, []}])),
    Version4 = Test(Update([{uuid, <<"test_id">>}, {props, []},
                            {collections, toy_manifest()}])),
    ?assertNotEqual(Version1, Version2),
    ?assertNotEqual(Version1, Version3),
    ?assertNotEqual(Version1, Version4).

validate_roles(Roles) ->
    lists:all(
      fun ({Name, Params, Desc, Permissions}) when is_atom(Name),
                                                   is_list(Params),
                                                   is_list(Desc),
                                                   is_list(Permissions) ->
          ?assert(lists:member(Params, all_params_combinations())),
          ?assert(lists:all(fun ({_, _}) -> true; (_) -> false end, Desc)),
          ValidateObject =
              fun (Obj) ->
                  ?assert(lists:all(
                            fun (A) when is_atom(A) -> true;
                                ({A, _}) when is_atom(A) -> true;
                                (_) -> false
                            end, Obj)),
                  true
              end,
          ?assert(lists:all(
                    fun ({Object, all}) -> ValidateObject(Object);
                        ({Object, none}) -> ValidateObject(Object);
                        ({Object, Ops}) when is_list(Ops) ->
                            ?assert(lists:all(fun (A) -> is_atom(A) end, Ops)),
                            ValidateObject(Object)
                    end, Permissions)),
          true
      end, Roles).

roles_format_test() ->
    ?assert(validate_roles(roles())),
    ?assert(validate_roles(menelaus_old_roles:roles_pre_NEO())),
    ?assert(validate_roles(menelaus_old_roles:roles_pre_70())),
    ?assert(validate_roles(menelaus_old_roles:roles_pre_66())).

-endif.<|MERGE_RESOLUTION|>--- conflicted
+++ resolved
@@ -600,8 +600,7 @@
        {desc, <<"Can manage Sync Gateway node-level configuration, "
                 "and access Sync Gateway's /metrics endpoint "
                 "for Prometheus integration.">>}],
-<<<<<<< HEAD
-      [{[{collection, [any, any, any]}, sgw, dev_ops], all},
+      [{[sgw, dev_ops], all},
        {[admin, stats_export], [read]}]},
      {external_stats_reader, [],
       [{name, <<"External Stats Reader">>},
@@ -622,12 +621,6 @@
      {xdcr, "XDCR"},
      {backup, "Backup"},
      {mobile, "Mobile"}].
-=======
-      [{[sgw, dev_ops], all},
-       {[admin, stats_export], [read]}]}];
-sync_gateway_roles(false) ->
-    [].
->>>>>>> 9d66f7c1
 
 internal_roles() ->
     [{stats_reader, [], [],
