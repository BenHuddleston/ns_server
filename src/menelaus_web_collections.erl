--- conflicted
+++ resolved
@@ -307,15 +307,10 @@
            scope_validators(special_allowed)],
       State).
 
-<<<<<<< HEAD
-validate_collections(Name, State) ->
-    validator:json_array(Name, collection_validators(special_allowed), State).
-=======
 validate_collections(Name, BucketConfig, State) ->
     validator:json_array(Name,
-                         collection_validators(default_allowed, BucketConfig),
+                         collection_validators(special_allowed, BucketConfig),
                          State).
->>>>>>> b158cc29
 
 handle_ensure_manifest(Bucket, Uid, Req) ->
     assert_api_available(Bucket),
