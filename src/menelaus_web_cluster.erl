%% @author Couchbase <info@couchbase.com>
%% @copyright 2017-Present Couchbase, Inc.
%%
%% Use of this software is governed by the Business Source License included in
%% the file licenses/BSL-Couchbase.txt.  As of the Change Date specified in that
%% file, in accordance with the Business Source License, use of this software
%% will be governed by the Apache License, Version 2.0, included in the file
%% licenses/APL2.txt.
%%

%% @doc implementation of cluster topology related REST API's

-module(menelaus_web_cluster).

-include("cut.hrl").
-include("ns_common.hrl").
-include("menelaus_web.hrl").

%% Remove by OTP25
-compile([{nowarn_deprecated_function, [{ http_uri,parse,2 }]}]).

-ifdef(TEST).
-include_lib("eunit/include/eunit.hrl").
-endif.

-export([handle_cluster_init/1,
         handle_engage_cluster2/1,
         handle_complete_join/1,
         handle_join/1,
         serve_node_services/1,
         serve_node_services_streaming/1,
         handle_setup_services_post/1,
         handle_rebalance_progress/2,
         handle_eject_post/1,
         handle_add_node/1,
         handle_add_node_to_group/2,
         handle_start_hard_failover/2,
         handle_start_graceful_failover/1,
         handle_rebalance/1,
         handle_re_add_node/1,
         handle_re_failover/1,
         handle_stop_rebalance/1,
         handle_set_recovery_type/1,
         get_rebalance_error/0]).

-import(menelaus_util,
        [reply_json/2,
         reply_json/3,
         reply/2,
         reply_text/3,
         reply_ok/3,
         parse_validate_port_number/1,
         handle_streaming/2]).

handle_cluster_init(Req) ->
    menelaus_web_rbac:assert_no_users_upgrade(),
    menelaus_util:survive_web_server_restart(
        fun () -> handle_cluster_init(Req, 10) end).

handle_cluster_init(_Req, Retries) when Retries =< 0 ->
    erlang:error(exceeded_retries);
handle_cluster_init(Req, Retries) ->
    Config = ns_config:get(),
    Snapshot = chronicle_compat:get_snapshot(
                 [ns_bucket:fetch_snapshot(all, _, [props]),
                  ns_cluster_membership:fetch_snapshot(_)],
                 #{ns_config => Config}),

    validator:handle(
      fun (Props) ->
          try
              ok = menelaus_web_node:node_init(Req, Props),
              Res = cluster_init(Req, Config, Props),
              reply_json(Req, Res)
          catch
              throw:{error, Code, Msg} ->
                  menelaus_util:global_error_exception(Code, Msg);
              throw:retry_needed ->
                  handle_cluster_init(Req, Retries - 1)
          end
      end, Req, form,
      menelaus_web_node:node_init_validators() ++
      cluster_init_validators(Config, Snapshot)).

cluster_init(Req, Config, Params) ->
    %% POST /pools/default
    menelaus_web_pools:handle_pool_settings_post_body(Req, Config, Params),
    %% POST /settings/stats
    menelaus_web_settings:apply_stats_settings(Params),
    %% POST /node/controller/setupServices
    case do_setup_services_post(Req, Params) of
        ok -> ok;
        {error, ErrorMsg} -> throw({error, 400, ErrorMsg})
    end,
    %% setting of n2n encryption
    case proplists:get_value(nodeEncryption, Params) of
        undefined -> ok;
        Encryption ->
            AFamily = cb_dist:address_family(),
            CBDistCfg = [{nodeEncryption, Encryption},
                         {externalListeners, [{AFamily, Encryption}]}],
            case netconfig_updater:apply_config(CBDistCfg) of
                ok ->
                    %% Wait for web servers to restart
                    ns_config:sync_announcements(),
                    menelaus_event:sync(
                      chronicle_compat_events:event_manager()),
                    cluster_compat_mode:is_enterprise() andalso
                        ns_ssl_services_setup:sync();
                {error, Msg} ->
                    throw({error, 400, Msg})
            end
    end,
    %% POST /settings/indexes
    IndexerParams = [{storageMode, V} || {indexerStorageMode, V} <- Params],
    menelaus_web_indexes:apply_indexes_settings(Req, IndexerParams),

    case proplists:get_value(allowedHosts, Params) of
        unchanged -> ok;
        AllowedHosts when is_list(AllowedHosts) ->
            ns_config:set(allowed_hosts, AllowedHosts)
    end,

    %% POST /settings/web
    menelaus_web_settings:handle_settings_web_post(Req, Params).

cluster_init_validators(Config, Snapshot) ->
    menelaus_web_pools:pool_settings_post_validators(Config, Snapshot) ++
    menelaus_web_settings:settings_stats_validators() ++
    setup_services_validators() ++
    menelaus_web_node:node_encryption_validators() ++
    menelaus_web_settings:settings_web_post_validators() ++
    [menelaus_web_indexes:validate_storage_mode(indexerStorageMode, _),
     validator:token_list(allowedHosts, ",", _),
     validator:convert(allowedHosts,
                       ?cut(lists:map(fun iolist_to_binary/1, _)), _),
     validator:validate(
       fun (Hosts) ->
               case ns_config_auth:is_system_provisioned() of
                   true ->
                       {error, "cannot change allowedHosts after cluster is "
                        "provisioned"};
                   false ->
                       menelaus_web_settings:validate_allowed_hosts_list(Hosts)
               end
       end, allowedHosts, _),
     %% setting it to 'unchanged' to make sure validate_relative is called
     %% even if allowedHosts is not provided
     validator:default(allowedHosts, unchanged, _),
     validator:validate_relative(
       fun (Hostname, AllowedHosts0) ->
           AllowedHosts = case AllowedHosts0 of
                              unchanged -> ns_cluster:allowed_hosts();
                              _ -> AllowedHosts0
                          end,
           case ns_cluster:is_host_allowed(Hostname, AllowedHosts) of
               true -> ok;
               false ->
                   Msg = io_lib:format(
                           "Can't use '~s' as a node name because "
                           "it is not allowed by the 'allowedHosts' setting",
                           [Hostname]),
                   {error, Msg}
           end
       end, hostname, allowedHosts, _),
     validator:has_params(_),
     validator:unsupported(_)].

handle_engage_cluster2(Req) ->
    Body = mochiweb_request:recv_body(Req),
    {NodeKVList} = ejson:decode(Body),
    %% a bit kludgy, but 100% correct way to protect ourselves when
    %% everything will restart.
    process_flag(trap_exit, true),
    case ns_cluster:engage_cluster(NodeKVList) of
        {ok, _} ->
            %% NOTE: for 2.1+ cluster compat we may need
            %% something fancier. For now 2.0 is compatible only with
            %% itself and 1.8.x thus no extra work is needed.
            %%
            %% The idea is that engage_cluster/complete_join sequence
            %% is our cluster version compat negotiation. First
            %% cluster sends joinee node it's info in engage_cluster
            %% payload. Node then checks if it can work in that compat
            %% mode (node itself being single node cluster works in
            %% max compat mode it supports, which is perhaps higher
            %% then cluster's). If node supports this mode, it needs
            %% to send back engage_cluster reply with
            %% clusterCompatibility of cluster compat mode. Otherwise
            %% cluster would refuse this node as it runs in higher
            %% compat mode. That could be much much higher future
            %% compat mode. So only joinee knows if it can work in
            %% backwards compatible mode or not. Thus sending back of
            %% 'corrected' clusterCompatibility in engage_cluster
            %% response is our only option.
            %%
            %% NOTE: we don't need to actually switch to lower compat
            %% mode during engage_cluster. Because complete_join will
            %% cause full restart of joinee node, which will cause it
            %% to start back in cluster's compat mode.
            %%
            %% For now we just look if 1.8.x is asking us to join it
            %% and if it is, then we reply with clusterCompatibility
            %% of 1 which is the only thing they'll support
            %%
            %% NOTE: I was thinking about simply sending back
            %% clusterCompatibility of cluster, but that would break
            %% 10.x (i.e. much future version) check of backwards
            %% compatibility with us. I.e. because 2.0 is not checking
            %% cluster's compatibility (there's no need), lying about
            %% our cluster compat mode would not allow cluster to
            %% check we're compatible with it.
            %%
            %% 127.0.0.1 below is a bit subtle. See MB-8404. In
            %% CBSE-385 we saw how mis-configured node that was forced
            %% into 127.0.0.1 address was successfully added to
            %% cluster. And my thinking is "rename node in
            %% node-details output if node is 127.0.0.1" behavior
            %% that's needed for correct client's operation is to
            %% blame here. But given engage cluster is strictly
            %% intra-cluster thing we can return 127.0.0.1 back as
            %% 127.0.0.1 and thus join attempt in CBSE-385 would be
            %% prevented at completeJoin step which would be sent to
            %% 127.0.0.1 (joiner) and bounced.
            {Result} = menelaus_web_node:build_full_node_info(node()),
            {_, _} = CompatTuple =
                lists:keyfind(<<"clusterCompatibility">>, 1, NodeKVList),
            ThreeXCompat =
                cluster_compat_mode:effective_cluster_compat_version_for(
                  cluster_compat_mode:supported_compat_version()),
            ResultWithCompat =
                case CompatTuple of
                    {_, V} when V < ThreeXCompat ->
                        ?log_info("Lowering our advertised clusterCompatibility"
                                  " in order to enable joining older cluster"),
                        Result3 =
                            lists:keyreplace(<<"clusterCompatibility">>, 1,
                                             Result, CompatTuple),
                        lists:keyreplace(clusterCompatibility, 1, Result3,
                                         CompatTuple);
                    _ ->
                        Result
                end,
            reply_json(Req, {ResultWithCompat});
        {error, _What, Message} ->
            reply_json(Req, [Message], 400)
    end,
    exit(normal).

handle_complete_join(Req) ->
    {NodeKVList} = ejson:decode(mochiweb_request:recv_body(Req)),
    erlang:process_flag(trap_exit, true),
    case ns_cluster:complete_join(NodeKVList) of
        {ok, _} ->
            reply_json(Req, [], 200);
        {error, _What, Message} ->
            reply_json(Req, [Message], 400)
    end,
    exit(normal).

handle_join(Req) ->
    %% paths:
    %%  cluster secured, admin logged in:
    %%         after creds work and node join happens,
    %%         200 returned with Location header pointing
    %%         to new /pool/default
    %%  cluster not secured, after node join happens,
    %%         a 200 returned with Location header to new /pool/default,
    %%         401 if request had
    %%  cluster either secured or not:
    %%         a 400 with json error message when join fails for whatever reason
    %%
    %% parameter example: clusterMemberHostIp=192%2E168%2E0%2E1&
    %%                    clusterMemberPort=8091&
    %%                    user=admin&password=admin123
    %%
    case ns_config_auth:is_system_provisioned() of
        true ->
            Msg = <<"Node is already provisioned. "
                    "To join use controller/addNode api of the cluster">>,
            reply_json(Req, [Msg], 400);
        false ->
            handle_join_clean_node(Req)
    end.

parse_validate_services_list(ServicesList) ->
    KnownServices = ns_cluster_membership:supported_services(),
    ServicePairs = [{erlang:atom_to_list(S), S} || S <- KnownServices],
    ServiceStrings = string:tokens(ServicesList, ","),
    FoundServices =
        [{SN, lists:keyfind(SN, 1, ServicePairs)} || SN <- ServiceStrings],
    UnknownServices = [SN || {SN, false} <- FoundServices],
    case UnknownServices of
        [_|_] ->
            {error, io_lib:format("Unknown services: ~p", [UnknownServices])};
        [] ->
            RV = lists:usort([S || {_, {_, S}} <- FoundServices]),
            case RV of
                [] ->
                    {error, "At least one service has to be selected"};
                _ ->
                    {ok, RV}
            end
    end.

parse_join_cluster_params(Params, ThisIsJoin) ->
    Hostname =
        case proplists:get_value("hostname", Params) of
            undefined when ThisIsJoin =:= true ->
                %%  this is for backward compatibility
                CMemPort = proplists:get_value("clusterMemberPort", Params),
                CMemHostIp = proplists:get_value("clusterMemberHostIp", Params),
                case lists:member(undefined, [CMemPort, CMemHostIp]) of
                    true ->
                        "";
                    _ ->
                        lists:concat([CMemHostIp, ":", CMemPort])
                end;
            undefined -> "";
            X -> X
        end,
    OtherUser = proplists:get_value("user", Params),
    OtherPswd = proplists:get_value("password", Params),
    OtherClientCert = proplists:get_value("clientCertAuth", Params, "false"),

    ClientCertAuthErrors =
        case OtherClientCert of
            "true" -> [];
            "false" -> [];
            _ ->
                Err = io_lib:format("invalid clientCertAuth value: ~p",
                                    [OtherClientCert]),
                [iolist_to_binary(Err)]
        end,

    AddNodeErrors =
        case ThisIsJoin of
            false ->
                KnownParams = ["hostname", "user", "password", "services",
                               "clientCertAuth"],
                UnknownParams = [K || {K, _} <- Params,
                                      not lists:member(K, KnownParams)],
                case UnknownParams of
                    [_|_] ->
                        Msg = io_lib:format("Got unknown parameters: ~p",
                                            [UnknownParams]),
                        [iolist_to_binary(Msg)];
                    [] ->
                        []
                end;
            true -> []
        end,

    Services = case proplists:get_value("services", Params) of
                   undefined ->
                       {ok, ns_cluster_membership:default_services()};
                   SvcParams ->
                       case parse_validate_services_list(SvcParams) of
                           {ok, Svcs} ->
                               {ok, Svcs};
                           {error, Error} ->
                               {error, iolist_to_binary(Error)}
                       end
               end,

    BasePList = case OtherClientCert of
                    "true" -> [{client_cert_auth, true}];
                    _ -> [{user, OtherUser}, {password, OtherPswd}]
                end,

    MissingFieldErrors = [iolist_to_binary([atom_to_list(F), <<" is missing">>])
                          || {F, V} <- BasePList,
                             V =:= undefined],

    DefaultScheme = case cluster_compat_mode:tls_supported() of
                        true -> https;
                        false -> http
                    end,

    {HostnameError, ParsedHostnameRV} =
        case (catch parse_hostname(Hostname, DefaultScheme)) of
            {error, HMsgs} ->
                {HMsgs, undefined};
            {ParsedScheme, ParsedHost, ParsedPort} when is_list(ParsedHost) ->
                {[], {ParsedScheme, ParsedHost, ParsedPort}}
        end,

    NewHostnameParams = case proplists:get_value("newNodeHostname", Params) of
                            undefined -> [];
                            NH ->
                                case string:trim(NH) of
                                    "" -> [];
                                    "127.0.0.1" -> [];
                                    "::1" -> [];
                                    _ -> [{new_node_hostname, NH}]
                                end
                        end,

    Errors = MissingFieldErrors ++ HostnameError ++ AddNodeErrors ++
        ClientCertAuthErrors ++
        case Services of
            {error, ServicesError} ->
                [ServicesError];
            _ ->
                []
        end,
    case Errors of
        [] ->
            {ok, ServicesList} = Services,
            {Scheme, Host, Port} = ParsedHostnameRV,
            {ok, [{services, ServicesList},
                  {scheme, Scheme},
                  {host, Host},
                  {port, Port}
                  | BasePList ++ NewHostnameParams]};
        _ ->
            {errors, Errors}
    end.

handle_join_clean_node(Req) ->
    Params = mochiweb_request:parse_post(Req),

    case parse_join_cluster_params(Params, true) of
        {errors, Errors} ->
            reply_json(Req, Errors, 400);
        {ok, Fields} ->
            OtherScheme = proplists:get_value(scheme, Fields),
            OtherHost = proplists:get_value(host, Fields),
            OtherPort = proplists:get_value(port, Fields),
            OtherAuth = case proplists:get_bool(client_cert_auth, Fields) of
                            true -> client_cert_auth;
                            false ->
                                User = proplists:get_value(user, Fields),
                                Pswd = proplists:get_value(password, Fields),
                                {basic_auth, User, Pswd}
                        end,
            Services = proplists:get_value(services, Fields),
            Hostname = proplists:get_value(new_node_hostname, Fields),
<<<<<<< HEAD
            handle_join_tail(Req, OtherScheme, OtherHost, OtherPort, OtherAuth,
                             Services, Hostname)
    end.

handle_join_tail(Req, OtherScheme, OtherHost, OtherPort, OtherCreds,
=======
            handle_join_tail(Req, OtherScheme, OtherHost, OtherPort,
                             ?HIDE({OtherUser, OtherPswd}), Services, Hostname)
    end.

handle_join_tail(Req, OtherScheme, OtherHost, OtherPort, HiddenAuth,
>>>>>>> 2f93210e
                 Services, Hostname) ->
    process_flag(trap_exit, true),
    RV = case ns_cluster:check_host_port_connectivity(OtherHost, OtherPort) of
             {ok, MyIP, AFamily} ->
                 Host =
                    case Hostname of
                        undefined ->
                            {MyPList} =
                                menelaus_web_node:build_full_node_info(
                                  {ip, MyIP}, node()),
                            HostnamePort =
                                binary_to_list(misc:expect_prop_value(hostname,
                                                                      MyPList)),
                            [H, _] = string:split(HostnamePort, ":", trailing),
                            H;
                        H -> H
                    end,

                 NodeURL = build_node_url(OtherScheme, Host),
                 call_add_node(OtherScheme, OtherHost, OtherPort,
<<<<<<< HEAD
                               OtherCreds, AFamily, NodeURL, Services);
=======
                               HiddenAuth, AFamily, NodeURL,
                               Services);
>>>>>>> 2f93210e
             {error, Reason} ->
                    M = case ns_error_messages:connection_error_message(
                               Reason, OtherHost, OtherPort) of
                            undefined -> io:format("~p", [Reason]);
                            Msg -> Msg
                        end,
                    URL = menelaus_rest:rest_url(OtherHost, OtherPort, "",
                                                 OtherScheme),
                    ReasonStr = io_lib:format("Failed to connect to ~s. ~s",
                                              [URL, M]),
                    {error, host_connectivity, iolist_to_binary(ReasonStr)}
         end,

    case RV of
        {ok, _} ->
            reply(Req, 200);
        {client_error, JSON} ->
            reply_json(Req, JSON, 400);
        {error, _What, Message} ->
            reply_json(Req, [Message], 400)
    end,
    exit(normal).

build_node_url(Scheme, Host) ->
    Port = case Scheme of
               http -> service_ports:get_port(rest_port);
               https -> service_ports:get_port(ssl_rest_port)
           end,
    HostWBrackets = misc:maybe_add_brackets(Host),
    URL = io_lib:format("~p://~s:~b", [Scheme, HostWBrackets, Port]),
    lists:flatten(URL).

call_add_node(OtherScheme, OtherHost, OtherPort, HiddenAuth, AFamily,
              ThisNodeURL, Services) ->

    IsClientCertAuthMandatory =
        (ns_ssl_services_setup:client_cert_auth_state() =:= "mandatory"),

    BasePayload = [{<<"hostname">>, list_to_binary(ThisNodeURL)}] ++
                   case IsClientCertAuthMandatory of
                       true ->
                           %% Letting the-cluster-node know that it should use
                           %% client cert for authentication when adding this
                           %% node
                           [{<<"clientCertAuth">>, true}];
                       false ->
                           [{<<"user">>, []},
                            {<<"password">>, []}]
                   end,

    {Payload, Endpoint} =
        case Services =:= ns_cluster_membership:default_services() of
            true ->
                {BasePayload, "/controller/addNode"};
            false ->
                ServicesStr =
                    string:join([erlang:atom_to_list(S) || S <- Services], ","),
                SVCPayload = [{"services", ServicesStr} | BasePayload],
                {SVCPayload, "/controller/addNodeV2"}
        end,

    GeneratedCerts = ns_server_cert:this_node_uses_self_generated_certs(
                       ns_config:latest()),
    Options = [{connect_options, [AFamily]},
               {server_verification, not GeneratedCerts}],

    Res = menelaus_rest:json_request_hilevel(
            post,
            {OtherScheme, OtherHost, OtherPort, Endpoint,
             "application/x-www-form-urlencoded",
             mochiweb_util:urlencode(Payload)},
            HiddenAuth, Options),
    case Res of
        {error, rest_error, _M, {bad_status, 404, _Msg}} ->
            NewMsg = <<"Node attempting to join an older cluster. Some of the "
                       "selected services are not available.">>,
            {error, rest_error, NewMsg};
        {error, rest_error, M, _} ->
            {error, rest_error, M};
        Other -> Other
    end.

%% waits till only one node is left in cluster
do_eject_myself_rec(0, _) ->
    exit(self_eject_failed);
do_eject_myself_rec(IterationsLeft, Period) ->
    MySelf = node(),
    case ns_node_disco:nodes_actual() of
        [MySelf] -> ok;
        _ ->
            timer:sleep(Period),
            do_eject_myself_rec(IterationsLeft-1, Period)
    end.

do_eject_myself() ->
    ns_cluster:leave(),
    do_eject_myself_rec(10, 250).

handle_eject_post(Req) ->
    PostArgs = mochiweb_request:parse_post(Req),
    %
    % either Eject a running node, or eject a node which is down.
    %
    % request is a urlencoded form with otpNode
    %
    % responses are 200 when complete
    %               401 if creds were not supplied and are required
    %               403 if creds were supplied and are incorrect
    %               400 if the node to be ejected doesn't exist
    %
    OtpNodeStr = case proplists:get_value("otpNode", PostArgs) of
                     undefined -> undefined;
                     "Self" -> atom_to_list(node());
                     X -> X
                 end,
    case OtpNodeStr of
        undefined ->
            reply_text(Req, "Bad Request\n", 400);
        _ ->
            OtpNode = list_to_atom(OtpNodeStr),
            case ns_cluster_membership:get_cluster_membership(OtpNode) of
                active ->
                    reply_text(Req, "Cannot remove active server.\n", 400);
                _ ->
                    do_handle_eject_post(Req, OtpNode)
            end
    end.

do_handle_eject_post(Req, OtpNode) ->
    %% Verify that the server lists are consistent with cluster membership
    %% states in all buckets.
    lists:foreach(
      fun ({Bucket, BucketConfig}) ->
              ok = ns_janitor:check_server_list(Bucket, BucketConfig)
      end, ns_bucket:get_buckets()),

    case OtpNode =:= node() of
        true ->
            do_eject_myself(),
            ns_audit:remove_node(Req, node()),
            reply(Req, 200);
        false ->
            case lists:member(OtpNode, ns_node_disco:nodes_wanted()) of
                true ->
                    ns_cluster:leave(OtpNode),
                    ?MENELAUS_WEB_LOG(?NODE_EJECTED,
                                      "Node ejected: ~p from node: ~p",
                                      [OtpNode, erlang:node()]),
                    ns_audit:remove_node(Req, OtpNode),
                    reply(Req, 200);
                false ->
                                                % Node doesn't exist.
                    ?MENELAUS_WEB_LOG(0018, "Request to eject nonexistant "
                                      "server failed.  Requested node: ~p",
                                      [OtpNode]),
                    reply_text(Req, "Server does not exist.\n", 400)
            end
    end.

setup_services_validators() ->
    [validator:boolean(setDefaultMemQuotas, _),
     validator:default(setDefaultMemQuotas, false, _),
     validator:required(services, _),
     validator:validate(
      fun (ServicesString) ->
          case ns_config_auth:is_system_provisioned() of
              true ->
                  {error, "cannot change node services after cluster is "
                   "provisioned"};
              false ->
                  case parse_validate_services_list(ServicesString) of
                      {ok, Svcs} ->
                            case lists:member(kv, Svcs) of
                                true ->
                                    case ns_cluster:enforce_topology_limitation(
                                           Svcs) of
                                        ok -> {value, Svcs};
                                        Error -> Error
                                    end;
                                false ->
                                    {error, "cannot setup first cluster "
                                     "node without kv service"}
                            end;
                      {error, Msg} -> {error, Msg}
                  end
          end
      end, services, _)].

setup_services_check_quota(Services, SetDefaultMemQuotas) ->
    Quotas = case SetDefaultMemQuotas of
                 false ->
                     lists:map(
                       fun(Service) ->
                               {ok, Quota} = memory_quota:get_quota(Service),
                               {Service, Quota}
                       end, memory_quota:aware_services());
                 true ->
                     do_update_with_default_quotas(
                       memory_quota:default_quotas(Services))
             end,

    case Quotas of
        {error, _Msg} = E ->
            E;
        _ ->
            case memory_quota:check_this_node_quotas(Services, Quotas) of
                ok ->
                    ok;
                {error, {total_quota_too_high, _, TotalQuota, MaxAllowed}} ->
                    Msg = io_lib:format(
                            "insufficient memory to satisfy memory quota "
                            "for the services "
                            "(requested quota is ~bMB, "
                            "maximum allowed quota for the node is ~bMB)",
                            [TotalQuota, MaxAllowed]),
                    {error, iolist_to_binary(Msg)}
            end
    end.

do_update_with_default_quotas(Quotas) ->
    do_update_with_default_quotas(Quotas, 10).

do_update_with_default_quotas(_, 0) ->
    {error, <<"Could not update the config with default memory quotas">>};
do_update_with_default_quotas(Quotas, RetriesLeft) ->
    case memory_quota:set_quotas(ns_config:get(), Quotas) of
        ok ->
            Quotas;
        retry_needed ->
            do_update_with_default_quotas(Quotas, RetriesLeft - 1)
    end.

handle_setup_services_post(Req) ->
    validator:handle(
      fun (Props) ->
          case do_setup_services_post(Req, Props) of
              ok -> reply(Req, 200);
              {error, Error} -> reply_json(Req, [Error], 400)
          end
      end, Req, form, setup_services_validators()).

do_setup_services_post(Req, Props) ->
    Services = proplists:get_value(services, Props),
    SetDefaultMemQuotas = proplists:get_value(setDefaultMemQuotas, Props),
    case setup_services_check_quota(Services, SetDefaultMemQuotas) of
        ok ->
            ok = chronicle_compat:set({node, node(), services}, Services),
            ns_audit:setup_node_services(Req, node(), Services),
            ok;
        {error, Error} ->
            {error, Error}
    end.

validate_add_node_params(User, Password) ->
    Candidates =
        case lists:member(undefined, [User, Password]) of
            true -> [<<"Missing required parameter.">>];
            _ -> [case {User, Password} of
                      {[], []} -> true;
                      {[_Head | _], [_PasswordHead | _]} -> true;
                      {[], [_PasswordHead | _]} ->
                          <<"If a username is not specified, a password must "
                            "not be supplied.">>;
                      _ -> <<"A password must be supplied.">>
                  end]
        end,
    lists:filter(fun (E) -> E =/= true end, Candidates).

malformed_url_message(Hostname) ->
    list_to_binary(
      io_lib:format(
        "Malformed URL ~s; if using IPv6, enclose in square brackets",
        [Hostname])).

%% erlang R15B03 has http_uri:parse/2 that does the job
%% reimplement after support of R14B04 will be dropped
parse_hostname(Hostname, DefaultScheme) ->
    do_parse_hostname(string:trim(Hostname), DefaultScheme).

do_parse_hostname([], _) ->
    throw({error, [<<"Hostname is required.">>]});

do_parse_hostname(Hostname, DefaultScheme) ->
    WithScheme = case string:str(Hostname, "://") of
                     0 -> atom_to_list(DefaultScheme) ++ "://" ++ Hostname;
                     _ -> Hostname
                 end,
    SchemeVer = fun (S) ->
                        case string:to_lower(S) of
                            "http" -> valid;
                            "https" -> valid;
                            _ -> {error, {invalid_scheme, S}}
                        end
                end,
    case http_uri:parse(WithScheme, [{scheme_validation_fun, SchemeVer},
                                     {ipv6_host_with_brackets, false},
                                     {scheme_defaults, [{http, 8091},
                                                        {https, 18091}]}]) of
        {ok, {Scheme, "", Host, Port, "/", ""}} ->
            {Scheme, Host, parse_validate_port_number(integer_to_list(Port))};
        {error, {invalid_scheme, S}} ->
            throw({error, [list_to_binary("Unsupported protocol " ++ S)]});
        _ ->
            throw({error, [malformed_url_message(Hostname)]})
    end.

handle_add_node(Req) ->
    do_handle_add_node(Req, undefined).

handle_add_node_to_group(GroupUUIDString, Req) ->
    do_handle_add_node(Req, list_to_binary(GroupUUIDString)).

add_node_error_code(cannot_acquire_lock) ->
    503;
add_node_error_code(unknown_group) ->
    404;
add_node_error_code(_) ->
    400.

do_handle_add_node(Req, GroupUUID) ->
    %% parameter example:
    %%    hostname=epsilon.local, user=Administrator, password=asd!23
    %% parameter example: hostname=epsilon.local, clientCertAuth=true
    Params = mochiweb_request:parse_post(Req),
    Parsed = case parse_join_cluster_params(Params, false) of
                 {ok, ParsedKV} ->
                     U = proplists:get_value(user, ParsedKV),
                     P = proplists:get_value(password, ParsedKV),
                     case proplists:get_bool(client_cert_auth, ParsedKV) orelse
                          validate_add_node_params(U, P) of
                         true ->
                             {ok, ParsedKV};
                         [] ->
                             {ok, ParsedKV};
                         CredErrors ->
                             {errors, CredErrors}
                     end;
                 {errors, ParseErrors} ->
                     {errors, ParseErrors}
             end,

    case Parsed of
        {ok, KV} ->
            {Auth, AuditUser} =
                case proplists:get_bool(client_cert_auth, KV) of
                    true -> {client_cert_auth, "<client_cert>"};
                    false ->
                        User = proplists:get_value(user, KV),
                        Password = proplists:get_value(password, KV),
                        {{basic_auth, User, Password}, User}
                end,
            Scheme = proplists:get_value(scheme, KV),
            Hostname = proplists:get_value(host, KV),
            Port = proplists:get_value(port, KV),
            Services = proplists:get_value(services, KV),

            menelaus_util:survive_web_server_restart(
              fun () ->
                  case ns_cluster:add_node_to_group(
                         Scheme, Hostname, Port,
                         ?HIDE(Auth),
                         GroupUUID,
                         Services) of
                      {ok, OtpNode} ->
                          ns_audit:add_node(Req, Hostname, Port, AuditUser,
                                            GroupUUID, Services, OtpNode),
                          ServicesJSON =
                              [ns_cluster_membership:json_service_name(S)
                               || S <- Services],
                          event_log:add_log(
                            node_join_success,
                            [{node_added, list_to_binary(Hostname)},
                             {node_services, ServicesJSON}]),

                          reply_json(Req, {[{otpNode, OtpNode}]}, 200);
                      {error, What, Message} ->
                          reply_json(Req, [Message], add_node_error_code(What))
                  end
              end);
        {errors, ErrorList} ->
            reply_json(Req, ErrorList, 400)
    end.

validate_node(NodeArg) ->
    Node = (catch list_to_existing_atom(NodeArg)),
    case Node of
        undefined ->
            {error, "No server specified."};
        _ when not is_atom(Node) ->
            {error, "Unknown server given."};
        _ ->
            {ok, Node}
    end.

parse_graceful_failover_args(Req) ->
    Params = mochiweb_request:parse_post(Req),
    parse_otp_nodes(Params).

parse_otp_nodes(Params) ->
    OtpNodes = proplists:lookup_all("otpNode", Params),
    {Good, Bad} = lists:foldl(
                    fun ({_Key, Val}, {G, B}) ->
                            case validate_node(Val) of
                                {ok, Node} -> {[Node | G], B};
                                _ -> {G, [Val | B]}
                            end
                    end, {[], []}, OtpNodes),
    case Bad of
        [] ->
            case Good of
                [] ->
                    {error, "No server specified."};
                _ ->
                    %% Remove duplicates.
                    {ok, lists:usort(Good)}
            end;
        _ ->
            {error, io_lib:format("Unknown server given: ~p", [Bad])}
    end.

parse_hard_failover_args(Req) ->
    Params = mochiweb_request:parse_post(Req),
    case parse_otp_nodes(Params) of
        {ok, Nodes} ->
            AllowUnsafe = proplists:get_value("allowUnsafe", Params),
            {ok, Nodes, AllowUnsafe =:= "true"};
        Error ->
            Error
    end.

failover_reply({incompatible_with_previous, Nodes}, Req) ->
    Hostnames = [binary_to_list(H) ||
                    {_, H} <- menelaus_web_node:get_hostnames(Req, Nodes)],
    {400, io_lib:format("Failover must include the following nodes: ~s.",
                        [string:join(Hostnames, ", ")])};
failover_reply(RV, _) ->
    failover_reply(RV).

failover_reply(ok) ->
    200;
failover_reply(in_progress) ->
    failover_reply(rebalance_running);
failover_reply(rebalance_running) ->
    {503, "Rebalance running."};
failover_reply(in_recovery) ->
    {503, "Cluster is in recovery mode."};
failover_reply(orchestration_unsafe) ->
    %% 504 is a stretch here of course, but we do
    %% need to convey the information to the client somehow.
    {504, "Cannot safely perform a failover at the moment"};
failover_reply(config_sync_failed) ->
    {500, "Failed to synchronize config to other nodes"};
failover_reply(quorum_lost) ->
    {500, "Cannot safely perform a failover at the moment"};
failover_reply({config_sync_failed, _}) ->
    failover_reply(config_sync_failed);
failover_reply(last_node) ->
    {400, "Last active node cannot be failed over."};
failover_reply({last_node_for_bucket, B}) ->
    {400, io_lib:format("Last server for bucket ~p cannot be failed over.",
                       [B])};
failover_reply(not_graceful) ->
    {400, "Failover cannot be done gracefully (would lose vbuckets)."};
failover_reply(non_kv_node) ->
    {400, "Failover cannot be done gracefully for a node without data service."
     " Use hard failover."};
failover_reply(unknown_node) ->
    {400, "Unknown server given."};
failover_reply(inactive_node) ->
    {400, "Inactive server given."};
failover_reply(stopped_by_user) ->
    {409, "Stopped by user."};
failover_reply({not_in_peers, Node, _ClusterNodes}) ->
    {400, io_lib:format("~p which is orchestrating the failover must be "
                        "one of the nodes that survive the failover", [Node])};
failover_reply({aborted, Map}) ->
    Format = [{failed_peers, "Failover could not be processed on nodes ~p"},
              {diverged_peers, "Failover is unsafe on nodes ~p due to "
                               "diverged histories"}],
    Errs = maps:fold(
             fun (K, V, Acc) ->
                     F = proplists:get_value(K, Format),
                     Err = lists:flatten(io_lib:format(F, [V])),
                     case Acc of
                         [] -> Err;
                         _ -> Acc ++ [" and "] ++ Err
                     end
             end, [], Map),
    {503, lists:flatten(Errs)};
failover_reply(Other) ->
    {500, io_lib:format("Unexpected server error: ~p", [Other])}.

failover_audit_and_reply(RV, Req, Nodes, Type) ->
    case failover_reply(RV, Req) of
        200 ->
            ns_audit:failover_nodes(Req, Nodes, Type),
            reply(Req, 200);
        {Code, Message} ->
            reply_text(Req, Message, Code)
    end.

%% When the 1st Param is true the failover is done asynchronously;
%% when false, the failover is done synchronously.

handle_start_hard_failover(true, Req) ->
    do_handle_start_hard_failover(Req, fun ns_orchestrator:start_failover/2);
handle_start_hard_failover(false, Req) ->
    do_handle_start_hard_failover(Req, fun ns_orchestrator:failover/2).

do_handle_start_hard_failover(Req, FailoverBody) ->
    case parse_hard_failover_args(Req) of
        {ok, Nodes, AllowUnsafe} ->
            failover_audit_and_reply(
              FailoverBody(Nodes, AllowUnsafe),
              Req, Nodes, hard);
        {error, ErrorMsg} ->
            reply_text(Req, ErrorMsg, 400)
    end.

handle_start_graceful_failover(Req) ->
    case parse_graceful_failover_args(Req) of
        {ok, Nodes} ->
            failover_audit_and_reply(
              ns_orchestrator:start_graceful_failover(Nodes),
              Req, Nodes, graceful);
        {error, ErrorMsg} ->
            reply_text(Req, ErrorMsg, 400)
    end.

parse_list_param(Param, Params, Default) ->
    case proplists:get_value(Param, Params) of
        undefined ->
            Default;
        Str ->
            string:tokens(Str, ",")
    end.

handle_rebalance(Req) ->
    Params = mochiweb_request:parse_post(Req),
    try parse_rebalance_params(Params) of
        Parsed -> do_handle_rebalance(Req, Parsed)
    catch Error when is_atom(Error) ->
            reply_json(Req, {[{Error, 1}]}, 400);
          Error when is_list(Error) ->
            reply_text(Req, Error, 400)
    end.

parse_rebalance_params(Params) ->
    KnownNodesS = parse_list_param("knownNodes", Params, []),
    KnownNodesS =/= [] orelse throw(empty_known_nodes),

    EjectedNodesS = parse_list_param("ejectedNodes", Params, []),
    UnknownNodes = [S || S <- EjectedNodesS ++ KnownNodesS,
                         try list_to_existing_atom(S), false
                         catch error:badarg -> true end],
    UnknownNodes =:= [] orelse throw(mismatch),

    DeltaRecoveryBuckets =
        parse_list_param("deltaRecoveryBuckets", Params, all),

    DefragmentZones =
        case parse_list_param("defragmentZones", Params, undefined) of
            undefined ->
                [];
            DefragmentZonesS ->
                bucket_placer:is_enabled() orelse
                    throw("Option defragmentZones requires bucket placer to be "
                          "enabled"),

                DefragmentZonesB = [list_to_binary(Z) || Z <- DefragmentZonesS],
                ZoneNames = [proplists:get_value(name, G) ||
                                G <- ns_cluster_membership:server_groups()],
                DefragmentZonesB -- ZoneNames =:= [] orelse
                    throw("Nonexistent groups in defragmentZones list"),
                DefragmentZonesB
        end,

    Services = case proplists:get_value("services", Params) of
                   undefined ->
                       all;
                   ServicesList ->
                       menelaus_util:assert_is_enterprise("services"),
                       menelaus_util:assert_profile_flag(
                         allow_per_service_rebalance, "services"),
                       case parse_validate_services_list(ServicesList) of
                           {ok, S} ->
                               S;
                           {error, Error} ->
                               throw(Error)
                       end
               end,

    [[list_to_existing_atom(N) || N <- KnownNodesS],
     [list_to_existing_atom(N) || N <- EjectedNodesS],
     DeltaRecoveryBuckets, DefragmentZones, Services].

do_handle_rebalance(Req, [KnownNodes, EjectedNodes, DeltaRecoveryBuckets,
                          DefragmentZones, Services] = Params) ->
    ?log_info("Starting rebalance with params ~p", [Params]),
    case rebalance:start(KnownNodes, EjectedNodes, DeltaRecoveryBuckets,
                         DefragmentZones, Services) of
        already_balanced ->
            reply(Req, 200);
        in_progress ->
            reply(Req, 200);
        nodes_mismatch ->
            reply_json(Req, {[{mismatch, 1}]}, 400);
        delta_recovery_not_possible ->
            reply_json(Req, {[{deltaRecoveryNotPossible, 1}]}, 400);
        no_active_nodes_left ->
            reply_text(Req, "No active nodes left", 400);
        in_recovery ->
            reply_text(Req, "Cluster is in recovery mode.", 503);
        no_kv_nodes_left ->
            reply_json(Req, {[{noKVNodesLeft, 1}]}, 400);
        %% pre-elixir responses
        ok ->
            ns_audit:rebalance_initiated(Req, KnownNodes, EjectedNodes,
                                         DeltaRecoveryBuckets),
            reply(Req, 200);
        %% elixir and next versions response
        {ok, RebalanceId} ->
            ns_audit:rebalance_initiated(Req, KnownNodes, EjectedNodes,
                                         DeltaRecoveryBuckets),
            reply_json(Req, {[{rebalance_id, RebalanceId}]}, 200);
        OtherError ->
            reply_json(Req, {[OtherError]}, 400)
    end.

handle_rebalance_progress(_PoolId, Req) ->
    case rebalance:progress() of
        {running, PerNode} ->
            PerNodeJson = [{atom_to_binary(Node, latin1),
                            {[{progress, Progress}]}}
                           || {Node, Progress} <- PerNode],
            Status = [{status, <<"running">>} | PerNodeJson],
            reply_json(Req, {Status}, 200);
        not_running ->
            Status = [{status, <<"none">>} | get_rebalance_error()],
            reply_json(Req, {Status}, 200);
        {error, timeout} = Err ->
            reply_json(Req, {[Err]}, 503)
    end.

get_rebalance_error() ->
    [{errorMessage, iolist_to_binary(ErrorMessage)} ||
        {none, ErrorMessage} <- [rebalance:status()]].

handle_stop_rebalance(Req) ->
    validator:handle(handle_stop_rebalance(Req, _),
                     Req, form, [validator:boolean(allowUnsafe, _)]).

handle_stop_rebalance(Req, Params) ->
    AllowUnsafe = proplists:get_value(allowUnsafe, Params, false),
    case rebalance:stop(AllowUnsafe) of
        unsafe ->
            reply_text(Req,
                       "Cannot communicate to the orchestrator node. "
                       "Stopping rebalance is unsafe. "
                       "This can be overriden by passing allowUnsafe=true "
                       "in the POST form.",
                       504);
        _ ->
            reply(Req, 200)
    end.

handle_re_add_node(Req) ->
    Params = mochiweb_request:parse_post(Req),
    do_handle_set_recovery_type(Req, full, Params).

handle_re_failover(Req) ->
    Params = mochiweb_request:parse_post(Req),
    NodeString = proplists:get_value("otpNode", Params, "undefined"),
    case ns_cluster_membership:re_failover(NodeString) of
        {ok, _} ->
            ns_audit:failover_nodes(Req, [list_to_existing_atom(NodeString)],
                                    cancel_recovery),
            reply(Req, 200);
        not_possible ->
            reply(Req, 400)
    end.

serve_node_services(Req) ->
    {_Rev, _RevEpoch, Bin, _NodesExtHash} =
        bucket_info_cache:build_node_services(),
    reply_ok(Req, "application/json", Bin).

serve_node_services_streaming(Req) ->
    handle_streaming(
      fun (_, _UpdateID) ->
              {_Rev, _RevEpoc, V, _NodesExtHash} =
                bucket_info_cache:build_node_services(),
              {just_write, {write, V}}
      end, Req).

decode_recovery_type("delta") ->
    delta;
decode_recovery_type("full") ->
    full;
decode_recovery_type(_) ->
    undefined.

handle_set_recovery_type(Req) ->
    Params = mochiweb_request:parse_post(Req),
    Type = decode_recovery_type(proplists:get_value("recoveryType", Params)),
    do_handle_set_recovery_type(Req, Type, Params).

do_handle_set_recovery_type(Req, Type, Params) ->
    NodeStr = proplists:get_value("otpNode", Params),

    Node = try
               list_to_existing_atom(NodeStr)
           catch
               error:badarg ->
                   undefined
           end,

    OtpNodeErrorMsg =
        <<"invalid node name or node can't be used for delta recovery">>,

    NodeSvcs = ns_cluster_membership:node_services(ns_config:latest(), Node),
    NotKVIndex = not lists:member(kv, NodeSvcs) andalso
        not lists:member(index, NodeSvcs),

    Errors =
        lists:flatten(
          [case Type of
               undefined ->
                   [{recoveryType,
                     <<"recovery type must be either 'delta' or 'full'">>}];
               _ ->
                   []
           end,

           case Node of
               undefined ->
                   [{otpNode, OtpNodeErrorMsg}];
               _ ->
                   []
           end,

           case Type =:= delta andalso NotKVIndex of
               true ->
                   [{otpNode, OtpNodeErrorMsg}];
               false ->
                   []
           end]),

    case Errors of
        [] ->
            case ns_cluster_membership:update_recovery_type(Node, Type) of
                {ok, _} ->
                    ns_audit:enter_node_recovery(Req, Node, Type),
                    reply_json(Req, [], 200);
                bad_node ->
                    reply_json(Req, {[{otpNode, OtpNodeErrorMsg}]}, 400)
            end;
        _ ->
            reply_json(Req, {Errors}, 400)
    end.


-ifdef(TEST).
parse_validate_services_list_test() ->
    meck:new(cluster_compat_mode, [passthrough]),
    meck:expect(cluster_compat_mode, is_enterprise, fun () -> true end),
    {error, _} = parse_validate_services_list(""),
    ?assertEqual({ok, [index, kv, n1ql]},
                 parse_validate_services_list("n1ql,kv,index")),
    {ok, [kv]} = parse_validate_services_list("kv"),
    {error, _} = parse_validate_services_list("n1ql,kv,s"),
    ?assertMatch({error, _}, parse_validate_services_list("neeql,kv")),
    meck:unload(cluster_compat_mode).

hostname_parsing_test() ->
    Urls = [" \t\r\nhttp://host:1025\n\r\t ",
            "http://host:100",
            "http://host:100000",
            "hTTp://host:8000",
            "ftp://host:600",
            "http://host",
            "127.0.0.1:6000",
            "host:port",
            "aaa:bb:cc",
            " \t\r\nhost\n",
            " ",
            "https://host:2000",
            "[::1]",
            "http://::1:10000",
            "http://[::1]:10000"],

    ExpectedResults = [{http, "host",1025},
                       {error, [<<"The port number must be greater than 1023 "
                                  "and less than 65536.">>]},
                       {error, [<<"The port number must be greater than 1023 "
                                  "and less than 65536.">>]},
                       {http, "host", 8000},
                       {error, [<<"Unsupported protocol ftp">>]},
                       {http, "host", 8091},
                       {https, "127.0.0.1", 6000},
                       {error,
                        [<<"Malformed URL host:port; "
                           "if using IPv6, enclose in square brackets">>]},
                       {error, [<<"Malformed URL aaa:bb:cc; "
                           "if using IPv6, enclose in square brackets">>]},
                       {https, "host", 18091},
                       {error, [<<"Hostname is required.">>]},
                       {https, "host", 2000},
                       {https, "::1", 18091},
                       {error, [<<"Malformed URL http://::1:10000; "
                           "if using IPv6, enclose in square brackets">>]},
                       {http, "::1", 10000}],

    Results = [(catch parse_hostname(X, https)) || X <- Urls],

    ?assertEqual(ExpectedResults, Results),
    ok.
-endif.<|MERGE_RESOLUTION|>--- conflicted
+++ resolved
@@ -432,23 +432,15 @@
                             false ->
                                 User = proplists:get_value(user, Fields),
                                 Pswd = proplists:get_value(password, Fields),
-                                {basic_auth, User, Pswd}
+                                ?HIDE({basic_auth, User, Pswd})
                         end,
             Services = proplists:get_value(services, Fields),
             Hostname = proplists:get_value(new_node_hostname, Fields),
-<<<<<<< HEAD
             handle_join_tail(Req, OtherScheme, OtherHost, OtherPort, OtherAuth,
                              Services, Hostname)
     end.
 
-handle_join_tail(Req, OtherScheme, OtherHost, OtherPort, OtherCreds,
-=======
-            handle_join_tail(Req, OtherScheme, OtherHost, OtherPort,
-                             ?HIDE({OtherUser, OtherPswd}), Services, Hostname)
-    end.
-
 handle_join_tail(Req, OtherScheme, OtherHost, OtherPort, HiddenAuth,
->>>>>>> 2f93210e
                  Services, Hostname) ->
     process_flag(trap_exit, true),
     RV = case ns_cluster:check_host_port_connectivity(OtherHost, OtherPort) of
@@ -469,12 +461,8 @@
 
                  NodeURL = build_node_url(OtherScheme, Host),
                  call_add_node(OtherScheme, OtherHost, OtherPort,
-<<<<<<< HEAD
-                               OtherCreds, AFamily, NodeURL, Services);
-=======
                                HiddenAuth, AFamily, NodeURL,
                                Services);
->>>>>>> 2f93210e
              {error, Reason} ->
                     M = case ns_error_messages:connection_error_message(
                                Reason, OtherHost, OtherPort) of
