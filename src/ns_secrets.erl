%% @author Couchbase <info@couchbase.com>
%% @copyright 2021-Present Couchbase, Inc.
%%
%% Use of this software is governed by the Business Source License included in
%% the file licenses/BSL-Couchbase.txt.  As of the Change Date specified in that
%% file, in accordance with the Business Source License, use of this software
%% will be governed by the Apache License, Version 2.0, included in the file
%% licenses/APL2.txt.
-module(ns_secrets).

-behaviour(gen_server).

%% API
-export([start_link/0,
         get_pkey_pass/1,
         load_passphrase/2,
         extract_pkey_pass/1]).

%% gen_server callbacks
-export([init/1, handle_call/3, handle_cast/2, handle_info/2,
         terminate/2]).

-include("ns_common.hrl").

%%%===================================================================
%%% API
%%%===================================================================

start_link() ->
    gen_server:start_link({local, ?MODULE}, ?MODULE, [], []).

load_passphrase(Type, PassSettings) when is_list(PassSettings) ->
    gen_server:call(?MODULE,
                    {load_passphrase, Type, fun () -> PassSettings end},
                    30000).

get_pkey_pass(Type) when Type == node_cert; Type == client_cert ->
    gen_server:call(?MODULE, {get_pkey_pass, Type}, 30000).

%%%===================================================================
%%% callbacks
%%%===================================================================

init([]) -> {ok, #{}}.

handle_call({load_passphrase, Type, PassSettingsFun}, _From, State) ->
    Fun = case extract_pkey_pass(PassSettingsFun()) of
              {ok, F} -> F;
              {error, _} -> fun () -> undefined end
          end,
    {reply, ok, State#{{pkey_passphrase_fun, Type} => Fun}};
handle_call({get_pkey_pass, Type}, _From, State) ->
    Res = maps:get({pkey_passphrase_fun, Type}, State, fun () -> undefined end),
    {reply, Res, State};
handle_call(_Request, _From, State) ->
    {reply, unhandled, State}.

handle_cast(_Msg, State) ->
    {noreply, State}.

handle_info(_Info, State) ->
    {noreply, State}.

terminate(_Reason, _State) ->
    ok.

%%%===================================================================
%%% Internal functions
%%%===================================================================

extract_pkey_pass(PassSettings) ->
    case proplists:get_value(type, PassSettings) of
        plain ->
            P = proplists:get_value(password, PassSettings),
            {ok, fun () -> binary_to_list(P) end};
        script ->
            extract_pkey_pass_with_script(PassSettings);
        rest ->
            extract_pkey_pass_with_rest(PassSettings);
        undefined ->
            {ok, fun () -> undefined end}
    end.

extract_pkey_pass_with_rest(PassSettings) ->
    URL = binary_to_list(proplists:get_value(url, PassSettings)),
    Timeout = proplists:get_value(timeout, PassSettings),
    AddrSettings = case proplists:get_value(addressFamily, PassSettings) of
                       undefined -> [];
                       AF -> [AF]
                   end,
    HttpsOpts = proplists:get_value(httpsOpts, PassSettings),
    VerifySettings = case HttpsOpts of
                         undefined -> [];
                         _ ->
                             case proplists:get_value(verifyPeer, HttpsOpts,
                                                      true) of
                                 true ->
                                     CA = ns_ssl_services_setup:ca_file_path(),
                                     [{verify, verify_peer}, {cacertfile, CA}];
                                 false ->
                                     [{verify, verify_none}]
                             end
                     end,
    Options = AddrSettings ++ VerifySettings,
    Headers = proplists:get_value(headers, PassSettings, []),
    ?log_info("Calling REST API: ~s", [URL]),
    try rest_utils:request(<<"pkey_passphrase">>, URL, "GET", Headers, <<>>,
                           Timeout, [{connect_options, Options}]) of
        {ok, {{Status, _}, _RespHeaders, RespBody}} when Status == 200 ->
            ?log_info("PKey passphrase REST API call ~s succeded", [URL]),
            {ok, fun () -> binary_to_list(RespBody) end};
        {ok, {{Status, Reason}, _RespHeaders, _RespBody}} ->
            ?log_error("PKey passphrase REST API call ~s returned ~p ~p",
                       [URL, Status, Reason]),
            {error, {rest_failed, URL, {status, Status}}};
        {error, Reason} ->
            ?log_error("PKey passphrase REST API call ~s failed, reason:~n~p",
                       [URL, Reason]),
            {error, {rest_failed, URL, {error, Reason}}}
    catch
        _:E:ST ->
            ?log_error("PKey passphrase REST API call ~s crashed~n"
                       "Exception: ~p~n"
                       "Stacktrace: ~p", [URL, E, ST]),
            {error, {rest_failed, URL, exception}}
    end.

extract_pkey_pass_with_script(PassSettings) ->
    Path = proplists:get_value(path, PassSettings),
    Trim = proplists:get_value(trim, PassSettings),
    Args = proplists:get_value(args, PassSettings),
    Timeout = proplists:get_value(timeout, PassSettings),
    ?log_info("Calling external script to extract pkey passphrase: ~s~n"
              "Args: ~p~nTimeout: ~p", [Path, Args, Timeout]),
    try call_external_script(Path, Args, Timeout) of
        {0, P} ->
            MaybeTrimmed = case Trim of
                               true -> string:trim(P);
                               false -> P
                           end,
            ?log_info("Script executed successfully"),
            {ok, fun () -> binary_to_list(MaybeTrimmed) end};
        {Status, Output} ->
            ?log_error("External pkey passphrase script ~s ~p finished "
                       "with exit status: ~p:~n~s",
                       [Path, Args, Status, Output]),
            {error, {script_execution_failed, {status, Status, Output}}}
    catch
        _:E:ST when E =:= eacces ->
            ?log_error("Do not have permission to execute the file in ~s."
                       "~nArgs: ~p~nException: ~p~n"
                       "Stacktrace: ~p", [Path, Args, E, ST]),
            {error, {script_execution_failed, {reason, "Not "
<<<<<<< HEAD
                        "enough permission to run the file."}}};
=======
                       "enough permission to run the file"}}};
>>>>>>> 3a603a9f
        _:E:ST ->
            ?log_error("External pkey passphrase script execution "
                       "exception: ~s~nArgs: ~p~nException: ~p~n"
                       "Stacktrace: ~p", [Path, Args, E, ST]),
            {error, {script_execution_failed, exception}}
    end.

call_external_script(Path, Args, Timeout) ->
    Port = erlang:open_port({spawn_executable, Path},
                            [stderr_to_stdout, binary,
                             stream, exit_status, hide,
                             {args, Args}]),
    StartTime = erlang:system_time(millisecond),
    Deadline = StartTime + Timeout,
    wait_for_exit(Port, <<>>, Deadline).

wait_for_exit(Port, Output, Deadline) ->
    Now = erlang:system_time(millisecond),
    Timeout = max(Deadline - Now, 0),
    receive
        {Port, {data, Data}} ->
            wait_for_exit(Port, <<Output/binary, Data/binary>>, Deadline);
        {Port, {exit_status, Status}} ->
            {Status, Output}
    after Timeout ->
        port_close(Port),
        error(timeout)
    end.<|MERGE_RESOLUTION|>--- conflicted
+++ resolved
@@ -151,11 +151,7 @@
                        "~nArgs: ~p~nException: ~p~n"
                        "Stacktrace: ~p", [Path, Args, E, ST]),
             {error, {script_execution_failed, {reason, "Not "
-<<<<<<< HEAD
-                        "enough permission to run the file."}}};
-=======
                        "enough permission to run the file"}}};
->>>>>>> 3a603a9f
         _:E:ST ->
             ?log_error("External pkey passphrase script execution "
                        "exception: ~s~nArgs: ~p~nException: ~p~n"
