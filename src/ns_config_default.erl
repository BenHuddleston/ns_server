%% @author Northscale <info@northscale.com>
%% @copyright 2009 NorthScale, Inc.
%%
%% Licensed under the Apache License, Version 2.0 (the "License");
%% you may not use this file except in compliance with the License.
%% You may obtain a copy of the License at
%%
%%      http://www.apache.org/licenses/LICENSE-2.0
%%
%% Unless required by applicable law or agreed to in writing, software
%% distributed under the License is distributed on an "AS IS" BASIS,
%% WITHOUT WARRANTIES OR CONDITIONS OF ANY KIND, either express or implied.
%% See the License for the specific language governing permissions and
%% limitations under the License.
%%
-module(ns_config_default).

-include("ns_common.hrl").

-include_lib("eunit/include/eunit.hrl").

-export([default/0, upgrade_config/1, get_current_version/0]).

-define(ISASL_PW, "isasl.pw").
-define(NS_LOG, "ns_log").

get_current_version() ->
    {4, 0}.

ensure_data_dir() ->
    RawDir = path_config:component_path(data),
    ok = misc:mkdir_p(RawDir),
    RawDir.

get_data_dir() ->
    RawDir = path_config:component_path(data),
    case misc:realpath(RawDir, "/") of
        {ok, X} -> X;
        _ -> RawDir
    end.

detect_enterprise_version(NsServerVersion) ->
    case re:run(NsServerVersion, <<"-enterprise$">>) of
        nomatch ->
            false;
        _ ->
            true
    end.

%% dialyzer proves that statically and complains about impossible code
%% path if I use ?assert... Sucker
detect_enterprise_version_test() ->
    true = detect_enterprise_version(<<"1.8.0r-9-ga083a1e-enterprise">>),
    true = not detect_enterprise_version(<<"1.8.0r-9-ga083a1e-comm">>).

is_forced(EnvVar) ->
    case os:getenv(EnvVar) of
        false ->
            false;
        "0" ->
            false;
        _ ->
            true
    end.

init_is_enterprise() ->
    MaybeNsServerVersion =
        [V || {ns_server, _, V} <- application:loaded_applications()],
    case lists:any(fun (V) -> detect_enterprise_version(V) end, MaybeNsServerVersion) of
        true ->
            true;
        _ ->
            is_forced("FORCE_ENTERPRISE")
    end.

init_ldap_enabled() ->
    IsForced = is_forced("FORCE_LDAP"),
    IsLinux = os:type() =:= {unix, linux},

    IsForced orelse IsLinux.

default() ->
    ensure_data_dir(),
    DataDir = get_data_dir(),

    DefaultQuotas = ns_storage_conf:default_quotas([kv]),
    {_, KvQuota} = lists:keyfind(kv, 1, DefaultQuotas),

    PortMeta = case application:get_env(rest_port) of
                   {ok, _Port} -> local;
                   undefined -> global
               end,

<<<<<<< HEAD
    BreakpadMinidumpDir = path_config:component_path(data, "crash"),
=======
    RawLogDir = path_config:component_path(data, "logs"),
    ok = misc:mkdir_p(RawLogDir),

    BreakpadMinidumpDir = path_config:minidump_dir(),
>>>>>>> 80f03056
    ok = misc:mkdir_p(BreakpadMinidumpDir),

    IsEnterprise = init_is_enterprise(),
    LdapEnabled = init_ldap_enabled(),

    {ok, LogDir} = application:get_env(ns_server, error_logger_mf_dir),

    {AuditGlobalLogs, AuditLocalLogs} =
        case misc:get_env_default(path_audit_log, []) of
            [] ->
                {[{log_path, LogDir}], []};
            Path ->
                {[], [{log_path, Path}]}
        end,

    [{{node, node(), config_version}, get_current_version()},
     {directory, path_config:component_path(data, "config")},
     {{node, node(), is_enterprise}, IsEnterprise},
     {{node, node(), ldap_enabled}, LdapEnabled},
     {index_aware_rebalance_disabled, false},
     {max_bucket_count, 10},
     {autocompaction, [{database_fragmentation_threshold, {30, undefined}},
                       {view_fragmentation_threshold, {30, undefined}}]},
     {set_view_update_daemon,
      [{update_interval, 5000},
       {update_min_changes, 5000},
       {replica_update_min_changes, 5000}]},
     {{node, node(), compaction_daemon}, [{check_interval, 30},
                                          {min_file_size, 131072}]},
     {nodes_wanted, [node()]},
     {{node, node(), membership}, active},
     %% In general, the value in these key-value pairs are property lists,
     %% like [{prop_atom1, value1}, {prop_atom2, value2}].
     %%
     %% See the proplists erlang module.
     %%
     %% A change to any of these rest properties probably means a restart of
     %% mochiweb is needed.
     %%
     %% Modifiers: menelaus REST API
     %% Listeners: some menelaus module that configures/reconfigures mochiweb
     {rest,
      [{port, 8091}]},

     {{couchdb, max_parallel_indexers}, 4},
     {{couchdb, max_parallel_replica_indexers}, 2},

     {{node, node(), rest},
      [{port, misc:get_env_default(rest_port, 8091)}, % Port number of the REST admin API and UI.
       {port_meta, PortMeta}]},

     {{node, node(), ssl_rest_port},
      case IsEnterprise of
          true -> misc:get_env_default(ssl_rest_port, 18091);
          _ -> undefined
      end},

     {{node, node(), capi_port},
      misc:get_env_default(capi_port, 8092)},

     {{node, node(), ssl_capi_port},
      case IsEnterprise of
          true -> misc:get_env_default(ssl_capi_port, 18092);
          _ -> undefined
      end},

     {{node, node(), query_port},
      misc:get_env_default(query_port, 8093)},

     {{node, node(), ssl_query_port},
      case IsEnterprise of
          true -> misc:get_env_default(ssl_query_port, 18093);
          _ -> undefined
      end},

     {{node, node(), projector_port},
      misc:get_env_default(projector_port, 9999)},

     {{node, node(), xdcr_rest_port},
      misc:get_env_default(xdcr_rest_port, 9998)},

     {{node, node(), indexer_admin_port},
      misc:get_env_default(indexer_admin_port, 9100)},

     {{node, node(), indexer_scan_port},
      misc:get_env_default(indexer_scan_port, 9101)},

     {{node, node(), indexer_http_port},
      misc:get_env_default(indexer_http_port, 9102)},

     {{node, node(), indexer_stinit_port},
      misc:get_env_default(indexer_stinit_port, 9103)},

     {{node, node(), indexer_stcatchup_port},
      misc:get_env_default(indexer_stcatchup_port, 9104)},

     {{node, node(), indexer_stmaint_port},
      misc:get_env_default(indexer_stmaint_port, 9105)},

     {{node, node(), fts_http_port},
      misc:get_env_default(fts_http_port, 9110)},

     {{node, node(), ssl_proxy_downstream_port},
      case IsEnterprise of
          true -> misc:get_env_default(ssl_proxy_downstream_port, 11214);
          _ -> undefined
      end},

     {{node, node(), ssl_proxy_upstream_port},
      case IsEnterprise of
          true -> misc:get_env_default(ssl_proxy_upstream_port, 11215);
          _ -> undefined
      end},

     %% pre 3.0 format:
     %% {rest_creds, [{creds, [{"user", [{password, "password"}]},
     %%                        {"admin", [{password, "admin"}]}]}
     %% An empty list means no login/password auth check.

     %% for 3.0 clusters:
     %% {rest_creds, {User, {password, {Salt, Mac}}}}
     %% {rest_creds, null} means no login/password auth check.
     %% read_only_user_creds has the same format
     {rest_creds, [{creds, []}
                  ]},
     {remote_clusters, []},
     {{node, node(), isasl}, [{path, filename:join(DataDir, ?ISASL_PW)}]},

     {audit,
      [{auditd_enabled, false},
       {rotate_interval, 86400},
       {rotate_size, 20*1024*1024},
       {disabled, []},
       {sync, []}] ++ AuditGlobalLogs},

     {{node, node(), audit}, AuditLocalLogs},

     {memcached, []},

     {{node, node(), memcached_defaults},
      [{maxconn, 30000},
       {dedicated_port_maxconn, 5000},
       {ssl_cipher_list, "HIGH"},
       {verbosity, 0},
       {breakpad_enabled, true},
       %% Location that Breakpad should write minidumps upon memcached crash.
       {breakpad_minidump_dir_path, BreakpadMinidumpDir}]},

     %% Memcached config
     {{node, node(), memcached},
      [{port, misc:get_env_default(memcached_port, 11210)},
       {dedicated_port, misc:get_env_default(memcached_dedicated_port, 11209)},
       {ssl_port, case IsEnterprise of
                      true -> misc:get_env_default(memcached_ssl_port, 11207);
                      _ -> undefined
                  end},
       {admin_user, "_admin"},
       {admin_pass, binary_to_list(couch_uuids:random())},
       {bucket_engine, path_config:component_path(lib, "memcached/bucket_engine.so")},
       {engines,
        [{membase,
          [{engine, path_config:component_path(lib, "memcached/ep.so")},
           {static_config_string,
            "failpartialwarmup=false"}]},
         {memcached,
          [{engine,
            path_config:component_path(lib, "memcached/default_engine.so")},
           {static_config_string, "vb0=true"}]}]},
       {config_path, path_config:default_memcached_config_path()},
       {audit_file, ns_audit_cfg:default_audit_json_path()},
       {log_path, LogDir},
       %% Prefix of the log files within the log path that should be rotated.
       {log_prefix, "memcached.log"},
       %% Number of recent log files to retain.
       {log_generations, 20},
       %% how big log file needs to grow before memcached starts using
       %% next file
       {log_cyclesize, 1024*1024*10},
       %% flush interval of memcached's logger in seconds
       {log_sleeptime, 19},
       %% Milliseconds between log rotation runs.
       {log_rotation_period, 39003}]},

     {{node, node(), memcached_config},
      {[
        {interfaces,
         {memcached_config_mgr, omit_missing_mcd_ports,
          [
           {[{host, <<"*">>},
             {port, port},
             {maxconn, maxconn}]},

           {[{host, <<"*">>},
             {port, dedicated_port},
             {maxconn, dedicated_port_maxconn}]},

           {[{host, <<"*">>},
             {port, ssl_port},
             {maxconn, maxconn},
             {ssl, {[{key, list_to_binary(ns_ssl_services_setup:memcached_key_path())},
                     {cert, list_to_binary(ns_ssl_services_setup:memcached_cert_path())}]}}]}
          ]}},

        {ssl_cipher_list, {"~s", [ssl_cipher_list]}},

        {breakpad,
         {[{enabled, breakpad_enabled},
           {minidump_dir, {memcached_config_mgr, get_minidump_dir, []}}]}},

        {extensions,
         [
          {[{module, list_to_binary(
                       path_config:component_path(lib,
                                                  "memcached/stdin_term_handler.so"))},
            {config, <<"">>}]},

          {[{module, list_to_binary(
                       path_config:component_path(lib, "memcached/file_logger.so"))},
            {config, {"cyclesize=~B;sleeptime=~B;filename=~s/~s",
                      [log_cyclesize, log_sleeptime, log_path, log_prefix]}}]}
         ]},

        {engine,
         {[{module, list_to_binary(
                      path_config:component_path(lib, "memcached/bucket_engine.so"))},
           {config, {"admin=~s;default_bucket_name=default;auto_create=false",
                     [admin_user]}}]}},

        {verbosity, verbosity},
        {audit_file, {"~s", [audit_file]}}
       ]}},

     {memory_quota, KvQuota},

     {buckets, [{configs, []}]},

     %% Moxi config. This is
     %% per-node so command
     %% line override
     %% doesn't propagate
     {{node, node(), moxi}, [{port, misc:get_env_default(moxi_port, 11211)},
                             {verbosity, ""}
                            ]},

     %% removed since 4.0
     {{node, node(), port_servers}, []},

     {{node, node(), ns_log}, [{filename, filename:join(DataDir, ?NS_LOG)}]},

     %% Modifiers: menelaus
     %% Listeners: ? possibly ns_log
     {email_alerts,
      [{recipients, ["root@localhost"]},
       {sender, "couchbase@localhost"},
       {enabled, false},
       {email_server, [{user, ""},
                       {pass, ""},
                       {host, "localhost"},
                       {port, 25},
                       {encrypt, false}]},
       {alerts, [auto_failover_node, auto_failover_maximum_reached,
                 auto_failover_other_nodes_down,
                 auto_failover_cluster_too_small, auto_failover_disabled,
                 ip, disk, overhead, ep_oom_errors, ep_item_commit_failed, audit_dropped_events]}
      ]},
     {alert_limits, [
       %% Maximum percentage of overhead compared to max bucket size (%)
       {max_overhead_perc, 50},
       %% Maximum disk usage before warning (%)
       {max_disk_used, 90}
      ]},
     {replication, [{enabled, true}]},
     {auto_failover_cfg, [{enabled, false},
                          % timeout is the time (in seconds) a node needs to be
                          % down before it is automatically faileovered
                          {timeout, 120},
                          % max_nodes is the maximum number of nodes that may be
                          % automatically failovered
                          {max_nodes, 1},
                          % count is the number of nodes that were auto-failovered
                          {count, 0}]},

     %% everything is unlimited by default
     {{request_limit, rest}, undefined},
     {{request_limit, capi}, undefined},
     {drop_request_memory_threshold_mib, undefined}].

%% Recursively replace all strings in a hierarchy that start
%% with a given Prefix with a ReplacementPrefix.  For example,
%% use it like: prefix_replace("/opt/membase/bin", "/opt/couchbase/bin", ConfigKVItem).
prefix_replace(Prefix, ReplacementPrefix, L) when is_list(L) ->
    case lists:prefix(Prefix, L) of
         true  -> ReplacementPrefix ++ lists:nthtail(length(Prefix), L);
         false -> lists:map(fun (X) ->
                                prefix_replace(Prefix, ReplacementPrefix, X)
                            end,
                            L)
    end;
prefix_replace(Prefix, ReplacementPrefix, T) when is_tuple(T) ->
    list_to_tuple(prefix_replace(Prefix, ReplacementPrefix, tuple_to_list(T)));
prefix_replace(_Prefix, _ReplacementPrefix, X) -> X.

%% returns list of changes to config to upgrade it to current version.
%% This will be invoked repeatedly by ns_config until list is empty.
%%
%% NOTE: API-wise we could return new config but that would require us
%% to handle vclock updates
-spec upgrade_config([[{term(), term()}]]) -> [{set, term(), term()}].
upgrade_config(Config) ->
    CurrentVersion = get_current_version(),
    case ns_config:search_node(node(), Config, config_version) of
        {value, CurrentVersion} ->
            [];
        {value, {2,3,0}} ->
            [{set, {node, node(), config_version}, {3,0}} |
             upgrade_config_from_2_3_0_to_3_0(Config)];
        {value, {3,0}} ->
            [{set, {node, node(), config_version}, {3,0,2}} |
             upgrade_config_from_3_0_to_3_0_2(Config)];
        {value, {3,0,2}} ->
            [{set, {node, node(), config_version}, {3,0,99}} |
             upgrade_config_from_3_0_2_to_3_0_99(Config)];
        {value, {3,0,99}} ->
            [{set, {node, node(), config_version}, {4,0}} |
             upgrade_config_from_3_0_99_to_4_0(Config)];
        V0 ->
            OldVersion =
                case V0 of
                    false ->
                        {1, 7};
                    {value, V1} ->
                        V1
                end,

            ?log_error("Detected an attempt to offline upgrade "
                       "from unsupported version ~p. Terminating.", [OldVersion]),
            catch ale:sync_all_sinks(),
            misc:halt(1)
    end.

upgrade_config_from_2_3_0_to_3_0(Config) ->
    ?log_info("Upgrading config from 2.3.0 to 3.0"),
    DefaultConfig = default(),
    do_upgrade_config_from_2_3_0_to_3_0(Config, DefaultConfig).

do_upgrade_config_from_2_3_0_to_3_0(Config, DefaultConfig) ->
    PortServersKey = {node, node(), port_servers},
    {value, DefaultPortServers} = ns_config:search([DefaultConfig], PortServersKey),

    McdConfigKey = {node, node(), memcached_config},
    {value, DefaultMcdConfig} = ns_config:search([DefaultConfig], McdConfigKey),

    upgrade_memcached_ssl_port_and_verbosity(Config, DefaultConfig) ++
        [{set, PortServersKey, DefaultPortServers},
         {set, McdConfigKey, DefaultMcdConfig}].

%% NOTE: verbosity part actually doesn't work anymore because default
%% memcached config doesn't have verbosity field anymore
upgrade_memcached_ssl_port_and_verbosity(Config, DefaultConfig) ->
    McdKey = {node, node(), memcached},

    {value, McdConfig} = ns_config:search(Config, McdKey),
    {value, DefaultMcdConfig} = ns_config:search([DefaultConfig], McdKey),

    NewOrUpdatedParams =
        lists:filter(
          fun ({Key, _Value}) ->
                  lists:member(Key, [ssl_port, verbosity])
          end, DefaultMcdConfig),

    StrippedMcdConfig =
        lists:filter(
          fun ({Key, _Value}) ->
                  not lists:keymember(Key, 1, NewOrUpdatedParams)
          end, McdConfig),

    [{set, McdKey, NewOrUpdatedParams ++ StrippedMcdConfig}].

upgrade_config_from_3_0_to_3_0_2(Config) ->
    ?log_info("Upgrading config from 3.0 to 3.0.2"),
    DefaultConfig = default(),
    do_upgrade_config_from_3_0_to_3_0_2(Config, DefaultConfig).

do_upgrade_config_from_3_0_to_3_0_2(Config, DefaultConfig) ->
    McdKey = {node, node(), memcached},
    {value, DefaultMcdConfig} = ns_config:search([DefaultConfig], McdKey),
    {value, CurrentMcdConfig} = ns_config:search(Config, McdKey),
    EnginesTuple = {engines, _} = lists:keyfind(engines, 1, DefaultMcdConfig),
    NewMcdConfig = lists:keystore(engines, 1, CurrentMcdConfig, EnginesTuple),

    %% MB-12655: we 'upgrade' all per node keys of this node to include vclock.
    %%
    %% NOTE: that on brand new installations of 3.0+ we already force
    %% all per-node keys to have vclocks as part of work on
    %% MB-10254. At the time of this writing it is done as part of
    %% ns_config initialization
    PerNodeKeyTouchings = [{set, K, V}
                           || {{node, N, KN} = K, V} <- ns_config:get_kv_list_with_config(Config),
                              N =:= node(),
                              KN =/= config_version,
                              KN =/= memcached],

    [{set, McdKey, NewMcdConfig} | PerNodeKeyTouchings].

upgrade_config_from_3_0_2_to_3_0_99(Config) ->
    ?log_info("Upgrading config from 3.0.2 to 3.0.99"),
    DefaultConfig = default(),
    do_upgrade_config_from_3_0_2_to_3_0_99(Config, DefaultConfig).

do_upgrade_config_from_3_0_2_to_3_0_99(Config, DefaultConfig) ->
    McdKey = {node, node(), memcached},
    JTKey = {node, node(), memcached_config},
    PortServersKey = {node, node(), port_servers},
    {value, DefaultMcdConfig} = ns_config:search([DefaultConfig], McdKey),
    {value, DefaultJsonTemplateConfig} = ns_config:search([DefaultConfig], JTKey),
    {value, DefaultPortServers} = ns_config:search([DefaultConfig], PortServersKey),
    {value, CurrentMcdConfig} = ns_config:search(Config, McdKey),
    EnginesTuple = {engines, _} = lists:keyfind(engines, 1, DefaultMcdConfig),
    ConfigPathTuple = {config_path, _} = lists:keyfind(config_path, 1, DefaultMcdConfig),
    NewMcdConfig0 = lists:keystore(engines, 1, CurrentMcdConfig, EnginesTuple),
    NewMcdConfig1 = lists:keystore(config_path, 1, NewMcdConfig0, ConfigPathTuple),
    NewMcdConfig2 = lists:keydelete(verbosity, 1, NewMcdConfig1),
    [{set, McdKey, NewMcdConfig2},
     {set, JTKey, DefaultJsonTemplateConfig},
     {set, PortServersKey, DefaultPortServers}].

upgrade_config_from_3_0_99_to_4_0(Config) ->
    ?log_info("Upgrading config from 3.0.99 to 4.0"),
    do_upgrade_config_from_3_0_99_to_4_0(Config, default()).

do_upgrade_config_from_3_0_99_to_4_0(Config, DefaultConfig) ->
    MCDefaultsK = {node, node(), memcached_defaults},
    {value, NewMCDefaults} = ns_config:search([DefaultConfig], MCDefaultsK),

    PortServersK = {node, node(), port_servers},
    {value, NewPSDefaults} = ns_config:search([DefaultConfig], PortServersK),

    McdKey = {node, node(), memcached},
    {value, DefaultMcdConfig} = ns_config:search([DefaultConfig], McdKey),
    AuditFileTupleMcd = {audit_file, _} = lists:keyfind(audit_file, 1, DefaultMcdConfig),
    {value, CurrentMcdConfig} = ns_config:search(Config, McdKey),
    NewMcdConfig = lists:keystore(audit_file, 1, CurrentMcdConfig, AuditFileTupleMcd),

    JTKey = {node, node(), memcached_config},
    {value, {DefaultJsonTemplateConfig}} = ns_config:search([DefaultConfig], JTKey),
    AuditFileTupleJT = {audit_file, _} = lists:keyfind(audit_file, 1, DefaultJsonTemplateConfig),
    {value, {CurrentJsonTemplateConfig}} = ns_config:search(Config, JTKey),
    NewJsonTemplateConfig = lists:keystore(audit_file, 1, CurrentJsonTemplateConfig, AuditFileTupleJT),

    [{set, MCDefaultsK, NewMCDefaults},
     {set, PortServersK, NewPSDefaults},
     {set, McdKey, NewMcdConfig},
     {set, JTKey, {NewJsonTemplateConfig}}].

upgrade_2_3_0_to_3_0_test() ->
    Cfg = [[{some_key, some_value},
            {{node, node(), memcached},
             [{ssl_port, 1}, {verbosity, "-v"}, {port, 3}]},
            {{node, node(), memcached_config}, memcached_config}]],
    Default = [{{node, node(), port_servers}, port_servers_cfg},
               {{node, node(), memcached}, [{ssl_port, 1}, {verbosity, 2}]},
               {{node, node(), memcached_config}, memcached_config}],

    ?assertMatch([{set, {node, _, memcached}, [{ssl_port, 1},
                                               {verbosity, 2}, {port, 3}]},
                  {set, {node, _, port_servers}, _},
                  {set, {node, _, memcached_config}, _}],
                 do_upgrade_config_from_2_3_0_to_3_0(Cfg, Default)).

upgrade_3_0_to_3_0_2_test() ->
    Cfg = [[{some_key, some_value},
            {{node, node(), memcached},
             [{engines, old_value},
              {ssl_port, 1},
              {verbosity, 2},
              {port, 3}]},
            {{node, node(), memcached_config}, memcached_config}]],
    Default = [{{node, node(), port_servers}, port_servers_cfg},
               {{node, node(), memcached}, [{ssl_port, 1}, {verbosity, 3},
                                            {engines, [something]}]},
               {{node, node(), memcached_config}, memcached_config}],

    ?assertMatch([{set, {node, _, memcached}, [{engines, [something]},
                                               {ssl_port, 1}, {verbosity, 2},
                                               {port, 3}]},
                  {set, {node, _, memcached_config}, memcached_config}],
                 do_upgrade_config_from_3_0_to_3_0_2(Cfg, Default)).

upgrade_3_0_2_to_3_0_99_test() ->
    Cfg = [[{some_key, some_value},
            {{node, node(), memcached},
             [{engines, old_value},
              {ssl_port, 1},
              {verbosity, 2},
              {port, 3}]},
            {{node, node(), memcached_config}, memcached_config}]],
    Default = [{{node, node(), port_servers}, port_servers_cfg},
               {{node, node(), memcached}, [{ssl_port, 1},
                                            {config_path, cfg_path},
                                            {engines, [something]}]},
               {{node, node(), memcached_config}, memcached_config},
               {{node, node(), port_servers}, port_servers_cfg}],

    ?assertMatch([{set, {node, _, memcached}, [{engines, [something]},
                                               {ssl_port, 1},
                                               {port, 3},
                                               {config_path, cfg_path}]},
                  {set, {node, _, memcached_config}, memcached_config},
                  {set, {node, _, port_servers}, port_servers_cfg}],
                 do_upgrade_config_from_3_0_2_to_3_0_99(Cfg, Default)).

upgrade_3_0_99_to_4_0_test() ->
    Cfg = [[{some_key, some_value},
            {{node, node(), memcached},
             [{some_key, some_value}]},
            {{node, node(), port_servers}, old_port_servers},
            {{node, node(), memcached_config},
             {[{some_key, some_value}]}}
           ]],
    Default = [{{node, node(), memcached_defaults},
                [{some, stuff}]},
               {{node, node(), port_servers}, new_port_servers},
               {{node, node(), memcached},
                [{audit_file, audit_file_path}]},
               {{node, node(), memcached_config},
                {[{audit_file, audit_file}]}}],
    ?assertMatch([{set, {node, _, memcached_defaults}, [{some, stuff}]},
                  {set, {node, _, port_servers}, new_port_servers},
                  {set, {node, _, memcached}, [{some_key, some_value},
                                               {audit_file, audit_file_path}]},
                  {set, {node, _, memcached_config}, {[{some_key, some_value},
                                                       {audit_file, audit_file}]}}],
                 do_upgrade_config_from_3_0_99_to_4_0(Cfg, Default)).

no_upgrade_on_current_version_test() ->
    ?assertEqual([], upgrade_config([[{{node, node(), config_version}, get_current_version()}]])).

prefix_replace_test() ->
    ?assertEqual("", prefix_replace("/foo", "/bar", "")),
    ?assertEqual(foo, prefix_replace("/foo", "/bar", foo)),
    ?assertEqual([], prefix_replace("/foo", "/bar", [])),
    ?assertEqual([foo], prefix_replace("/foo", "/bar", [foo])),
    ?assertEqual("/bar/x", prefix_replace("/foo", "/bar", "/foo/x")),
    ?assertEqual([1, "/bar/x", 2], prefix_replace("/foo", "/bar", [1, "/foo/x", 2])),
    ?assertEqual({1, "/bar/x", 2}, prefix_replace("/foo", "/bar", {1, "/foo/x", 2})),
    ?assertEqual([1, "/bar/x", {"/bar/x"}],
                 prefix_replace("/foo", "/bar", [1, "/foo/x", {"/foo/x"}])).<|MERGE_RESOLUTION|>--- conflicted
+++ resolved
@@ -91,14 +91,7 @@
                    undefined -> global
                end,
 
-<<<<<<< HEAD
-    BreakpadMinidumpDir = path_config:component_path(data, "crash"),
-=======
-    RawLogDir = path_config:component_path(data, "logs"),
-    ok = misc:mkdir_p(RawLogDir),
-
     BreakpadMinidumpDir = path_config:minidump_dir(),
->>>>>>> 80f03056
     ok = misc:mkdir_p(BreakpadMinidumpDir),
 
     IsEnterprise = init_is_enterprise(),
