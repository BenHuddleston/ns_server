--- conflicted
+++ resolved
@@ -25,17 +25,10 @@
 -export([init/1, handle_call/3, handle_cast/2,
          handle_info/2, terminate/2, code_change/3]).
 
-<<<<<<< HEAD
--export([start_link/3,
-         get_partitions/2,
-         setup_replication/3,
-         takeover/3,
-=======
--export([start_link/2, start_link/5,
+-export([start_link/3, start_link/6,
          get_partitions/1,
          setup_replication/2, setup_replication/3,
          takeover/2, takeover/3,
->>>>>>> 72444b84
          wait_for_data_move/3,
          get_docs_estimate/3,
          get_connections/1]).
@@ -49,24 +42,13 @@
 -define(VBUCKET_POLL_INTERVAL, 100).
 -define(SHUT_CONSUMER_TIMEOUT, ns_config:get_timeout(dcp_shut_consumer, 60000)).
 
-<<<<<<< HEAD
-init({ProducerNode, Bucket, XAttr}) ->
+init({ConsumerNode, ProducerNode, Bucket, ConnName, XAttr}) ->
     process_flag(trap_exit, true),
 
-    ConnName = get_connection_name(node(), ProducerNode, Bucket),
-    {ok, ConsumerConn} = dcp_consumer_conn:start_link(ConnName, Bucket, XAttr),
-    {ok, ProducerConn} = dcp_producer_conn:start_link(ConnName, ProducerNode, Bucket, XAttr),
-
-    erlang:register(consumer_server_name(ProducerNode, Bucket), ConsumerConn),
-=======
-init({ConsumerNode, ProducerNode, Bucket, ConnName}) ->
-    process_flag(trap_exit, true),
-
-    {ok, ConsumerConn} = dcp_consumer_conn:start_link(ConnName,
-                                                      ConsumerNode, Bucket),
-    {ok, ProducerConn} = dcp_producer_conn:start_link(ConnName,
-                                                      ProducerNode, Bucket),
->>>>>>> 72444b84
+    {ok, ConsumerConn} = dcp_consumer_conn:start_link(ConnName, ConsumerNode,
+                                                      Bucket, XAttr),
+    {ok, ProducerConn} = dcp_producer_conn:start_link(ConnName, ProducerNode,
+                                                      Bucket, XAttr),
 
     Proxies = dcp_proxy:connect_proxies(ConsumerConn, ProducerConn),
 
@@ -83,16 +65,12 @@
             bucket = Bucket
            }}.
 
-<<<<<<< HEAD
-start_link(ProducerNode, Bucket, XAttr) ->
-    gen_server:start_link({local, server_name(ProducerNode, Bucket)}, ?MODULE,
-                          {ProducerNode, Bucket, XAttr}, []).
-=======
-start_link(Name, ConsumerNode, ProducerNode, Bucket, ConnName) ->
+start_link(Name, ConsumerNode, ProducerNode, Bucket, ConnName, XAttr) ->
     %% We (and ep-engine actually) depend on this naming.
     true = lists:prefix("replication:", ConnName),
 
-    Args0 = [?MODULE, {ConsumerNode, ProducerNode, Bucket, ConnName}, []],
+    Args0 = [?MODULE, {ConsumerNode,
+                       ProducerNode, Bucket, ConnName, XAttr}, []],
     Args  = case Name of
                 undefined ->
                     Args0;
@@ -101,12 +79,11 @@
             end,
     erlang:apply(gen_server, start_link, Args).
 
-start_link(ProducerNode, Bucket) ->
+start_link(ProducerNode, Bucket, XAttr) ->
     ConsumerNode = node(),
     ConnName     = get_connection_name(ConsumerNode, ProducerNode, Bucket),
     start_link(server_name(ProducerNode, Bucket),
-               ConsumerNode, ProducerNode, Bucket, ConnName).
->>>>>>> 72444b84
+               ConsumerNode, ProducerNode, Bucket, ConnName, XAttr).
 
 server_name(ProducerNode, Bucket) ->
     list_to_atom(?MODULE_STRING "-" ++ Bucket ++ "-" ++ atom_to_list(ProducerNode)).
