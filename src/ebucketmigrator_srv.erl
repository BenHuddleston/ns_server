--- conflicted
+++ resolved
@@ -105,7 +105,7 @@
             {noreply, State}
     end;
 handle_info({'EXIT', Pid, Reason}, #state{upstream_sender = SenderPid} = State) when Pid =:= SenderPid ->
-    ?log_error("killing myself due to unexpected upstream sender exit with reason: ~p", [Reason]),
+    ?rebalance_error("killing myself due to unexpected upstream sender exit with reason: ~p", [Reason]),
     {stop, {unexpected_upstream_sender_exit, Reason}, State};
 handle_info(Msg, State) ->
     ?rebalance_info("handle_info(~p, ~p)", [Msg, State]),
@@ -184,10 +184,7 @@
       takeover_done=false
      },
     erlang:process_flag(trap_exit, true),
-<<<<<<< HEAD
     gen_server:enter_loop(?MODULE, [], State).
-=======
-    gen_server:enter_loop(?MODULE, [], maybe_setup_dumping(State, Args)).
 
 upstream_sender_loop(Upstream) ->
     receive
@@ -195,29 +192,6 @@
             gen_tcp:send(Upstream, Data)
     end,
     upstream_sender_loop(Upstream).
-
--spec maybe_setup_dumping(#state{}, term()) -> #state{}.
-maybe_setup_dumping(State, Args) ->
-    case os:getenv("MEMBASE_DUMP_TAP_STREAMS") of
-        false ->
-            State;
-        _ ->
-            try
-                do_setup_dumping(State, Args)
-            catch E:T ->
-                    ?log_error("Tried to setup tap stream dumping and failed.~n~p~n", [{E,T,erlang:get_stacktrace()}]),
-                    State
-            end
-    end.
-
-do_setup_dumping(State, Args) ->
-    FileNamePrefix = lists:flatten(io_lib:format("tap_dump_~w_~w", [misc:time_to_epoch_ms_int(now()), erlang:phash2(self())])),
-    {ok, InfoIO} = file:open(path_config:component_path(data, FileNamePrefix ++ ".info"), [binary, write, delayed_write]),
-    io:format(InfoIO, "InitialState:~n~p~n~nTap Args:~n~p~n", [State, Args]),
-    ok = file:close(InfoIO),
-    {ok, DumpIO} = file:open(path_config:component_path(data, FileNamePrefix ++ ".data"), [binary, write, delayed_write]),
-    State#state{dump_file = DumpIO}.
->>>>>>> 7c51d629
 
 terminate(_Reason, State) ->
     timer:kill_after(?TERMINATE_TIMEOUT),
@@ -355,15 +329,7 @@
                                 #state{}.
 process_downstream(<<?RES_MAGIC:8, _/binary>> = Packet,
                    State) ->
-<<<<<<< HEAD
-    ok = gen_tcp:send(State#state.upstream, Packet),
-=======
-    case State#state.dump_file of
-        undefined -> ok;
-        File -> file:write(File, Packet)
-    end,
     State#state.upstream_sender ! Packet,
->>>>>>> 7c51d629
     State.
 
 
