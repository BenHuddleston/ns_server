--- conflicted
+++ resolved
@@ -585,9 +585,6 @@
     [c] = do_sanify_chain("B", [{a, 0, dead}, {b, 0, replica},
                                 {c, 0, active}, {d, 0, replica}],
                           [a, b], [], 0).
-<<<<<<< HEAD
--endif.
-=======
 
 enumerate_chains_test() ->
     BucketConfig1 = [{map, [[a, b, c], [b, c, a]]},
@@ -604,4 +601,5 @@
     BucketConfig3 = lists:keydelete(fastForwardMap, 1, BucketConfig2),
     {EnumeratedChains3, _, _} = enumerate_chains(BucketConfig3),
     [{0, [a, b, c], []}, {1, [b, c, a], []}] = EnumeratedChains3.
->>>>>>> a46e9463
+
+-endif.