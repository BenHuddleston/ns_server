%% @author Northscale <info@northscale.com>
%% @copyright 2010 NorthScale, Inc.
%%
%% Licensed under the Apache License, Version 2.0 (the "License");
%% you may not use this file except in compliance with the License.
%% You may obtain a copy of the License at
%%
%%      http://www.apache.org/licenses/LICENSE-2.0
%%
%% Unless required by applicable law or agreed to in writing, software
%% distributed under the License is distributed on an "AS IS" BASIS,
%% WITHOUT WARRANTIES OR CONDITIONS OF ANY KIND, either express or implied.
%% See the License for the specific language governing permissions and
%% limitations under the License.
%%
%% Monitor and maintain the vbucket layout of each bucket.
%% There is one of these per bucket.
%%
%% @doc Rebalancing functions.
%%

-module(ns_rebalancer).

-include("ns_common.hrl").
-include("ns_stats.hrl").

-export([failover/1,
         generate_initial_map/1,
         rebalance/3,
         unbalanced/2,
         buckets_replication_statuses/0]).


-define(DATA_LOST, 1).
-define(BAD_REPLICATORS, 2).


%%
%% API
%%

%% @doc Fail a node. Doesn't eject the node from the cluster. Takes
%% effect immediately.
failover(Node) ->
    lists:foreach(fun (Bucket) -> failover(Bucket, Node) end,
                  ns_bucket:get_bucket_names()).

-spec failover(string(), atom()) -> ok.
failover(Bucket, Node) ->
    {ok, BucketConfig} = ns_bucket:get_bucket(Bucket),
    Servers = proplists:get_value(servers, BucketConfig),
    case proplists:get_value(type, BucketConfig) of
        membase ->
            %% Promote replicas of vbuckets on this node
            Map = proplists:get_value(map, BucketConfig),
            Map1 = mb_map:promote_replicas(Map, [Node]),
            case Map1 of
                undefined ->
                    ok;
                _ ->
                    case [I || {I, [undefined|_]} <- misc:enumerate(Map1, 0)] of
                        [] -> ok; % Phew!
                        MissingVBuckets ->
                            ?rebalance_error("Lost data in ~p for ~w",
                                             [Bucket, MissingVBuckets]),
                            ?user_log(
                               ?DATA_LOST,
                               "Data has been lost for ~B% of vbuckets in bucket ~p.",
                               [length(MissingVBuckets) * 100 div length(Map), Bucket])
                    end
            end,
            ns_bucket:set_fast_forward_map(Bucket, undefined),
            case Map1 of
                undefined ->
                    undefined = Map;            % Do nothing. Map didn't change
                _ ->
                    ns_bucket:set_map(Bucket, Map1)
            end,
            ns_bucket:set_servers(Bucket, lists:delete(Node, Servers)),
            try
                ns_janitor:cleanup(Bucket, [])
            catch
                E:R ->
                    ?rebalance_error("Janitor cleanup of ~p failed after failover of ~p: ~p",
                                     [Bucket, Node, {E, R}])
            end;
        memcached ->
            ns_bucket:set_servers(Bucket, lists:delete(Node, Servers))
    end.

generate_vbucket_map(CurrentMap, KeepNodes, BucketConfig) ->
    Opts = [{maps_history, ns_bucket:past_vbucket_maps()} | ns_bucket:config_to_map_options(BucketConfig)],
    {mb_map:generate_map(CurrentMap, KeepNodes, Opts), Opts}.

generate_initial_map(BucketConfig) ->
    Chain = lists:duplicate(proplists:get_value(num_replicas, BucketConfig) + 1,
                            undefined),
    Map1 = lists:duplicate(proplists:get_value(num_vbuckets, BucketConfig),
                          Chain),
    Servers = proplists:get_value(servers, BucketConfig),
    {MapRV, _} = generate_vbucket_map(Map1, Servers, BucketConfig),
    MapRV.


rebalance(KeepNodes, EjectNodes, FailedNodes) ->
    LiveNodes = KeepNodes ++ EjectNodes,
    AllNodes = LiveNodes ++ FailedNodes,
    DeactivateNodes = EjectNodes ++ FailedNodes,
    BucketConfigs = ns_bucket:get_buckets(),
    NumBuckets = length(BucketConfigs),
    ?rebalance_debug("BucketConfigs = ~p", [BucketConfigs]),

    maybe_cleanup_old_buckets(KeepNodes, BucketConfigs),

    EarlyEject = FailedNodes -- [node()],
    try
        %% Eject failed nodes first so they don't cause trouble
        eject_nodes(EarlyEject),
        lists:foreach(fun ({I, {BucketName, BucketConfig}}) ->
                              ?rebalance_info("Rebalancing bucket ~p with config ~p",
                                              [BucketName, BucketConfig]),
                              BucketCompletion = I / NumBuckets,
                              ns_orchestrator:update_progress(
                                dict:from_list([{N, BucketCompletion}
                                                || N <- AllNodes])),
                              case proplists:get_value(type, BucketConfig) of
                                  memcached ->
                                      ns_bucket:set_servers(BucketName, KeepNodes);
                                  membase ->
                                      %% Only start one bucket at a time to avoid
                                      %% overloading things
                                      ns_bucket:set_servers(BucketName, LiveNodes),
                                      wait_for_memcached(LiveNodes, BucketName, 10),
                                      ns_janitor:cleanup(BucketName, [{timeout, 1}]),
                                      {ok, NewConf} =
                                          ns_bucket:get_bucket(BucketName),
                                      NewMap =
                                          rebalance(BucketName, NewConf,
                                                    KeepNodes, BucketCompletion,
                                                    NumBuckets),
                                      verify_replication(BucketName, LiveNodes,
                                                         NewMap)
                              end
                      end, misc:enumerate(BucketConfigs, 0))
    catch
        E:R ->
            %% Eject this node since the orchestrator can still be running on a
            %% failed node (should be fixed)
            case lists:member(node(), FailedNodes) of
                true ->
                    %% Push out the config before we shoot ourselves
                    %% in the head.
                    ns_config_rep:push(),
                    eject_nodes([node()]);
                false ->
                    ok
            end,
            erlang:raise(E, R, erlang:get_stacktrace())
    end,
    ns_config:sync_announcements(),
    ns_config_rep:push(),
    ok = ns_config_rep:synchronize_remote(KeepNodes),
    eject_nodes(DeactivateNodes -- EarlyEject).



%% @doc Rebalance the cluster. Operates on a single bucket. Will
%% either return ok or exit with reason 'stopped' or whatever reason
%% was given by whatever failed.
rebalance(Bucket, Config, KeepNodes, BucketCompletion, NumBuckets) ->
    Map = proplists:get_value(map, Config),
    {FastForwardMap, MapOptions} = generate_vbucket_map(Map, KeepNodes, Config),
    ?rebalance_info("Target map (distance: ~p):~n~p", [(catch mb_map:vbucket_movements(Map, FastForwardMap)), FastForwardMap]),
    ns_bucket:update_vbucket_map_history(FastForwardMap, MapOptions),
    ns_bucket:set_fast_forward_map(Bucket, FastForwardMap),
    ProgressFun =
        fun (P) ->
                Progress = dict:map(fun (_, N) ->
                                            N / NumBuckets + BucketCompletion
                                    end, P),
                ns_orchestrator:update_progress(Progress)
        end,
    {ok, Pid} =
        ns_vbucket_mover:start_link(Bucket, Map, FastForwardMap, ProgressFun),
    case wait_for_mover(Pid) of
        ok ->
            ns_bucket:set_fast_forward_map(Bucket, undefined),
            ns_bucket:set_servers(Bucket, KeepNodes),
            FastForwardMap;
        stopped ->
            exit(stopped)
    end.


%% @doc Determine if a particular bucket is unbalanced. Returns true
%% iff the max vbucket count in any class on any server is >2 more
%% than the min.
-spec unbalanced(map(), [atom()]) -> boolean().
unbalanced(Map, Servers) ->
    lists:any(fun (Histogram) ->
                      case [N || {_, N} <- Histogram] of
                          [] -> false;
                          Counts -> lists:max(Counts) - lists:min(Counts) > 2
                      end
              end, histograms(Map, Servers)).


%%
%% Internal functions
%%

%% @private


%% @doc Eject a list of nodes from the cluster, making sure this node is last.
eject_nodes(Nodes) ->
    %% Leave myself last
    LeaveNodes = case lists:member(node(), Nodes) of
                     true ->
                         (Nodes -- [node()]) ++ [node()];
                     false ->
                         Nodes
                 end,
    lists:foreach(fun (N) ->
                          ns_cluster_membership:deactivate([N]),
                          ns_cluster:leave(N)
                  end, LeaveNodes).


%% for each replication turn in Map returns list of pairs {node(),
%% integer()} representing histogram of occurences of nodes in this
%% replication turn. Missing Servers are represented with counts of 0.
%% Nodes that are not present in Servers are ignored.
histograms(Map, Servers) ->
    Histograms = [lists:keydelete(
                    undefined, 1,
                    misc:uniqc(
                      lists:sort(
                        [N || N<-L,
                              lists:member(N, Servers)]))) ||
                     L <- misc:rotate(Map)],
    lists:map(fun (H) ->
                      Missing = [{N, 0} || N <- Servers,
                                           not lists:keymember(N, 1, H)],
                      Missing ++ H
              end, Histograms).



verify_replication(Bucket, Nodes, Map) ->
    ExpectedReplicators =
        lists:sort(
          lists:flatmap(
            fun ({V, Chain}) ->
                    [{Src, Dst, V} || {Src, Dst} <- misc:pairs(Chain), Src =/= undefined, Dst =/= undefined]
            end, misc:enumerate(Map, 0))),
    ActualReplicators = cb_replication:replicas(Bucket, Nodes),

    case misc:comm(ExpectedReplicators, ActualReplicators) of
        {[], [], _} ->
            ok;
        {Missing, Extra, _} ->
            ?user_log(?BAD_REPLICATORS,
                      "Bad replicators after rebalance:~nMissing = ~p~nExtras = ~p",
                      [Missing, Extra]),
            exit(bad_replicas)
    end.


%% @doc Wait until either all memcacheds are up or stop is pressed.
wait_for_memcached(Nodes, Bucket, -1) ->
    exit({wait_for_memcached_failed, Bucket, Nodes});
wait_for_memcached(Nodes, Bucket, Tries) ->
    case [Node || Node <- Nodes, not ns_memcached:connected(Node, Bucket)] of
        [] ->
            ok;
        Down ->
            receive
                stop ->
                    exit(stopped)
            after 1000 ->
                    ?rebalance_info("Waiting for ~p", [Down]),
                    wait_for_memcached(Down, Bucket, Tries-1)
            end
    end.


-spec wait_for_mover(pid()) -> ok | stopped.
wait_for_mover(Pid) ->
    Ref = erlang:monitor(process, Pid),
    wait_for_mover_tail(Pid, Ref).

wait_for_mover_tail(Pid, Ref) ->
    receive
        stop ->
            erlang:unlink(Pid),
            (catch Pid ! {'EXIT', self(), shutdown}),
            wait_for_mover_tail(Pid, Ref);
        {'DOWN', Ref, _, _, Reason} ->
            case Reason of
                %% monitoring was too late, but because we're linked
                %% and don't trap exits the fact that we're alife
                %% means it went normal
                noproc ->
                    ok;
                normal ->
                    ok;
                shutdown ->
                    stopped;
                _ ->
                    exit({mover_crashed, Reason})
            end
    end.

%% NOTE: this is rpc:multicall-ed by 1.8 nodes.
buckets_replication_statuses() ->
<<<<<<< HEAD
    Buckets = ns_bucket:get_bucket_names(),
    failover_safeness_level:buckets_replication_statuses_compat(Buckets).
=======
    BucketConfigs = ns_bucket:get_buckets(),
    [{Bucket, replication_status(Bucket, BucketConfig)} ||
        {Bucket, BucketConfig} <- BucketConfigs].

maybe_cleanup_old_buckets(KeepNodes, BucketConfigs) ->
    BucketsServers = buckets_servers(BucketConfigs),
    NewServers = KeepNodes -- BucketsServers,

    case NewServers of
        [] ->
            ok;
        _ ->
            ale:info(?USER_LOGGER, "Cleaning all data files on nodes before rebalancing them in: ~p", [NewServers])
    end,
    {Results, BadNodes} =
        rpc:multicall(NewServers, ns_storage_conf, delete_all_db_files, []),

    case BadNodes of
        [] ->
            {Good, Bad} =
                misc:multicall_result_to_plist(NewServers, {Results, BadNodes}),
            ReallyBad =
                lists:filter(
                  fun ({_Node, Reason}) ->
                          case Reason of
                              %% this must be just an old node; so ignore it
                              {'EXIT',
                               {undef,
                                [{ns_storage_conf,
                                  delete_all_db_files, [], []} | _]}} ->
                                  false;
                              _ ->
                                  true
                          end
                  end, Bad),

            case ReallyBad of
                [] ->
                    ok;
                _ ->
                    ?rebalance_error(
                       "Failed to cleanup old buckets on some nodes: ~n~p",
                       [ReallyBad]),
                    ReallyBadNodes =
                        lists:map(fun ({Node, _}) -> Node end, ReallyBad),
                    exit({buckets_cleanup_failed, ReallyBadNodes})
            end,

            FailedNodes =
                lists:foldl(
                  fun ({Node, Result}, Acc) ->
                          case Result of
                              ok ->
                                  Acc;
                              Error ->
                                  ?rebalance_error(
                                     "Failed to cleanup old buckets on node ~p: ~p",
                                     [Node, Error]),
                                  [Node | Acc]
                          end
                  end, [], Good),

            case FailedNodes of
                [] ->
                    ok;
                _ ->
                    exit({buckets_cleanup_failed, FailedNodes})
            end;
        _ ->
            ?rebalance_error("Failed to cleanup old buckets on some nodes: ~p",
                             [BadNodes]),
            exit({buckets_cleanup_failed, BadNodes})
    end.

buckets_servers(BucketConfigs) ->
    lists:foldl(
      fun ({_Name, Config}, Acc) ->
              Servers = proplists:get_value(servers, Config, []),
              ordsets:union([Acc, ordsets:from_list(Servers)])
      end, ordsets:new(), BucketConfigs).
>>>>>>> e7db1454
<|MERGE_RESOLUTION|>--- conflicted
+++ resolved
@@ -314,13 +314,8 @@
 
 %% NOTE: this is rpc:multicall-ed by 1.8 nodes.
 buckets_replication_statuses() ->
-<<<<<<< HEAD
     Buckets = ns_bucket:get_bucket_names(),
     failover_safeness_level:buckets_replication_statuses_compat(Buckets).
-=======
-    BucketConfigs = ns_bucket:get_buckets(),
-    [{Bucket, replication_status(Bucket, BucketConfig)} ||
-        {Bucket, BucketConfig} <- BucketConfigs].
 
 maybe_cleanup_old_buckets(KeepNodes, BucketConfigs) ->
     BucketsServers = buckets_servers(BucketConfigs),
@@ -397,5 +392,4 @@
       fun ({_Name, Config}, Acc) ->
               Servers = proplists:get_value(servers, Config, []),
               ordsets:union([Acc, ordsets:from_list(Servers)])
-      end, ordsets:new(), BucketConfigs).
->>>>>>> e7db1454
+      end, ordsets:new(), BucketConfigs).