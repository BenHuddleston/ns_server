--- conflicted
+++ resolved
@@ -36,22 +36,15 @@
          is_cluster_45/0,
          is_version_45/1,
          is_cluster_46/0,
-<<<<<<< HEAD
-         is_cluster_50/0,
-         is_cluster_50/1,
-         is_version_50/1,
-         is_cluster_vulcan/0,
-         is_cluster_vulcan/1,
-         is_version_vulcan/1,
-=======
-         is_version_46/1,
          is_cluster_50/0,
          is_cluster_50/1,
          is_version_50/1,
          is_cluster_51/0,
          is_cluster_51/1,
          is_version_51/1,
->>>>>>> 5cb12baa
+         is_cluster_vulcan/0,
+         is_cluster_vulcan/1,
+         is_version_vulcan/1,
          is_enterprise/0,
          is_goxdcr_enabled/0,
          is_goxdcr_enabled/1,
@@ -125,7 +118,6 @@
 
 is_version_50(ClusterVersion) ->
     is_enabled_at(ClusterVersion, ?VERSION_50).
-<<<<<<< HEAD
 
 is_cluster_50() ->
     is_cluster_50(ns_config:latest()).
@@ -133,6 +125,15 @@
 is_cluster_50(Config) ->
     is_enabled(Config, ?VERSION_50).
 
+is_version_51(ClusterVersion) ->
+    is_enabled_at(ClusterVersion, ?VERSION_51).
+
+is_cluster_51() ->
+    is_cluster_51(ns_config:latest()).
+
+is_cluster_51(Config) ->
+    is_enabled(Config, ?VERSION_51).
+
 is_version_vulcan(ClusterVersion) ->
     is_enabled_at(ClusterVersion, ?VULCAN_VERSION_NUM).
 
@@ -141,23 +142,6 @@
 
 is_cluster_vulcan(Config) ->
     is_enabled(Config, ?VULCAN_VERSION_NUM).
-=======
-
-is_cluster_50() ->
-    is_cluster_50(ns_config:latest()).
-
-is_cluster_50(Config) ->
-    is_enabled(Config, ?VERSION_50).
-
-is_version_51(ClusterVersion) ->
-    is_enabled_at(ClusterVersion, ?VERSION_51).
-
-is_cluster_51() ->
-    is_cluster_51(ns_config:latest()).
-
-is_cluster_51(Config) ->
-    is_enabled(Config, ?VERSION_51).
->>>>>>> 5cb12baa
 
 is_index_aware_rebalance_on() ->
     not ns_config:read_key_fast(index_aware_rebalance_disabled, false).
