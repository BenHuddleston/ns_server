%% @author Couchbase <info@couchbase.com>
%% @copyright 2012-2019 Couchbase, Inc.
%%
%% Licensed under the Apache License, Version 2.0 (the "License");
%% you may not use this file except in compliance with the License.
%% You may obtain a copy of the License at
%%
%%      http://www.apache.org/licenses/LICENSE-2.0
%%
%% Unless required by applicable law or agreed to in writing, software
%% distributed under the License is distributed on an "AS IS" BASIS,
%% WITHOUT WARRANTIES OR CONDITIONS OF ANY KIND, either express or implied.
%% See the License for the specific language governing permissions and
%% limitations under the License.

-module(cluster_compat_mode).

-include("ns_common.hrl").

-ifdef(TEST).
-include_lib("eunit/include/eunit.hrl").
-endif.

-export([get_compat_version/0,
         get_compat_version/1,
         is_enabled/1, is_enabled_at/2,
         consider_switching_compat_mode/0,
         is_index_aware_rebalance_on/0,
         is_index_pausing_on/0,
         rebalance_ignore_view_compactions/0,
         is_cluster_51/0,
         is_cluster_51/1,
         is_version_51/1,
         is_cluster_55/0,
         is_cluster_55/1,
         is_version_55/1,
         is_cluster_65/0,
         is_cluster_65/1,
         is_version_65/1,
<<<<<<< HEAD
         is_cluster_cheshirecat/0,
         is_cluster_cheshirecat/1,
         is_version_cheshirecat/1,
=======
         is_cluster_66/0,
         is_cluster_66/1,
         is_version_66/1,
>>>>>>> 74f33c4a
         is_enterprise/0,
         is_saslauthd_enabled/0,
         is_cbas_enabled/0,
         supported_compat_version/0,
         min_supported_compat_version/0,
         effective_cluster_compat_version/0,
         effective_cluster_compat_version_for/1,
         is_developer_preview/0,
         is_developer_preview/1,
         get_cluster_capabilities/1,
         tls_supported/0,
         preserve_durable_mutations/0]).

%% NOTE: this is rpc:call-ed by mb_master
-export([mb_master_advertised_version/0]).

n1ql_cluster_capabilities(?VERSION_65, true) ->
    [costBasedOptimizer, indexAdvisor, javaScriptFunctions, inlineFunctions |
     n1ql_cluster_capabilities(?VERSION_65, false)];
n1ql_cluster_capabilities(?VERSION_65, false) ->
    [enhancedPreparedStatements].

cluster_capabilities(Version, IsDP) ->
    case is_version_65(Version) of
        true ->
            [{n1ql, n1ql_cluster_capabilities(?VERSION_65, IsDP)}];
        false ->
            []
    end.

get_cluster_capabilities(Config) ->
    cluster_capabilities(get_compat_version(Config),
                         is_developer_preview(Config)).

get_compat_version() ->
    get_compat_version(ns_config:latest()).

get_compat_version(Config) ->
    ns_config:search(Config, cluster_compat_version, undefined).

supported_compat_version() ->
    case get_pretend_version() of
        undefined ->
            ?LATEST_VERSION_NUM;
        Version ->
            Version
    end.

min_supported_compat_version() ->
    ?VERSION_50.

%% NOTE: this is rpc:call-ed by mb_master
%%
%% I.e. we want later version to be able to take over mastership even
%% without requiring compat mode upgrade
mb_master_advertised_version() ->
    case get_pretend_version() of
        undefined ->
            ?MASTER_ADVERTISED_VERSION;
        Version ->
            Version ++ [0]
    end.

is_enabled_at(undefined = _ClusterVersion, _FeatureVersion) ->
    false;
is_enabled_at(ClusterVersion, FeatureVersion) ->
    ClusterVersion >= FeatureVersion.

is_enabled(FeatureVersion) ->
    is_enabled(ns_config:latest(), FeatureVersion).

is_enabled(Config, FeatureVersion) ->
    is_enabled_at(get_compat_version(Config), FeatureVersion).

is_version_51(ClusterVersion) ->
    is_enabled_at(ClusterVersion, ?VERSION_51).

is_cluster_51() ->
    is_cluster_51(ns_config:latest()).

is_cluster_51(Config) ->
    is_enabled(Config, ?VERSION_51).

is_version_55(ClusterVersion) ->
    is_enabled_at(ClusterVersion, ?VERSION_55).

is_cluster_55() ->
    is_cluster_55(ns_config:latest()).

is_cluster_55(Config) ->
    is_enabled(Config, ?VERSION_55).

is_version_65(ClusterVersion) ->
    is_enabled_at(ClusterVersion, ?VERSION_65).

is_cluster_65() ->
    is_cluster_65(ns_config:latest()).

is_cluster_65(Config) ->
    is_enabled(Config, ?VERSION_65).

<<<<<<< HEAD
is_version_cheshirecat(ClusterVersion) ->
    is_enabled_at(ClusterVersion, ?VERSION_CHESHIRECAT).

is_cluster_cheshirecat() ->
    is_cluster_cheshirecat(ns_config:latest()).

is_cluster_cheshirecat(Config) ->
    is_enabled(Config, ?VERSION_CHESHIRECAT).
=======
is_version_66(ClusterVersion) ->
    is_enabled_at(ClusterVersion, ?VERSION_66).

is_cluster_66() ->
    is_cluster_66(ns_config:latest()).

is_cluster_66(Config) ->
    is_enabled(Config, ?VERSION_66).
>>>>>>> 74f33c4a

is_index_aware_rebalance_on() ->
    not ns_config:read_key_fast(index_aware_rebalance_disabled, false).

is_index_pausing_on() ->
    is_index_aware_rebalance_on() andalso
        (not ns_config:read_key_fast(index_pausing_disabled, false)).

is_enterprise() ->
    ns_config:read_key_fast({node, node(), is_enterprise}, false).

is_saslauthd_enabled() ->
    is_enterprise() andalso
        ns_config:search(ns_config:latest(),
                         {node, node(), saslauthd_enabled}, false).

is_cbas_enabled() ->
    is_enterprise().

rebalance_ignore_view_compactions() ->
    ns_config:read_key_fast(rebalance_ignore_view_compactions, false).

consider_switching_compat_mode() ->
    Config = ns_config:get(),
    CurrentVersion = ns_config:search(Config, cluster_compat_version, undefined),
    case CurrentVersion =:= supported_compat_version() of
        true ->
            ok;
        false ->
            do_consider_switching_compat_mode(Config, CurrentVersion)
    end.

upgrades() ->
    [{?VERSION_55, rbac, menelaus_users, upgrade_to_55}].

do_upgrades(undefined, _, _, _) ->
    %% this happens during the cluster initialization. no upgrade needed
    ok;
do_upgrades(CurrentVersion, NewVersion, Config, NodesWanted) ->
    do_upgrades(upgrades(), CurrentVersion, NewVersion, Config, NodesWanted).

do_upgrades([], _, _, _, _) ->
    ok;
do_upgrades([{Version, Name, Module, Fun} | Rest],
            CurrentVersion, NewVersion, Config, NodesWanted)
  when CurrentVersion < Version andalso NewVersion >= Version ->
    ?log_debug("Initiating ~p upgrade due to version change from ~p to ~p",
               [Name, CurrentVersion, NewVersion]),
    case Module:Fun(Config, NodesWanted) of
        ok ->
            do_upgrades(Rest, CurrentVersion, NewVersion, Config, NodesWanted);
        _ ->
            Name
    end;
do_upgrades([_ | Rest], CurrentVersion, NewVersion, Config, NodesWanted) ->
    do_upgrades(Rest, CurrentVersion, NewVersion, Config, NodesWanted).

do_consider_switching_compat_mode(Config, CurrentVersion) ->
    NodesWanted = lists:sort(ns_config:search(Config, nodes_wanted, undefined)),
    NodesUp = lists:sort([node() | nodes()]),
    case ordsets:is_subset(NodesWanted, NodesUp) of
        true ->
            NodeInfos = ns_doctor:get_nodes(),
            case consider_switching_compat_mode_loop(NodeInfos, NodesWanted, supported_compat_version()) of
                CurrentVersion ->
                    ok;
                AnotherVersion ->
                    case is_enabled_at(AnotherVersion, CurrentVersion) of
                        true ->
                            case do_upgrades(CurrentVersion, AnotherVersion, Config, NodesWanted) of
                                ok ->
                                    do_switch_compat_mode(AnotherVersion, NodesWanted),
                                    changed;
                                Name ->
                                    ?log_error("Refusing to upgrade the compat "
                                               "version from ~p to ~p due to failure of ~p upgrade"
                                               "~nNodesWanted: ~p~nNodeInfos: ~p",
                                               [CurrentVersion, AnotherVersion, Name,
                                                NodesWanted, NodeInfos])
                            end;
                        false ->
                            ?log_error("Refusing to downgrade the compat "
                                       "version from ~p to ~p."
                                       "~nNodesWanted: ~p~nNodeInfos: ~p",
                                       [CurrentVersion, AnotherVersion, NodesWanted, NodeInfos]),
                            ok
                    end
            end;
        false ->
            ok
    end.

do_switch_compat_mode(NewVersion, NodesWanted) ->
    ns_online_config_upgrader:upgrade_config(NewVersion),
    try
        case ns_config_rep:ensure_config_seen_by_nodes(NodesWanted) of
            ok -> ok;
            {error, BadNodes} ->
                ale:error(?USER_LOGGER, "Was unable to sync cluster_compat_version update to some nodes: ~p", [BadNodes]),
                ok
        end
    catch T:E ->
            ale:error(?USER_LOGGER, "Got problems trying to replicate cluster_compat_version update~n~p", [{T,E,erlang:get_stacktrace()}])
    end.

consider_switching_compat_mode_loop(_NodeInfos, _NodesWanted, _Version = undefined) ->
    undefined;
consider_switching_compat_mode_loop(_NodeInfos, [], Version) ->
    Version;
consider_switching_compat_mode_loop(NodeInfos, [Node | RestNodesWanted], Version) ->
    case dict:find(Node, NodeInfos) of
        {ok, Info} ->
            NodeVersion = proplists:get_value(supported_compat_version, Info, undefined),
            AgreedVersion = case is_enabled_at(NodeVersion, Version) of
                                true ->
                                    Version;
                                false ->
                                    NodeVersion
                            end,
            consider_switching_compat_mode_loop(NodeInfos, RestNodesWanted, AgreedVersion);
        _ ->
            undefined
    end.

%% undefined is "used" shortly after node is initialized and when
%% there's no compat mode yet
effective_cluster_compat_version_for(undefined) ->
    1;
effective_cluster_compat_version_for([VersionMaj, VersionMin] = _CompatVersion) ->
    VersionMaj * 16#10000 + VersionMin.

effective_cluster_compat_version() ->
    effective_cluster_compat_version_for(get_compat_version()).

get_pretend_version() ->
    case application:get_env(ns_server, pretend_version) of
        undefined ->
            undefined;
        {ok, VersionString} ->
            {[A, B | _], _, _} = misc:parse_version(VersionString),
            [A, B]
    end.

is_developer_preview() -> is_developer_preview(ns_config:get()).
is_developer_preview(Config) ->
    ns_config:search(Config, developer_preview_enabled, false).

tls_supported() ->
    is_enterprise().

-ifdef(TEST).
mb_master_advertised_version_test() ->
    true = mb_master_advertised_version() >= ?LATEST_VERSION_NUM ++ [0].
-endif.

preserve_durable_mutations() ->
    cluster_compat_mode:is_cluster_65() andalso
        ns_config:read_key_fast({failover, preserve_durable_mutations}, true).<|MERGE_RESOLUTION|>--- conflicted
+++ resolved
@@ -37,15 +37,12 @@
          is_cluster_65/0,
          is_cluster_65/1,
          is_version_65/1,
-<<<<<<< HEAD
+         is_cluster_66/0,
+         is_cluster_66/1,
+         is_version_66/1,
          is_cluster_cheshirecat/0,
          is_cluster_cheshirecat/1,
          is_version_cheshirecat/1,
-=======
-         is_cluster_66/0,
-         is_cluster_66/1,
-         is_version_66/1,
->>>>>>> 74f33c4a
          is_enterprise/0,
          is_saslauthd_enabled/0,
          is_cbas_enabled/0,
@@ -147,7 +144,15 @@
 is_cluster_65(Config) ->
     is_enabled(Config, ?VERSION_65).
 
-<<<<<<< HEAD
+is_version_66(ClusterVersion) ->
+    is_enabled_at(ClusterVersion, ?VERSION_66).
+
+is_cluster_66() ->
+    is_cluster_66(ns_config:latest()).
+
+is_cluster_66(Config) ->
+    is_enabled(Config, ?VERSION_66).
+
 is_version_cheshirecat(ClusterVersion) ->
     is_enabled_at(ClusterVersion, ?VERSION_CHESHIRECAT).
 
@@ -156,16 +161,6 @@
 
 is_cluster_cheshirecat(Config) ->
     is_enabled(Config, ?VERSION_CHESHIRECAT).
-=======
-is_version_66(ClusterVersion) ->
-    is_enabled_at(ClusterVersion, ?VERSION_66).
-
-is_cluster_66() ->
-    is_cluster_66(ns_config:latest()).
-
-is_cluster_66(Config) ->
-    is_enabled(Config, ?VERSION_66).
->>>>>>> 74f33c4a
 
 is_index_aware_rebalance_on() ->
     not ns_config:read_key_fast(index_aware_rebalance_disabled, false).
