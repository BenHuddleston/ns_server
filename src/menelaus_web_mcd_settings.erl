--- conflicted
+++ resolved
@@ -44,7 +44,7 @@
      {dedupe_nmvb_maps, bool},
      {tracing_enabled, bool},
      {datatype_snappy, bool},
-<<<<<<< HEAD
+     {connection_limit_mode, {one_of, ["disconnect", "recycle"]}},
      {tcp_keepalive_idle, {int, 0, ?MC_MAXINT}},
      {tcp_keepalive_interval, {int, 0, ?MC_MAXINT}},
      {tcp_keepalive_probes, {int, 0, ?MC_MAXINT}},
@@ -53,9 +53,6 @@
 %% Updates to these settings go to the '{node, node(), memcached_config_extra}'
 %% or 'memcached_config_extra' keys depending on whether the write is per-node
 %% or global. These add new keys to memcached.json.
-=======
-     {connection_limit_mode, {one_of, ["disconnect", "recycle"]}}].
->>>>>>> 2f93210e
 
 supported_extra_setting_names() ->
     [{default_reqs_per_event, {int, 0, ?MC_MAXINT}},
