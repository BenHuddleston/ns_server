--- conflicted
+++ resolved
@@ -43,13 +43,8 @@
          configured_ciphers_names/2,
          honor_cipher_order/1,
          honor_cipher_order/2,
-<<<<<<< HEAD
          set_certs/6,
          get_supported_tls_versions/2,
-=======
-         set_certs/4,
-         tls_client_opts/0,
->>>>>>> 0c70e914
          chronicle_upgrade_to_71/2,
          remove_node_certs/0,
          update_certs_epoch/0]).
@@ -388,7 +383,6 @@
              {verify, verify_peer}, {depth, ?ALLOWED_CERT_CHAIN_LENGTH}]
     end.
 
-<<<<<<< HEAD
 -spec merge_ns_config_tls_options(client|server, atom(), list()) -> list().
 
 merge_ns_config_tls_options(OptionKey, Mod, TLSOptions) ->
@@ -405,8 +399,6 @@
     TLSOptions2 = misc:update_proplist(TLSOptions, NsConfigOptPasswordRemoved),
     cleanup_options(TLSOptions2).
 
-=======
->>>>>>> 0c70e914
 cleanup_options(Opts) ->
     %% ssl.erl fails if some option dependencies are not satisfied, but since
     %% we build options dynamically and since they come from different sources
@@ -447,7 +439,6 @@
     %% web server doesn't load new CA (after cert rotation) until
     %% all connections to the server are closed
     Versions = supported_versions(ssl_minimum_protocol(ns_server)),
-<<<<<<< HEAD
     RawTLSOptions =
         ssl_auth_options() ++
             [{keyfile, pkey_file_path(node_cert)},
@@ -461,29 +452,6 @@
              {client_renegotiation, ClientReneg},
              {password, PassphraseFun()}],
     merge_ns_config_tls_options(server, ?MODULE, RawTLSOptions).
-=======
-    VersionsSet = sets:from_list(Versions, [{version, 2}]),
-    lists:filter(
-      fun ({Key, _}) ->
-          case tls_option_versions(Key) of
-              all -> true;
-              List when is_list(List) ->
-                  not sets:is_disjoint(sets:from_list(List, [{version, 2}]),
-                                       VersionsSet)
-          end
-      end,
-      ssl_auth_options() ++
-          [{keyfile, pkey_file_path()},
-           {certfile, chain_file_path()},
-           {versions, Versions},
-           {cacerts, read_ca_certs(ca_file_path())},
-           {dh, dh_params_der()},
-           {ciphers, CipherSuites},
-           {honor_cipher_order, Order},
-           {secure_renegotiate, true},
-           {client_renegotiation, ClientReneg},
-           {password, PassphraseFun()}]).
->>>>>>> 0c70e914
 
 tls_option_versions(anti_replay) -> ['tlsv1.3'];
 tls_option_versions(beast_mitigation) -> ['tlsv1'];
@@ -513,7 +481,6 @@
             []
     end.
 
-<<<<<<< HEAD
 tls_client_opts(Config, PresetOpts) ->
     RawTLSOptions =
         tls_peer_verification_client_opts() ++
@@ -521,27 +488,23 @@
             "mandatory" -> tls_client_certs_opts();
             _ -> []
         end,
-    RawTLSOptions2 = misc:update_proplist(RawTLSOptions, PresetOpts),
-    merge_ns_config_tls_options(client, ?MODULE, RawTLSOptions2).
+    RawTLSOptions2 =
+        case cluster_compat_mode:is_cluster_72() of
+            true ->
+                IntVsn = internal_ssl_minimum_protocol(),
+                IntVsns = lists:reverse(supported_versions(IntVsn)),
+                [{versions, IntVsns} | RawTLSOptions];
+            false ->
+                RawTLSOptions
+        end,
+    RawTLSOptions3 = misc:update_proplist(RawTLSOptions2, PresetOpts),
+    merge_ns_config_tls_options(client, ?MODULE, RawTLSOptions3).
 
 tls_client_certs_opts() ->
     [{certfile, chain_file_path(client_cert)},
      {keyfile, pkey_file_path(client_cert)}].
 
 tls_peer_verification_client_opts() ->
-=======
-tls_client_opts() ->
-    cleanup_options(case cluster_compat_mode:is_cluster_72() of
-                        true ->
-                            IntVsn = internal_ssl_minimum_protocol(),
-                            IntVsns = lists:reverse(supported_versions(IntVsn)),
-                            [{versions, IntVsns} | ssl_client_opts()];
-                        false ->
-                            ssl_client_opts()
-                    end).
-
-ssl_client_opts() ->
->>>>>>> 0c70e914
     [{cacertfile, ca_file_path()},
      {verify, verify_peer},
      {depth, ?ALLOWED_CERT_CHAIN_LENGTH},
