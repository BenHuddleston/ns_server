--- conflicted
+++ resolved
@@ -45,15 +45,8 @@
 if_none_match_header(Etag) ->
     {"If-None-Match", Etag}.
 special_auth_header() ->
-<<<<<<< HEAD
-    special_auth_header(node()).
-special_auth_header(Node) when is_atom(Node) ->
-    basic_auth_header(ns_config_auth:get_user(special),
-                      ns_config_auth:get_password(Node, special)).
-=======
     basic_auth_header(?HIDE({ns_config_auth:get_user(special),
                              ns_config_auth:get_password(special)})).
->>>>>>> 0d449166
 
 on_behalf_header({User, Domain}) ->
     {"cb-on-behalf-of",
