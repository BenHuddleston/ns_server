--- conflicted
+++ resolved
@@ -46,16 +46,54 @@
 %% @doc Handle the email alerts request.
 handle_settings_alerts(Req) ->
     {value, Config} = ns_config:search(email_alerts),
-    reply_json(Req, {struct, build_alerts_json(Config)}).
+    %% memory_alert_email is not put to email_alerts for backward compatibility
+    %% This is basically a hack to make it possible to add new alert in
+    %% a minor release. It can be removed when memory_alert_email is added as
+    %% a proper alert (first major release after 7.1)
+    Config2 =
+        case ns_config:read_key_fast(memory_alert_email, true) of
+            true ->
+                case proplists:get_all_values(alerts, Config) of
+                    [] -> Config;
+                    [Alerts] ->
+                        Alerts2 = [memory_threshold | Alerts],
+                        misc:update_proplist(Config, [{alerts, Alerts2}])
+                end;
+            false ->
+                Config
+        end,
+    reply_json(Req, {struct, build_alerts_json(Config2)}).
 
 %% @doc Handle the email alerts post.
 handle_settings_alerts_post(Req) ->
-    validator:handle(fun (Values) ->
-                             Config = build_alerts_config(Values),
-                             ns_config:set(email_alerts, Config),
-                             ns_audit:alerts(Req, Config),
-                             reply(Req, 200)
-                     end, Req, form, alerts_query_validators()).
+    validator:handle(
+      fun (Values) ->
+              Config = build_alerts_config(Values),
+              %% memory_alert_email is not put to email_alerts for backward
+              %% compatibility. This is basically a hack to make it possible to
+              %% add new alert in a minor release. It can be removed when
+              %% memory_alert_email is added as a proper alert (first major
+              %% release after 7.1)
+              Config2 =
+                  case proplists:get_all_values(alerts, Config) of
+                      [] -> Config;
+                      [Alerts] ->
+                          case lists:member(memory_threshold, Alerts) of
+                              true ->
+                                  ns_config:set(memory_alert_email, true),
+                                  Alerts2 = lists:delete(memory_threshold,
+                                                         Alerts),
+                                  misc:update_proplist(Config,
+                                                       [{alerts, Alerts2}]);
+                              false ->
+                                  ns_config:set(memory_alert_email, false),
+                                  Config
+                          end
+                  end,
+              ns_config:set(email_alerts, Config2),
+              ns_audit:alerts(Req, Config2),
+              reply(Req, 200)
+      end, Req, form, alerts_query_validators()).
 
 %% @doc Sends a test email with the current settings
 handle_settings_alerts_send_test_email(Req) ->
@@ -82,7 +120,6 @@
         {host, list_to_binary(proplists:get_value(host, Server))},
         {port, proplists:get_value(port, Server)},
         {encrypt, proplists:get_value(encrypt, Server)}]}},
-<<<<<<< HEAD
      {alerts, proplists:get_value(alerts, Config)},
      {pop_up_alerts, proplists:get_value(pop_up_alerts, Config)}].
 
@@ -140,94 +177,6 @@
      validator:token_list(recipients, ",", _),
      validate_recipients(_),
      validator:default(recipients, [], _),
-=======
-     {alerts, proplists:get_value(alerts, Config)}].
-      %{struct, lists:map(fun(X) -> {atom_to_list(X), true} end,
-      %                   proplists:get_value(alerts, C, []))}}].
-
-
-parse_settings_alerts_param("alerts", Alerts) ->
-    [{alerts, [list_to_atom(A) || A <- string:tokens(Alerts, ",")]}];
-parse_settings_alerts_param("emailEncrypt", "false") ->
-    [{email_encrypt, false}];
-parse_settings_alerts_param("emailEncrypt", "true") ->
-    [{email_encrypt, true}];
-parse_settings_alerts_param("emailEncrypt", _) ->
-    [{email_encrypt, error}];
-parse_settings_alerts_param("emailHost", Host) ->
-    [{email_host, string:trim(Host)}];
-parse_settings_alerts_param("emailPort", Port) ->
-    [{email_port, try list_to_integer(Port) catch error:badarg -> error end}];
-parse_settings_alerts_param("emailPass", Password) ->
-    [{email_pass, Password}];
-parse_settings_alerts_param("emailUser", User) ->
-    [{email_user, string:trim(User)}];
-parse_settings_alerts_param("enabled", "false") ->
-    [{enabled, false}];
-parse_settings_alerts_param("enabled", "true") ->
-    [{enabled, true}];
-parse_settings_alerts_param("enabled", _) ->
-    [{enabled, error}];
-parse_settings_alerts_param("recipients", Rcpts) ->
-    [{recipients, [string:trim(R) || R <- string:tokens(Rcpts, ",")]}];
-parse_settings_alerts_param("sender", Sender) ->
-    [{sender, string:trim(Sender)}];
-parse_settings_alerts_param(Key, _Value) ->
-    [{error, "Unsupported paramater " ++ Key ++ " was specified"}].
-
-%% @doc Return either the updated record, or in case of an error the
-%% error message
--spec validate_settings_alerts_query(Key::atom(), Value::any,
-                                     Args::#alerts_query_args{}) ->
-                                        #alerts_query_args{}|binary().
-validate_settings_alerts_query(alerts, Alerts, Args) ->
-    Keys = alert_keys(),
-    case [A || A <- Alerts, not lists:member(A, Keys)] of
-        [] ->
-            Args#alerts_query_args{alerts=Alerts};
-        _ ->
-            Keys2 = list_to_binary(string:join(
-                                     [atom_to_list(K) || K <- Keys], ", ")),
-            <<"alerts contained invalid keys. Valid keys are: ",
-              Keys2/binary, ".">>
-    end;
-validate_settings_alerts_query(email_encrypt, error, _Args) ->
-    <<"emailEncrypt must be either true or false.">>;
-validate_settings_alerts_query(email_encrypt, Value, Args) ->
-    Args#alerts_query_args{email_encrypt=Value};
-validate_settings_alerts_query(email_host, Value, Args) ->
-    Args#alerts_query_args{email_host=Value};
-validate_settings_alerts_query(email_port, Port, Args) ->
-    case (Port=/=error) and (Port>0) and (Port<65535) of
-        true -> Args#alerts_query_args{email_port=Port};
-        false -> <<"emailPort must be a positive integer less than 65536.">>
-    end;
-validate_settings_alerts_query(email_pass, Value, Args) ->
-    Args#alerts_query_args{email_pass=Value};
-validate_settings_alerts_query(email_user, Value, Args) ->
-    Args#alerts_query_args{email_user=Value};
-validate_settings_alerts_query(enabled, error, _Args) ->
-    <<"enabled must be either true or false.">>;
-validate_settings_alerts_query(enabled, Value, Args) ->
-    Args#alerts_query_args{enabled=Value};
-validate_settings_alerts_query(recipients, Rcpts, Args) ->
-    case [R || R <- Rcpts, not menelaus_util:validate_email_address(R)] of
-        [] ->
-            Args#alerts_query_args{recipients=Rcpts};
-        _ ->
-            <<"recipients must be a comma separated list of valid "
-              "email addresses.">>
-    end;
-validate_settings_alerts_query(sender, Sender, Args) ->
-    case menelaus_util:validate_email_address(Sender) of
-        true -> Args#alerts_query_args{sender=Sender};
-        false -> <<"sender must be a valid email address.">>
-    end;
-validate_settings_alerts_query(error, Value, _Args) ->
-    list_to_binary(Value);
-validate_settings_alerts_query(_Key, _Value, Args) ->
-    Args.
->>>>>>> 60faf22a
 
      validator:string(emailHost, _),
      validator:default(emailHost, "localhost",  _),
