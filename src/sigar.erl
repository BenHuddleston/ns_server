--- conflicted
+++ resolved
@@ -192,16 +192,10 @@
     %% In the extremely rare case where sigar is unable to obtain the
     %% allocstall stat it returns -1.
     AllocStall = case AllocStall0 =:= 16#ffffffffffffffff of
-<<<<<<< HEAD
-                      true -> 0;
-                      false -> AllocStall0
-                  end,
-=======
                      true -> 0;
                      false -> AllocStall0
                  end,
 
->>>>>>> c2898cbe
     Gauges =
         [{cpu_cores_available, CoresAvailable},
          {cpu_host_cores_available, HostCoresAvailable},
