%% @author Northscale <info@northscale.com>
%% @copyright 2010 NorthScale, Inc.
%%
%% Licensed under the Apache License, Version 2.0 (the "License");
%% you may not use this file except in compliance with the License.
%% You may obtain a copy of the License at
%%
%%      http://www.apache.org/licenses/LICENSE-2.0
%%
%% Unless required by applicable law or agreed to in writing, software
%% distributed under the License is distributed on an "AS IS" BASIS,
%% WITHOUT WARRANTIES OR CONDITIONS OF ANY KIND, either express or implied.
%% See the License for the specific language governing permissions and
%% limitations under the License.
%%
%% This module lets you treat a memcached process as a gen_server.
%% Right now we have one of these registered per node, which stays
%% connected to the local memcached server as the admin user. All
%% communication with that memcached server is expected to pass
%% through distributed erlang, not using memcached prototocol over the
%% LAN.
%%
-module(ns_memcached).

-behaviour(gen_server).

-include("ns_common.hrl").

-define(CHECK_INTERVAL, 10000).
-define(CHECK_WARMUP_INTERVAL, 500).
-define(VBUCKET_POLL_INTERVAL, 100).
-define(TIMEOUT, 30000).
-define(CONNECTED_TIMEOUT, 5000).
%% half-second is definitely 'slow' for any definition of slow
-define(SLOW_CALL_THRESHOLD_MICROS, 500000).

-define(CONNECTION_ATTEMPTS, 5).

%% gen_server API
-export([start_link/1]).
-export([init/1, handle_call/3, handle_cast/2,
         handle_info/2, terminate/2, code_change/3]).

-record(state, {
          timer::any(),
          status::atom(),
          start_time::tuple(),
          bucket::nonempty_string(),
          sock::port(),
          type::atom(),
          id::integer()
         }).

%% external API
-export([active_buckets/0,
         backfilling/1,
         backfilling/2,
         connected/2,
         connected/3,
         connected_buckets/0,
         connected_buckets/1,
         delete_vbucket/2, delete_vbucket/3,
         get_vbucket/3,
         host_port/1,
         host_port/2,
         host_port_str/1,
         list_vbuckets/1, list_vbuckets/2,
         list_vbuckets_prevstate/2,
         list_vbuckets_multi/2,
         set_vbucket/3, set_vbucket/4,
         server/2,
         stats/1, stats/2, stats/3,
         topkeys/1,
         raw_stats/5,
         sync_bucket_config/1,
         deregister_tap_client/2,
         flush/1,
<<<<<<< HEAD
         set/4,
         ready_nodes/4,
         sync/4, add/4, get/3, delete/3, delete/4,
         get_meta/3,
         set_with_meta/5, set_with_meta/6, set_with_meta/8,
         add_with_meta/5, add_with_meta/7,
         delete_with_meta/5, delete_with_meta/4]).
=======
         get_vbucket_open_checkpoint/3,
         ready_nodes/4]).
>>>>>>> 71e49811

-include("mc_constants.hrl").
-include("mc_entry.hrl").

%%
%% gen_server API implementation
%%

start_link({Bucket, Type, Id} = Tuple) ->
    %% Use proc_lib so that start_link doesn't fail if we can't
    %% connect.
    gen_server:start_link({local, server(Bucket, Type, Id)}, ?MODULE, Tuple, []).


%%
%% gen_server callback implementation
%%

init({Bucket, Type, Id}) ->
    %% this trap_exit is necessary for terminate callback to work
    process_flag(trap_exit, true),

    case connect() of
        {ok, Sock} ->
            Timer =
                case Type of
                    stats ->
                        {ok, Tmp} = timer:send_interval(?CHECK_WARMUP_INTERVAL, check_started),
                        ensure_bucket(Sock, Bucket),
                        gen_event:notify(buckets_events, {started, Bucket}),
                        Tmp;
                    _ ->
                        ok = mc_client_binary:select_bucket(Sock, Bucket)
                end,

            {ok, #state{
               timer=Timer,
               status=init,
               start_time=now(),
               sock=Sock,
               bucket=Bucket,
               type=Type,
               id=Id}
            };
        {error, Error} ->
            {stop, Error}
    end.

handle_call(Msg, From, #state{type=stats} = State) ->
    StartTS = os:timestamp(),
    try
        do_handle_call(Msg, From, State)
    after
        EndTS = os:timestamp(),
        Diff = timer:now_diff(EndTS, StartTS),
        if
            Diff > ?SLOW_CALL_THRESHOLD_MICROS ->
                ?log_error("call ~p took too long: ~p us", [Msg, Diff]);
            true ->
                ok
        end
    end;
handle_call(Msg, From, State) ->
    do_handle_call(Msg, From, State).

do_handle_call({raw_stats, SubStat, StatsFun, StatsFunState}, _From, State) ->
    try mc_client_binary:stats(State#state.sock, SubStat, StatsFun, StatsFunState) of
        Reply ->
            {reply, Reply, State}
    catch T:E ->
            {reply, {exception, {T, E}}, State}
    end;
do_handle_call(backfilling, _From, State) ->
    End = <<":pending_backfill">>,
    ES = byte_size(End),
    {ok, Reply} = mc_client_binary:stats(
                    State#state.sock, <<"tap">>,
                    fun (<<"eq_tapq:", K/binary>>, <<"true">>, Acc) ->
                            S = byte_size(K) - ES,
                            case K of
                                <<_:S/binary, End/binary>> ->
                                    true;
                                _ ->
                                    Acc
                            end;
                        (_, _, Acc) ->
                            Acc
                    end, false),
    {reply, Reply, State};
do_handle_call({delete_vbucket, VBucket}, _From, #state{sock=Sock} = State) ->
    case mc_client_binary:delete_vbucket(Sock, VBucket) of
        ok ->
            {reply, ok, State};
        {memcached_error, einval, _} ->
            ok = mc_client_binary:set_vbucket(Sock, VBucket,
                                              dead),
            Reply = mc_client_binary:delete_vbucket(Sock, VBucket),
            {reply, Reply, State}
    end;
do_handle_call({get_vbucket, VBucket}, _From, State) ->
    Reply = mc_client_binary:get_vbucket(State#state.sock, VBucket),
    {reply, Reply, State};
do_handle_call(list_buckets, _From, State) ->
    Reply = mc_client_binary:list_buckets(State#state.sock),
    {reply, Reply, State};
do_handle_call(list_vbuckets_prevstate, _From, State) ->
    Reply = mc_client_binary:stats(
              State#state.sock, <<"prev-vbucket">>,
              fun (<<"vb_", K/binary>>, V, Acc) ->
                      [{list_to_integer(binary_to_list(K)),
                        binary_to_existing_atom(V, latin1)} | Acc]
              end, []),
    {reply, Reply, State};
do_handle_call(list_vbuckets, _From, State) ->
    Reply = mc_client_binary:stats(
              State#state.sock, <<"vbucket">>,
              fun (<<"vb_", K/binary>>, V, Acc) ->
                      [{list_to_integer(binary_to_list(K)),
                        binary_to_existing_atom(V, latin1)} | Acc]
              end, []),
    {reply, Reply, State};
do_handle_call(connected, _From, #state{status=Status} = State) ->
    {reply, Status =:= connected, State};
do_handle_call(flush, _From, State) ->
    Reply = mc_client_binary:flush(State#state.sock),
    {reply, Reply, State};

do_handle_call({delete, Key, VBucket, CAS}, _From, State) ->
    Reply = mc_client_binary:cmd(?DELETE, State#state.sock, undefined, undefined,
                                 {#mc_header{vbucket = VBucket},
                                  #mc_entry{key = Key, cas = CAS}}),
    {reply, Reply, State};

do_handle_call({delete_with_meta, Key, VBucket, Meta, CAS}, _From, State) ->
    Reply = mc_client_binary:delete_with_meta(State#state.sock,
                                              Key, VBucket, Meta, CAS),
    {reply, Reply, State};

do_handle_call({set, Key, VBucket, Val}, _From, State) ->
    Reply = mc_client_binary:cmd(?SET, State#state.sock, undefined, undefined,
                                 {#mc_header{vbucket = VBucket},
                                  #mc_entry{key = Key, data = Val}}),
    {reply, Reply, State};

do_handle_call({set_with_meta, Key, VBucket, Value, Meta, CAS, Flags, Expiration},
            _From, State) ->
    Reply = mc_client_binary:set_with_meta(State#state.sock, Key, VBucket,
                                           Value, Meta, CAS, Flags, Expiration),
    {reply, Reply, State};

do_handle_call({add, Key, VBucket, Val}, _From, State) ->
    Reply = mc_client_binary:cmd(?ADD, State#state.sock, undefined, undefined,
                                 {#mc_header{vbucket = VBucket},
                                  #mc_entry{key = Key, data = Val}}),
    {reply, Reply, State};

do_handle_call({add_with_meta, Key, VBucket, Value, Meta, Flags, Expiration},
            _From, State) ->
    Reply = mc_client_binary:add_with_meta(State#state.sock, Key, VBucket,
                                           Value, Meta, Flags, Expiration),
    {reply, Reply, State};

do_handle_call({get, Key, VBucket}, _From, State) ->
    Reply = mc_client_binary:cmd(?GET, State#state.sock, undefined, undefined,
                                 {#mc_header{vbucket = VBucket},
                                  #mc_entry{key = Key}}),
    {reply, Reply, State};

do_handle_call({get_meta, Key, VBucket}, _From, State) ->
    Reply = mc_client_binary:get_meta(State#state.sock, Key, VBucket),
    {reply, Reply, State};

do_handle_call({sync, Key, VBucket, CAS}, _From, State) ->
    {reply, mc_client_binary:sync(State#state.sock, VBucket, Key, CAS), State};

do_handle_call({set_flush_param, Key, Value}, _From, State) ->
    Reply = mc_client_binary:set_flush_param(State#state.sock, Key, Value),
    {reply, Reply, State};
do_handle_call({set_vbucket, VBucket, VBState}, _From,
            #state{sock=Sock} = State) ->
    (catch master_activity_events:note_vbucket_state_change(State#state.bucket, node(), VBucket, VBState)),
    %% This happens asynchronously, so there's no guarantee the
    %% vbucket will be in the requested state when it returns.
    Reply = mc_client_binary:set_vbucket(Sock, VBucket, VBState),
    {reply, Reply, State};
do_handle_call({stats, Key}, _From, State) ->
    Reply = mc_client_binary:stats(
              State#state.sock, Key,
              fun (K, V, Acc) ->
                      [{K, V} | Acc]
              end, []),
    {reply, Reply, State};
do_handle_call(topkeys, _From, State) ->
    Reply = mc_client_binary:stats(
              State#state.sock, <<"topkeys">>,
              fun (K, V, Acc) ->
                      VString = binary_to_list(V),
                      Tokens = string:tokens(VString, ","),
                      [{binary_to_list(K),
                        lists:map(fun (S) ->
                                          [Key, Value] = string:tokens(S, "="),
                                          {list_to_atom(Key),
                                           list_to_integer(Value)}
                                  end,
                                  Tokens)} | Acc]
              end,
              []),
    {reply, Reply, State};
do_handle_call(sync_bucket_config, _From, State) ->
    handle_info(check_config, State),
    {reply, ok, State};
do_handle_call({deregister_tap_client, TapName}, _From, State) ->
    mc_client_binary:deregister_tap_client(State#state.sock, TapName),
    {reply, ok, State};
do_handle_call(_, _From, State) ->
    {reply, unhandled, State}.


handle_cast(_, State) ->
    {noreply, State}.


handle_info(check_started, #state{status=connected} = State) ->
    {noreply, State};
handle_info(check_started, #state{timer=Timer, start_time=Start,
                                  sock=Sock, bucket=Bucket} = State) ->
    case has_started(Sock) of
        true ->
            {ok, cancel} = timer:cancel(Timer),
            ?user_log(1, "Bucket ~p loaded on node ~p in ~p seconds.",
                      [Bucket, node(), timer:now_diff(now(), Start) div 1000000]),
            gen_event:notify(buckets_events, {loaded, Bucket}),
            timer:send_interval(?CHECK_INTERVAL, check_config),
            {noreply, State#state{status=connected}};
        false ->
            {noreply, State}
    end;
handle_info(check_config, State) ->
    misc:flush(check_config),
    ensure_bucket(State#state.sock, State#state.bucket),
    {noreply, State};
handle_info({'EXIT', _, Reason} = Msg, State) ->
    ?log_debug("Got ~p. Exiting.", [Msg]),
    {stop, Reason, State};
handle_info(Msg, State) ->
    ?log_warning("Unexpected handle_info(~p, ~p)", [Msg, State]),
    {noreply, State}.


terminate(_Reason, #state{sock=Sock, type=data}) ->
    ok = gen_tcp:close(Sock);

terminate(Reason, #state{bucket=Bucket, sock=Sock, type=stats}) ->
    NsConfig = try ns_config:get()
               catch T:E ->
                       ?log_error("Failed to reach ns_config:get() ~p:~p~n~p~n",
                                  [T,E,erlang:get_stacktrace()]),
                       undefined
               end,
    BucketConfigs = ns_bucket:get_buckets(NsConfig),
    NoBucket = NsConfig =/= undefined andalso
        not lists:keymember(Bucket, 1, BucketConfigs),
    NodeDying = NsConfig =/= undefined
        andalso (ns_config:search(NsConfig, i_am_a_dead_man) =/= false
                 orelse not lists:member(Bucket, ns_bucket:node_bucket_names(node(), BucketConfigs))),
    Deleting = NoBucket orelse NodeDying,

    if
        Reason == normal; Reason == shutdown ->
            ?user_log(2, "Shutting down bucket ~p on ~p for ~s",
                      [Bucket, node(), case Deleting of
                                           true -> "deletion";
                                           false -> "server shutdown"
                                       end]),
            try
                ok = mc_client_binary:delete_bucket(Sock, Bucket, [{force, Deleting}])
            catch
                E2:R2 ->
                    ?log_error("Failed to delete bucket ~p: ~p",
                               [Bucket, {E2, R2}])
            after
                case NoBucket of
                    %% files are deleted here only when bucket is deleted; in
                    %% all the other cases (like node removal or failover) we
                    %% leave them on the file system and let others decide
                    %% when they should be deleted
                    true -> ns_storage_conf:delete_databases(Bucket);
                    _ -> ok
                end
            end;
        true ->
            ?user_log(4,
                      "Control connection to memcached on ~p disconnected: ~p",
                      [node(), Reason])
    end,
    gen_event:notify(buckets_events, {stopped, Bucket, Deleting, Reason}),
    ok = gen_tcp:close(Sock),
    ok.


code_change(_OldVsn, State, _Extra) ->
    {ok, State}.


%%
%% API
%%

-spec active_buckets() -> [bucket_name()].
active_buckets() ->
    [Bucket || ?MODULE_STRING "-" ++ Bucket <-
        [atom_to_list(Name) || Name <- registered()], not is_data(Bucket)].

is_data("$data-" ++ _Name) ->
    true;
is_data(_) ->
    false.

-spec connected(node(), bucket_name(), integer() | infinity) -> boolean().
connected(Node, Bucket, Timeout) ->
    Address = {server(Bucket, stats), Node},
    try
        gen_server:call(Address, connected, Timeout)
    catch
        _:_ ->
            false
    end.

-spec connected(node(), bucket_name()) -> boolean().
connected(Node, Bucket) ->
    connected(Node, Bucket, ?CONNECTED_TIMEOUT).

-spec ready_nodes([node()], bucket_name(), up | connected, pos_integer() | infinity | default) -> [node()].
ready_nodes(Nodes, Bucket, Type, default) ->
    ready_nodes(Nodes, Bucket, Type, ?CONNECTED_TIMEOUT);
ready_nodes(Nodes, Bucket, Type, Timeout) ->
    UpNodes = ordsets:intersection(ordsets:from_list(Nodes),
                                   ordsets:from_list([node() | nodes()])),
    {Replies, _BadNodes} = gen_server:multi_call(UpNodes, server(Bucket, stats),
                                                 connected, Timeout),
    case Type of
        up ->
            [N || {N, _} <- Replies];
        connected ->
            [N || {N, true} <- Replies]
    end.

connected_buckets() ->
    connected_buckets(?CONNECTED_TIMEOUT).

connected_buckets(Timeout) ->
    lists:filter(fun (N) ->
                         connected(node(), N, Timeout)
                 end, active_buckets()).

%% @doc Send flush command to specified bucket
-spec flush(bucket_name()) -> ok.
flush(Bucket) ->
    gen_server:call({server(Bucket, stats), node()}, flush, ?TIMEOUT).


%% @doc send an add command to memcached instance
-spec add(bucket_name(), binary(), integer(), binary()) ->
    {ok, #mc_header{}, #mc_entry{}, any()}.
add(Bucket, Key, VBucket, Value) ->
    gen_server:call({server(Bucket, data), node()},
                    {add, Key, VBucket, Value}, ?TIMEOUT).


-spec add_with_meta(bucket_name(), binary(),
                    integer(), binary(), any(), integer(), integer()) ->
    {ok, #mc_header{}, #mc_entry{}} | mc_error() | {error, invalid_meta}.
add_with_meta(Bucket, Key, VBucket, Value, Meta, Flags, Expiration) ->
    gen_server:call({server(Bucket, data), node()},
                    {add_with_meta,
                     Key, VBucket, Value, Meta, Flags, Expiration}, ?TIMEOUT).

add_with_meta(Bucket, Key, VBucket, Value, Meta) ->
    add_with_meta(Bucket, Key, VBucket, Value, Meta, 0, 0).


%% @doc send an add command to memcached instance
-spec get(bucket_name(), binary(), integer()) ->
    {ok, #mc_header{}, #mc_entry{}, any()}.
get(Bucket, Key, VBucket) ->
    gen_server:call({server(Bucket, data), node()}, {get, Key, VBucket}, ?TIMEOUT).


%% @doc send an get metadata command to memcached
-spec get_meta(bucket_name(), binary(), integer()) ->
    {ok, #mc_header{}, #mc_entry{}, any()}
    | {memcached_error, key_enoent, integer()}
    | mc_error().
get_meta(Bucket, Key, VBucket) ->
    gen_server:call({server(Bucket, data), node()},
                    {get_meta, Key, VBucket}, ?TIMEOUT).


%% @doc send a set command to memcached instance
-spec delete(bucket_name(), binary(), integer(), integer()) ->
    {ok, #mc_header{}, #mc_entry{}, any()}.
delete(Bucket, Key, VBucket, CAS) ->
    gen_server:call({server(Bucket, data), node()},
                    {delete, Key, VBucket, CAS}, ?TIMEOUT).


delete(Bucket, Key, VBucket) ->
    delete(Bucket, Key, VBucket, 0).


-spec delete_with_meta(bucket_name(), binary(), integer(), any(), integer()) ->
    {ok, #mc_header{}, #mc_entry{}} | mc_error() | {error, invalid_meta}.
delete_with_meta(Bucket, Key, VBucket, Meta, CAS) ->
    gen_server:call({server(Bucket, data), node()},
                    {delete_with_meta, Key, VBucket, Meta, CAS}, ?TIMEOUT).


delete_with_meta(Bucket, Key, VBucket, Meta) ->
    delete_with_meta(Bucket, Key, VBucket, Meta, 0).


%% @doc send a set command to memcached instance
-spec set(bucket_name(), binary(), integer(), binary()) ->
    {ok, #mc_header{}, #mc_entry{}, any()}.
set(Bucket, Key, VBucket, Value) ->
    gen_server:call({server(Bucket, data), node()},
                    {set, Key, VBucket, Value}, ?TIMEOUT).


-spec set_with_meta(bucket_name(), binary(), integer(), binary(), term(),
                    integer(), integer(), integer()) ->
    {ok, #mc_header{}, #mc_entry{}} | mc_error() | {error, invalid_meta}.
set_with_meta(Bucket, Key, VBucket, Value, Meta, CAS, Flags, Expiration) ->
    gen_server:call({server(Bucket, data), node()},
                    {set_with_meta,
                     Key, VBucket, Value, Meta, CAS, Flags, Expiration},
                    ?TIMEOUT).

set_with_meta(Bucket, Key, VBucket, Value, Meta) ->
    set_with_meta(Bucket, Key, VBucket, Value, Meta, 0, 0, 0).

set_with_meta(Bucket, Key, VBucket, Value, Meta, CAS) ->
    set_with_meta(Bucket, Key, VBucket, Value, Meta, CAS, 0, 0).


%% @doc send a sync command to memcached instance
-spec sync(bucket_name(), binary(), integer(), integer()) ->
    {ok, #mc_header{}, #mc_entry{}, any()}.
sync(Bucket, Key, VBucket, CAS) ->
    gen_server:call({server(Bucket, data), node()},
                    {sync, Key, VBucket, CAS}, ?TIMEOUT * 2).


%% @doc Returns true if backfill is running on this node for the given bucket.
-spec backfilling(bucket_name()) ->
                         boolean().
backfilling(Bucket) ->
    backfilling(node(), Bucket).

%% @doc Returns true if backfill is running on the given node for the given
%% bucket.
-spec backfilling(node(), bucket_name()) ->
                         boolean().
backfilling(Node, Bucket) ->
    gen_server:call({server(Bucket, stats), Node}, backfilling, ?TIMEOUT).

%% @doc Delete a vbucket. Will set the vbucket to dead state if it
%% isn't already, blocking until it successfully does so.
-spec delete_vbucket(bucket_name(), vbucket_id()) ->
                            ok | mc_error().
delete_vbucket(Bucket, VBucket) ->
    gen_server:call(server(Bucket, stats), {delete_vbucket, VBucket}, ?TIMEOUT).


-spec delete_vbucket(node(), bucket_name(), vbucket_id()) ->
                            ok | mc_error().
delete_vbucket(Node, Bucket, VBucket) ->
    gen_server:call({server(Bucket, stats), Node}, {delete_vbucket, VBucket},
                    ?TIMEOUT).


-spec get_vbucket(node(), bucket_name(), vbucket_id()) ->
                         {ok, vbucket_state()} | mc_error().
get_vbucket(Node, Bucket, VBucket) ->
    gen_server:call({server(Bucket, stats), Node}, {get_vbucket, VBucket}, ?TIMEOUT).


-spec host_port(node(), any()) ->
                           {nonempty_string(), pos_integer()}.
host_port(Node, Config) ->
    DefaultPort = ns_config:search_node_prop(Node, Config, memcached, port),
    Port = ns_config:search_node_prop(Node, Config,
                                      memcached, dedicated_port, DefaultPort),
    {_Name, Host} = misc:node_name_host(Node),
    {Host, Port}.

-spec host_port(node()) ->
                           {nonempty_string(), pos_integer()}.
host_port(Node) ->
    host_port(Node, ns_config:get()).

-spec host_port_str(node()) ->
                           nonempty_string().
host_port_str(Node) ->
    {Host, Port} = host_port(Node),
    Host ++ ":" ++ integer_to_list(Port).


-spec list_vbuckets(bucket_name()) ->
    {ok, [{vbucket_id(), vbucket_state()}]} | mc_error().
list_vbuckets(Bucket) ->
    list_vbuckets(node(), Bucket).


-spec list_vbuckets(node(), bucket_name()) ->
    {ok, [{vbucket_id(), vbucket_state()}]} | mc_error().
list_vbuckets(Node, Bucket) ->
    gen_server:call({server(Bucket, stats), Node}, list_vbuckets, ?TIMEOUT).

-spec list_vbuckets_prevstate(node(), bucket_name()) ->
    {ok, [{vbucket_id(), vbucket_state()}]} | mc_error().
list_vbuckets_prevstate(Node, Bucket) ->
    gen_server:call({server(Bucket, stats), Node}, list_vbuckets_prevstate, ?TIMEOUT).


-spec list_vbuckets_multi([node()], bucket_name()) ->
                                 {[{node(), {ok, [{vbucket_id(),
                                                   vbucket_state()}]}}],
                                  [node()]}.
list_vbuckets_multi(Nodes, Bucket) ->
    UpNodes = [node()|nodes()],
    {LiveNodes, DeadNodes} = lists:partition(
                               fun (Node) ->
                                       lists:member(Node, UpNodes)
                               end, Nodes),
    {Replies, Zombies} =
        gen_server:multi_call(LiveNodes, server(Bucket, stats), list_vbuckets,
                              ?TIMEOUT),
    {Replies, Zombies ++ DeadNodes}.


-spec set_vbucket(bucket_name(), vbucket_id(), vbucket_state()) ->
                         ok | mc_error().
set_vbucket(Bucket, VBucket, VBState) ->
    gen_server:call(server(Bucket, stats), {set_vbucket, VBucket, VBState}, ?TIMEOUT).


-spec set_vbucket(node(), bucket_name(), vbucket_id(), vbucket_state()) ->
                         ok | mc_error().
set_vbucket(Node, Bucket, VBucket, VBState) ->
    gen_server:call({server(Bucket, stats), Node}, {set_vbucket, VBucket, VBState},
                    ?TIMEOUT).


-spec stats(bucket_name()) ->
                   {ok, [{binary(), binary()}]} | mc_error().
stats(Bucket) ->
    stats(Bucket, <<>>).


-spec stats(bucket_name(), binary() | string()) ->
                   {ok, [{binary(), binary()}]} | mc_error().
stats(Bucket, Key) ->
    gen_server:call(server(Bucket, stats), {stats, Key}, ?TIMEOUT).


-spec stats(node(), bucket_name(), binary()) ->
                   {ok, [{binary(), binary()}]} | mc_error().
stats(Node, Bucket, Key) ->
    gen_server:call({server(Bucket, stats), Node}, {stats, Key}, ?TIMEOUT).

sync_bucket_config(Bucket) ->
    gen_server:call(server(Bucket, stats), sync_bucket_config, ?TIMEOUT).

-spec deregister_tap_client(Bucket::bucket_name(),
                            TapName::binary()) -> ok.
deregister_tap_client(Bucket, TapName) ->
    gen_server:call(server(Bucket, stats), {deregister_tap_client, TapName}).


-spec topkeys(bucket_name()) ->
                     {ok, [{nonempty_string(), [{atom(), integer()}]}]} |
                     mc_error().
topkeys(Bucket) ->
    gen_server:call(server(Bucket, stats), topkeys, ?TIMEOUT).


-spec raw_stats(node(), bucket_name(), binary(), fun(), any()) -> {ok, any()} | {exception, any()} | {error, any()}.
raw_stats(Node, Bucket, SubStats, Fn, FnState) ->
    gen_server:call({ns_memcached:server(Bucket, stats), Node},
                    {raw_stats, SubStats, Fn, FnState}).


-spec get_vbucket_open_checkpoint(Nodes::[node()],
                           Bucket::bucket_name(),
                           VBucketId::vbucket_id()) -> [{node(), integer() | missing}].
get_vbucket_open_checkpoint(Nodes, Bucket, VBucketId) ->
    StatName = <<"vb_", (iolist_to_binary(integer_to_list(VBucketId)))/binary, ":open_checkpoint_id">>,
    {OkNodes, BadNodes} = gen_server:multi_call(Nodes, server(Bucket), {stats, <<"checkpoint">>}, ?TIMEOUT),
    case BadNodes of
        [] -> ok;
        _ ->
            ?log_error("Some nodes failed checkpoint stats call: ~p", [BadNodes])
    end,
    [begin
         PList = case proplists:get_value(N, OkNodes) of
                     {ok, Good} -> Good;
                     undefined ->
                         [];
                     Bad ->
                         ?log_error("checkpoints stats call on ~p returned bad value: ~p", [N, Bad]),
                         []
                 end,
         Value = case proplists:get_value(StatName, PList) of
                     undefined ->
                         missing;
                     Value0 ->
                         list_to_integer(binary_to_list(Value0))
                 end,
         {N, Value}
     end || N <- Nodes].



%%
%% Internal functions
%%

connect() ->
    connect(?CONNECTION_ATTEMPTS).

connect(0) ->
    {error, couldnt_connect_to_memcached};
connect(Tries) ->
    Config = ns_config:get(),
    Port = ns_config:search_node_prop(Config, memcached, dedicated_port),
    User = ns_config:search_node_prop(Config, memcached, admin_user),
    Pass = ns_config:search_node_prop(Config, memcached, admin_pass),
    try
        {ok, S} = gen_tcp:connect("127.0.0.1", Port,
                                  [binary, {packet, 0}, {active, false}]),
        ok = mc_client_binary:auth(S, {<<"PLAIN">>,
                                       {list_to_binary(User),
                                        list_to_binary(Pass)}}),
        S of
        Sock -> {ok, Sock}
    catch
        E:R ->
            ?log_warning("Unable to connect: ~p, retrying.", [{E, R}]),
            timer:sleep(1000), % Avoid reconnecting too fast.
            connect(Tries - 1)
    end.


ensure_bucket(Sock, Bucket) ->
    try ns_bucket:config_string(Bucket) of
        {Engine, ConfigString, BucketType, ExtraParams} ->
            case mc_client_binary:select_bucket(Sock, Bucket) of
                ok ->
                    ensure_bucket_config(Sock, Bucket, BucketType, ExtraParams);
                {memcached_error, key_enoent, _} ->
                    case mc_client_binary:create_bucket(Sock, Bucket, Engine,
                                                        ConfigString) of
                        ok ->
                            ?log_info("Created bucket ~p with config string ~p",
                                      [Bucket, ConfigString]),
                            ok = mc_client_binary:select_bucket(Sock, Bucket);
                        {memcached_error, key_eexists, <<"Bucket exists: stopping">>} ->
                            %% Waiting for an old bucket with this name to shut down
                            ?log_info("Waiting for ~p to finish shutting down before we start it.",
                                      [Bucket]),
                            timer:sleep(1000),
                            ensure_bucket(Sock, Bucket);
                        Error ->
                            {error, {bucket_create_error, Error}}
                    end;
                Error ->
                    {error, {bucket_select_error, Error}}
            end
    catch
        E:R ->
            ?log_error("Unable to get config for bucket ~p: ~p",
                       [Bucket, {E, R, erlang:get_stacktrace()}]),
            {E, R}
    end.


-spec ensure_bucket_config(port(), bucket_name(), bucket_type(),
                           {pos_integer(), nonempty_string()}) ->
                                  ok | no_return().
ensure_bucket_config(Sock, Bucket, membase, {MaxSize, DBDir}) ->
    MaxSizeBin = list_to_binary(integer_to_list(MaxSize)),
    DBDirBin = list_to_binary(DBDir),
    {ok, {ActualMaxSizeBin,
          ActualDBDirBin}} = mc_client_binary:stats(
                               Sock, <<>>,
                               fun (<<"ep_max_data_size">>, V, {_, Path}) ->
                                       {V, Path};
                                   (<<"ep_dbname">>, V, {S, _}) ->
                                       {S, V};
                                   (_, _, CD) ->
                                       CD
                               end, {missing_max_size, missing_path}),
    case ActualMaxSizeBin of
        MaxSizeBin ->
            ok;
        X1 when is_binary(X1) ->
            ?log_info("Changing max_size of ~p from ~s to ~s", [Bucket, X1,
                                                                MaxSizeBin]),
            ok = mc_client_binary:set_flush_param(Sock, <<"max_size">>, MaxSizeBin)
    end,
    case ActualDBDirBin of
        DBDirBin ->
            ok;
        X2 when is_binary(X2) ->
            ?log_info("Changing dbname of ~p from ~s to ~s", [Bucket, X2,
                                                              DBDirBin]),
            %% Just exit; this will delete and recreate the bucket
            exit(normal)
    end;
ensure_bucket_config(Sock, _Bucket, memcached, _MaxSize) ->
    %% TODO: change max size of memcached bucket also
    %% Make sure it's a memcached bucket
    {ok, present} = mc_client_binary:stats(
                      Sock, <<>>,
                      fun (<<"evictions">>, _, _) ->
                              present;
                          (_, _, CD) ->
                              CD
                      end, not_present),
    ok.


server(Bucket, data) ->
    NumInstances = misc:getenv_int("NUM_NS_MEMCACHED_DATA_INSTANCES",
                                   ?NUM_NS_MEMCACHED_DATA_INSTANCES),
    Id = erlang:phash2(now(), NumInstances) + 1,
    server(Bucket, data, Id);
server(Bucket, stats) ->
    list_to_atom(?MODULE_STRING ++ "-" ++ Bucket).

server(Bucket, data, Id) ->
    list_to_atom(?MODULE_STRING ++ "-$data-" ++ integer_to_list(Id) ++ "-" ++ Bucket);
server(Bucket, stats, 0) ->
    server(Bucket, stats).

has_started(Sock) ->
    Fun = fun (<<"ep_warmup_thread">>, V, _) -> V;
              (_, _, CD) -> CD
          end,
    case mc_client_binary:stats(Sock, <<"warmup">>, Fun, missing_stat) of
        {ok, <<"complete">>} ->
            true;
        %% this is memcached bucket, warmup is done :)
        {memcached_error, key_enoent, _} ->
            true;
        {ok, V} ->
            true = is_binary(V),
            false
    end.<|MERGE_RESOLUTION|>--- conflicted
+++ resolved
@@ -75,7 +75,7 @@
          sync_bucket_config/1,
          deregister_tap_client/2,
          flush/1,
-<<<<<<< HEAD
+         get_vbucket_open_checkpoint/3,
          set/4,
          ready_nodes/4,
          sync/4, add/4, get/3, delete/3, delete/4,
@@ -83,10 +83,6 @@
          set_with_meta/5, set_with_meta/6, set_with_meta/8,
          add_with_meta/5, add_with_meta/7,
          delete_with_meta/5, delete_with_meta/4]).
-=======
-         get_vbucket_open_checkpoint/3,
-         ready_nodes/4]).
->>>>>>> 71e49811
 
 -include("mc_constants.hrl").
 -include("mc_entry.hrl").
@@ -685,7 +681,7 @@
                            VBucketId::vbucket_id()) -> [{node(), integer() | missing}].
 get_vbucket_open_checkpoint(Nodes, Bucket, VBucketId) ->
     StatName = <<"vb_", (iolist_to_binary(integer_to_list(VBucketId)))/binary, ":open_checkpoint_id">>,
-    {OkNodes, BadNodes} = gen_server:multi_call(Nodes, server(Bucket), {stats, <<"checkpoint">>}, ?TIMEOUT),
+    {OkNodes, BadNodes} = gen_server:multi_call(Nodes, server(Bucket, stats), {stats, <<"checkpoint">>}, ?TIMEOUT),
     case BadNodes of
         [] -> ok;
         _ ->
