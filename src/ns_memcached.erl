--- conflicted
+++ resolved
@@ -122,16 +122,13 @@
          get_tap_docs_estimate/3,
          get_mass_tap_docs_estimate/2,
          set_cluster_config/2,
-<<<<<<< HEAD
+         get_ep_startup_time_for_xdcr/1,
+         perform_checkpoint_commit_for_xdcr/3,
          get_random_key/1,
          compact_vbucket/3,
          get_upr_backfill_remaining_items/3,
          get_vbucket_high_seqno/2,
          wait_for_seqno_persistence/3]).
-=======
-         get_ep_startup_time_for_xdcr/1,
-         perform_checkpoint_commit_for_xdcr/3]).
->>>>>>> 23a9db42
 
 %% for ns_memcached_sockets_pool only
 -export([connect/0]).
@@ -1483,10 +1480,9 @@
 set_cluster_config(Bucket, Blob) ->
     do_call(server(Bucket), {set_cluster_config, Blob}, ?TIMEOUT).
 
-<<<<<<< HEAD
 get_random_key(Bucket) ->
     do_call(server(Bucket), get_random_key, ?TIMEOUT).
-=======
+
 get_ep_startup_time_for_xdcr(Bucket) ->
     perform_very_long_call(
       fun (Sock) ->
@@ -1520,5 +1516,4 @@
         ok -> {reply, ok};
         {memcached_error, etmpfail, _} ->
             do_perform_checkpoint_commit_for_xdcr_loop(Sock, VBucketId, WaitedCheckpointId)
-    end.
->>>>>>> 23a9db42
+    end.