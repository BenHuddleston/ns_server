%% @author Northscale <info@northscale.com>
%% @copyright 2010 NorthScale, Inc.
%%
%% Licensed under the Apache License, Version 2.0 (the "License");
%% you may not use this file except in compliance with the License.
%% You may obtain a copy of the License at
%%
%%      http://www.apache.org/licenses/LICENSE-2.0
%%
%% Unless required by applicable law or agreed to in writing, software
%% distributed under the License is distributed on an "AS IS" BASIS,
%% WITHOUT WARRANTIES OR CONDITIONS OF ANY KIND, either express or implied.
%% See the License for the specific language governing permissions and
%% limitations under the License.
%%
%% This module lets you treat a memcached process as a gen_server.
%% Right now we have one of these registered per node, which stays
%% connected to the local memcached server as the admin user. All
%% communication with that memcached server is expected to pass
%% through distributed erlang, not using memcached prototocol over the
%% LAN.
%%
-module(ns_memcached).

-behaviour(gen_server).

-include("ns_common.hrl").

-define(CHECK_INTERVAL, 10000).
-define(CHECK_WARMUP_INTERVAL, 500).
-define(VBUCKET_POLL_INTERVAL, 100).
-define(TIMEOUT, 30000).
-define(CONNECTED_TIMEOUT, 5000).
%% half-second is definitely 'slow' for any definition of slow
-define(SLOW_CALL_THRESHOLD_MICROS, 500000).

-define(CONNECTION_ATTEMPTS, 5).

%% gen_server API
-export([start_link/1]).
-export([init/1, handle_call/3, handle_cast/2,
         handle_info/2, terminate/2, code_change/3]).

-record(state, {
          timer::any(),
          status::atom(),
          start_time::tuple(),
          bucket::nonempty_string(),
          sock::port(),
          type::atom(),
          id::integer()
         }).

%% external API
-export([active_buckets/0,
         backfilling/1,
         backfilling/2,
         connected/2,
         connected/3,
         connected_buckets/0,
         connected_buckets/1,
         delete_vbucket/2, delete_vbucket/3,
         get_vbucket/3,
         host_port/1,
         host_port/2,
         host_port_str/1,
         list_vbuckets/1, list_vbuckets/2,
         list_vbuckets_prevstate/2,
         list_vbuckets_multi/2,
         set_vbucket/3, set_vbucket/4,
         server/2,
         stats/1, stats/2, stats/3,
         topkeys/1,
         raw_stats/5,
         sync_bucket_config/1,
         deregister_tap_client/2,
         flush/1,
         get_vbucket_open_checkpoint/3,
         set/4,
         ready_nodes/4,
         sync/4, add/4, get/3, delete/3, delete/4,
         get_meta/3,
         set_with_meta/5, set_with_meta/6, set_with_meta/8,
         add_with_meta/5, add_with_meta/7,
         delete_with_meta/5, delete_with_meta/4]).

-include("mc_constants.hrl").
-include("mc_entry.hrl").

%%
%% gen_server API implementation
%%

start_link({Bucket, Type, Id} = Tuple) ->
    %% Use proc_lib so that start_link doesn't fail if we can't
    %% connect.
    gen_server:start_link({local, server(Bucket, Type, Id)}, ?MODULE, Tuple, []).


%%
%% gen_server callback implementation
%%

init({Bucket, Type, Id}) ->
    %% this trap_exit is necessary for terminate callback to work
    process_flag(trap_exit, true),

    case connect() of
        {ok, Sock} ->
            Timer =
                case Type of
                    stats ->
                        {ok, Tmp} = timer:send_interval(?CHECK_WARMUP_INTERVAL, check_started),
                        ensure_bucket(Sock, Bucket),
                        gen_event:notify(buckets_events, {started, Bucket}),
                        Tmp;
                    _ ->
                        ok = mc_client_binary:select_bucket(Sock, Bucket)
                end,

            {ok, #state{
               timer=Timer,
               status=init,
               start_time=now(),
               sock=Sock,
               bucket=Bucket,
               type=Type,
               id=Id}
            };
        {error, Error} ->
            {stop, Error}
    end.

handle_call(Msg, From, #state{type=stats} = State) ->
    StartTS = os:timestamp(),
    try
        do_handle_call(Msg, From, State)
    after
        EndTS = os:timestamp(),
        Diff = timer:now_diff(EndTS, StartTS),
        ServiceName = "ns_memcached-" ++ State#state.bucket,
        (catch
             begin
                 system_stats_collector:increment_counter({ServiceName, call_time}, Diff),
                 system_stats_collector:increment_counter({ServiceName, calls}, 1)
             end),
        if
            Diff > ?SLOW_CALL_THRESHOLD_MICROS ->
                (catch
                     begin
                         system_stats_collector:increment_counter({ServiceName, long_call_time}, Diff),
                         system_stats_collector:increment_counter({ServiceName, long_calls}, 1)
                     end),
                ?log_error("call ~p took too long: ~p us", [Msg, Diff]);
            true ->
                ok
        end
    end;
handle_call(Msg, From, State) ->
    do_handle_call(Msg, From, State).

do_handle_call({raw_stats, SubStat, StatsFun, StatsFunState}, _From, State) ->
    try mc_client_binary:stats(State#state.sock, SubStat, StatsFun, StatsFunState) of
        Reply ->
            {reply, Reply, State}
    catch T:E ->
            {reply, {exception, {T, E}}, State}
    end;
do_handle_call(backfilling, _From, State) ->
    End = <<":pending_backfill">>,
    ES = byte_size(End),
    {ok, Reply} = mc_client_binary:stats(
                    State#state.sock, <<"tap">>,
                    fun (<<"eq_tapq:", K/binary>>, <<"true">>, Acc) ->
                            S = byte_size(K) - ES,
                            case K of
                                <<_:S/binary, End/binary>> ->
                                    true;
                                _ ->
                                    Acc
                            end;
                        (_, _, Acc) ->
                            Acc
                    end, false),
    {reply, Reply, State};
do_handle_call({delete_vbucket, VBucket}, _From, #state{sock=Sock} = State) ->
    case mc_client_binary:delete_vbucket(Sock, VBucket) of
        ok ->
            {reply, ok, State};
        {memcached_error, einval, _} ->
            ok = mc_client_binary:set_vbucket(Sock, VBucket,
                                              dead),
            Reply = mc_client_binary:delete_vbucket(Sock, VBucket),
            {reply, Reply, State}
    end;
do_handle_call({get_vbucket, VBucket}, _From, State) ->
    Reply = mc_client_binary:get_vbucket(State#state.sock, VBucket),
    {reply, Reply, State};
do_handle_call(list_buckets, _From, State) ->
    Reply = mc_client_binary:list_buckets(State#state.sock),
    {reply, Reply, State};
do_handle_call(list_vbuckets_prevstate, _From, State) ->
    Reply = mc_client_binary:stats(
              State#state.sock, <<"prev-vbucket">>,
              fun (<<"vb_", K/binary>>, V, Acc) ->
                      [{list_to_integer(binary_to_list(K)),
                        binary_to_existing_atom(V, latin1)} | Acc]
              end, []),
    {reply, Reply, State};
do_handle_call(list_vbuckets, _From, State) ->
    Reply = mc_client_binary:stats(
              State#state.sock, <<"vbucket">>,
              fun (<<"vb_", K/binary>>, V, Acc) ->
                      [{list_to_integer(binary_to_list(K)),
                        binary_to_existing_atom(V, latin1)} | Acc]
              end, []),
    {reply, Reply, State};
do_handle_call(connected, _From, #state{status=Status} = State) ->
    {reply, Status =:= connected, State};
do_handle_call(flush, _From, State) ->
    Reply = mc_client_binary:flush(State#state.sock),
    {reply, Reply, State};

do_handle_call({delete, Key, VBucket, CAS}, _From, State) ->
    Reply = mc_client_binary:cmd(?DELETE, State#state.sock, undefined, undefined,
                                 {#mc_header{vbucket = VBucket},
                                  #mc_entry{key = Key, cas = CAS}}),
    {reply, Reply, State};

do_handle_call({delete_with_meta, Key, VBucket, Meta, CAS}, _From, State) ->
    Reply = mc_client_binary:delete_with_meta(State#state.sock,
                                              Key, VBucket, Meta, CAS),
    {reply, Reply, State};

do_handle_call({set, Key, VBucket, Val}, _From, State) ->
    Reply = mc_client_binary:cmd(?SET, State#state.sock, undefined, undefined,
                                 {#mc_header{vbucket = VBucket},
                                  #mc_entry{key = Key, data = Val}}),
    {reply, Reply, State};

do_handle_call({set_with_meta, Key, VBucket, Value, Meta, CAS, Flags, Expiration},
            _From, State) ->
    Reply = mc_client_binary:set_with_meta(State#state.sock, Key, VBucket,
                                           Value, Meta, CAS, Flags, Expiration),
    {reply, Reply, State};

do_handle_call({add, Key, VBucket, Val}, _From, State) ->
    Reply = mc_client_binary:cmd(?ADD, State#state.sock, undefined, undefined,
                                 {#mc_header{vbucket = VBucket},
                                  #mc_entry{key = Key, data = Val}}),
    {reply, Reply, State};

do_handle_call({add_with_meta, Key, VBucket, Value, Meta, Flags, Expiration},
            _From, State) ->
    Reply = mc_client_binary:add_with_meta(State#state.sock, Key, VBucket,
                                           Value, Meta, Flags, Expiration),
    {reply, Reply, State};

do_handle_call({get, Key, VBucket}, _From, State) ->
    Reply = mc_client_binary:cmd(?GET, State#state.sock, undefined, undefined,
                                 {#mc_header{vbucket = VBucket},
                                  #mc_entry{key = Key}}),
    {reply, Reply, State};

do_handle_call({get_meta, Key, VBucket}, _From, State) ->
    Reply = mc_client_binary:get_meta(State#state.sock, Key, VBucket),
    {reply, Reply, State};

do_handle_call({sync, Key, VBucket, CAS}, _From, State) ->
    {reply, mc_client_binary:sync(State#state.sock, VBucket, Key, CAS), State};

do_handle_call({set_flush_param, Key, Value}, _From, State) ->
    Reply = mc_client_binary:set_flush_param(State#state.sock, Key, Value),
    {reply, Reply, State};
do_handle_call({set_vbucket, VBucket, VBState}, _From,
            #state{sock=Sock} = State) ->
    (catch master_activity_events:note_vbucket_state_change(State#state.bucket, node(), VBucket, VBState)),
    %% This happens asynchronously, so there's no guarantee the
    %% vbucket will be in the requested state when it returns.
    Reply = mc_client_binary:set_vbucket(Sock, VBucket, VBState),
    case Reply of
        ok ->
            ?log_info("Changed vbucket ~p state to ~p", [VBucket, VBState]);
        _ ->
            ?log_error("Failed to change vbucket ~p state to ~p: ~p", [VBucket, VBState, Reply])
    end,
    {reply, Reply, State};
do_handle_call({stats, Key}, _From, State) ->
    Reply = mc_client_binary:stats(
              State#state.sock, Key,
              fun (K, V, Acc) ->
                      [{K, V} | Acc]
              end, []),
    {reply, Reply, State};
do_handle_call(topkeys, _From, State) ->
    Reply = mc_client_binary:stats(
              State#state.sock, <<"topkeys">>,
              fun (K, V, Acc) ->
                      VString = binary_to_list(V),
                      Tokens = string:tokens(VString, ","),
                      [{binary_to_list(K),
                        lists:map(fun (S) ->
                                          [Key, Value] = string:tokens(S, "="),
                                          {list_to_atom(Key),
                                           list_to_integer(Value)}
                                  end,
                                  Tokens)} | Acc]
              end,
              []),
    {reply, Reply, State};
do_handle_call(sync_bucket_config, _From, State) ->
    handle_info(check_config, State),
    {reply, ok, State};
do_handle_call({deregister_tap_client, TapName}, _From, State) ->
    mc_client_binary:deregister_tap_client(State#state.sock, TapName),
    {reply, ok, State};
do_handle_call(_, _From, State) ->
    {reply, unhandled, State}.


handle_cast(_, State) ->
    {noreply, State}.


handle_info(check_started, #state{status=connected} = State) ->
    {noreply, State};
handle_info(check_started, #state{timer=Timer, start_time=Start,
                                  sock=Sock, bucket=Bucket} = State) ->
    case has_started(Sock) of
        true ->
            {ok, cancel} = timer:cancel(Timer),
            ?user_log(1, "Bucket ~p loaded on node ~p in ~p seconds.",
                      [Bucket, node(), timer:now_diff(now(), Start) div 1000000]),
            gen_event:notify(buckets_events, {loaded, Bucket}),
            timer:send_interval(?CHECK_INTERVAL, check_config),
            {noreply, State#state{status=connected}};
        false ->
            {noreply, State}
    end;
handle_info(check_config, State) ->
    misc:flush(check_config),
    StartTS = os:timestamp(),
    ensure_bucket(State#state.sock, State#state.bucket),
    Diff = timer:now_diff(os:timestamp(), StartTS),
    if
        Diff > ?SLOW_CALL_THRESHOLD_MICROS ->
            ?log_error("handle_info(ensure_bucket,..) took too long: ~p us", [Diff]);
        true ->
            ok
    end,
    {noreply, State};
handle_info({'EXIT', _, Reason} = Msg, State) ->
    ?log_debug("Got ~p. Exiting.", [Msg]),
    {stop, Reason, State};
handle_info(Msg, State) ->
    ?log_warning("Unexpected handle_info(~p, ~p)", [Msg, State]),
    {noreply, State}.


terminate(_Reason, #state{sock=Sock, type=data}) ->
    ok = gen_tcp:close(Sock);

terminate(Reason, #state{bucket=Bucket, sock=Sock, type=stats}) ->
    NsConfig = try ns_config:get()
               catch T:E ->
                       ?log_error("Failed to reach ns_config:get() ~p:~p~n~p~n",
                                  [T,E,erlang:get_stacktrace()]),
                       undefined
               end,
    BucketConfigs = ns_bucket:get_buckets(NsConfig),
    NoBucket = NsConfig =/= undefined andalso
        not lists:keymember(Bucket, 1, BucketConfigs),
    NodeDying = NsConfig =/= undefined
        andalso (ns_config:search(NsConfig, i_am_a_dead_man) =/= false
                 orelse not lists:member(Bucket, ns_bucket:node_bucket_names(node(), BucketConfigs))),
    Deleting = NoBucket orelse NodeDying,

    if
        Reason == normal; Reason == shutdown ->
            ?user_log(2, "Shutting down bucket ~p on ~p for ~s",
                      [Bucket, node(), case Deleting of
                                           true -> "deletion";
                                           false -> "server shutdown"
                                       end]),
            try
                ok = mc_client_binary:delete_bucket(Sock, Bucket, [{force, Deleting}])
            catch
                E2:R2 ->
                    ?log_error("Failed to delete bucket ~p: ~p",
                               [Bucket, {E2, R2}])
            after
                case NoBucket of
                    %% files are deleted here only when bucket is deleted; in
                    %% all the other cases (like node removal or failover) we
                    %% leave them on the file system and let others decide
                    %% when they should be deleted
                    true -> ns_storage_conf:delete_databases(Bucket);
                    _ -> ok
                end
            end;
        true ->
            ?user_log(4,
                      "Control connection to memcached on ~p disconnected: ~p",
                      [node(), Reason])
    end,
    gen_event:notify(buckets_events, {stopped, Bucket, Deleting, Reason}),
    ok = gen_tcp:close(Sock),
    ok.


code_change(_OldVsn, State, _Extra) ->
    {ok, State}.


%%
%% API
%%

-spec active_buckets() -> [bucket_name()].
active_buckets() ->
    [Bucket || ?MODULE_STRING "-" ++ Bucket <-
        [atom_to_list(Name) || Name <- registered()], not is_data(Bucket)].

is_data("$data-" ++ _Name) ->
    true;
is_data(_) ->
    false.

-spec connected(node(), bucket_name(), integer() | infinity) -> boolean().
connected(Node, Bucket, Timeout) ->
    Address = {server(Bucket, stats), Node},
    try
        do_call(Address, connected, Timeout)
    catch
        _:_ ->
            false
    end.

-spec connected(node(), bucket_name()) -> boolean().
connected(Node, Bucket) ->
    connected(Node, Bucket, ?CONNECTED_TIMEOUT).

-spec ready_nodes([node()], bucket_name(), up | connected, pos_integer() | infinity | default) -> [node()].
ready_nodes(Nodes, Bucket, Type, default) ->
    ready_nodes(Nodes, Bucket, Type, ?CONNECTED_TIMEOUT);
ready_nodes(Nodes, Bucket, Type, Timeout) ->
    UpNodes = ordsets:intersection(ordsets:from_list(Nodes),
                                   ordsets:from_list([node() | nodes()])),
    {Replies, _BadNodes} = gen_server:multi_call(UpNodes, server(Bucket, stats),
                                                 connected, Timeout),
    case Type of
        up ->
            [N || {N, _} <- Replies];
        connected ->
            [N || {N, true} <- Replies]
    end.

connected_buckets() ->
    connected_buckets(?CONNECTED_TIMEOUT).

connected_buckets(Timeout) ->
    Tmp = misc:parallel_map(fun (N) ->
                                    {N, connected(node(), N, Timeout)}
                            end, active_buckets(), infinity),
    [N || {N, true} <- Tmp].

%% @doc Send flush command to specified bucket
-spec flush(bucket_name()) -> ok.
flush(Bucket) ->
<<<<<<< HEAD
    gen_server:call({server(Bucket, stats), node()}, flush, ?TIMEOUT).


%% @doc send an add command to memcached instance
-spec add(bucket_name(), binary(), integer(), binary()) ->
    {ok, #mc_header{}, #mc_entry{}, any()}.
add(Bucket, Key, VBucket, Value) ->
    gen_server:call({server(Bucket, data), node()},
                    {add, Key, VBucket, Value}, ?TIMEOUT).


-spec add_with_meta(bucket_name(), binary(),
                    integer(), binary(), any(), integer(), integer()) ->
    {ok, #mc_header{}, #mc_entry{}} | mc_error() | {error, invalid_meta}.
add_with_meta(Bucket, Key, VBucket, Value, Meta, Flags, Expiration) ->
    gen_server:call({server(Bucket, data), node()},
                    {add_with_meta,
                     Key, VBucket, Value, Meta, Flags, Expiration}, ?TIMEOUT).

add_with_meta(Bucket, Key, VBucket, Value, Meta) ->
    add_with_meta(Bucket, Key, VBucket, Value, Meta, 0, 0).


%% @doc send an add command to memcached instance
-spec get(bucket_name(), binary(), integer()) ->
    {ok, #mc_header{}, #mc_entry{}, any()}.
get(Bucket, Key, VBucket) ->
    gen_server:call({server(Bucket, data), node()}, {get, Key, VBucket}, ?TIMEOUT).


%% @doc send an get metadata command to memcached
-spec get_meta(bucket_name(), binary(), integer()) ->
    {ok, #mc_header{}, #mc_entry{}, any()}
    | {memcached_error, key_enoent, integer()}
    | mc_error().
get_meta(Bucket, Key, VBucket) ->
    gen_server:call({server(Bucket, data), node()},
                    {get_meta, Key, VBucket}, ?TIMEOUT).


%% @doc send a set command to memcached instance
-spec delete(bucket_name(), binary(), integer(), integer()) ->
    {ok, #mc_header{}, #mc_entry{}, any()}.
delete(Bucket, Key, VBucket, CAS) ->
    gen_server:call({server(Bucket, data), node()},
                    {delete, Key, VBucket, CAS}, ?TIMEOUT).


delete(Bucket, Key, VBucket) ->
    delete(Bucket, Key, VBucket, 0).


-spec delete_with_meta(bucket_name(), binary(), integer(), any(), integer()) ->
    {ok, #mc_header{}, #mc_entry{}} | mc_error() | {error, invalid_meta}.
delete_with_meta(Bucket, Key, VBucket, Meta, CAS) ->
    gen_server:call({server(Bucket, data), node()},
                    {delete_with_meta, Key, VBucket, Meta, CAS}, ?TIMEOUT).


delete_with_meta(Bucket, Key, VBucket, Meta) ->
    delete_with_meta(Bucket, Key, VBucket, Meta, 0).


%% @doc send a set command to memcached instance
-spec set(bucket_name(), binary(), integer(), binary()) ->
    {ok, #mc_header{}, #mc_entry{}, any()}.
set(Bucket, Key, VBucket, Value) ->
    gen_server:call({server(Bucket, data), node()},
                    {set, Key, VBucket, Value}, ?TIMEOUT).


-spec set_with_meta(bucket_name(), binary(), integer(), binary(), term(),
                    integer(), integer(), integer()) ->
    {ok, #mc_header{}, #mc_entry{}} | mc_error() | {error, invalid_meta}.
set_with_meta(Bucket, Key, VBucket, Value, Meta, CAS, Flags, Expiration) ->
    gen_server:call({server(Bucket, data), node()},
                    {set_with_meta,
                     Key, VBucket, Value, Meta, CAS, Flags, Expiration},
                    ?TIMEOUT).

set_with_meta(Bucket, Key, VBucket, Value, Meta) ->
    set_with_meta(Bucket, Key, VBucket, Value, Meta, 0, 0, 0).

set_with_meta(Bucket, Key, VBucket, Value, Meta, CAS) ->
    set_with_meta(Bucket, Key, VBucket, Value, Meta, CAS, 0, 0).


%% @doc send a sync command to memcached instance
-spec sync(bucket_name(), binary(), integer(), integer()) ->
    {ok, #mc_header{}, #mc_entry{}, any()}.
sync(Bucket, Key, VBucket, CAS) ->
    gen_server:call({server(Bucket, data), node()},
                    {sync, Key, VBucket, CAS}, ?TIMEOUT * 2).

=======
    do_call({server(Bucket), node()}, flush, ?TIMEOUT).
>>>>>>> 698d881f

%% @doc Returns true if backfill is running on this node for the given bucket.
-spec backfilling(bucket_name()) ->
                         boolean().
backfilling(Bucket) ->
    backfilling(node(), Bucket).

%% @doc Returns true if backfill is running on the given node for the given
%% bucket.
-spec backfilling(node(), bucket_name()) ->
                         boolean().
backfilling(Node, Bucket) ->
<<<<<<< HEAD
    gen_server:call({server(Bucket, stats), Node}, backfilling, ?TIMEOUT).
=======
    do_call({server(Bucket), Node}, backfilling, ?TIMEOUT).
>>>>>>> 698d881f

%% @doc Delete a vbucket. Will set the vbucket to dead state if it
%% isn't already, blocking until it successfully does so.
-spec delete_vbucket(bucket_name(), vbucket_id()) ->
                            ok | mc_error().
delete_vbucket(Bucket, VBucket) ->
<<<<<<< HEAD
    gen_server:call(server(Bucket, stats), {delete_vbucket, VBucket}, ?TIMEOUT).
=======
    do_call(server(Bucket), {delete_vbucket, VBucket}, ?TIMEOUT).
>>>>>>> 698d881f


-spec delete_vbucket(node(), bucket_name(), vbucket_id()) ->
                            ok | mc_error().
delete_vbucket(Node, Bucket, VBucket) ->
<<<<<<< HEAD
    gen_server:call({server(Bucket, stats), Node}, {delete_vbucket, VBucket},
=======
    do_call({server(Bucket), Node}, {delete_vbucket, VBucket},
>>>>>>> 698d881f
                    ?TIMEOUT).


-spec get_vbucket(node(), bucket_name(), vbucket_id()) ->
                         {ok, vbucket_state()} | mc_error().
get_vbucket(Node, Bucket, VBucket) ->
<<<<<<< HEAD
    gen_server:call({server(Bucket, stats), Node}, {get_vbucket, VBucket}, ?TIMEOUT).
=======
    do_call({server(Bucket), Node}, {get_vbucket, VBucket}, ?TIMEOUT).
>>>>>>> 698d881f


-spec host_port(node(), any()) ->
                           {nonempty_string(), pos_integer()}.
host_port(Node, Config) ->
    DefaultPort = ns_config:search_node_prop(Node, Config, memcached, port),
    Port = ns_config:search_node_prop(Node, Config,
                                      memcached, dedicated_port, DefaultPort),
    {_Name, Host} = misc:node_name_host(Node),
    {Host, Port}.

-spec host_port(node()) ->
                           {nonempty_string(), pos_integer()}.
host_port(Node) ->
    host_port(Node, ns_config:get()).

-spec host_port_str(node()) ->
                           nonempty_string().
host_port_str(Node) ->
    {Host, Port} = host_port(Node),
    Host ++ ":" ++ integer_to_list(Port).


-spec list_vbuckets(bucket_name()) ->
    {ok, [{vbucket_id(), vbucket_state()}]} | mc_error().
list_vbuckets(Bucket) ->
    list_vbuckets(node(), Bucket).


-spec list_vbuckets(node(), bucket_name()) ->
    {ok, [{vbucket_id(), vbucket_state()}]} | mc_error().
list_vbuckets(Node, Bucket) ->
<<<<<<< HEAD
    gen_server:call({server(Bucket, stats), Node}, list_vbuckets, ?TIMEOUT).
=======
    do_call({server(Bucket), Node}, list_vbuckets, ?TIMEOUT).
>>>>>>> 698d881f

-spec list_vbuckets_prevstate(node(), bucket_name()) ->
    {ok, [{vbucket_id(), vbucket_state()}]} | mc_error().
list_vbuckets_prevstate(Node, Bucket) ->
<<<<<<< HEAD
    gen_server:call({server(Bucket, stats), Node}, list_vbuckets_prevstate, ?TIMEOUT).
=======
    do_call({server(Bucket), Node}, list_vbuckets_prevstate, ?TIMEOUT).
>>>>>>> 698d881f


-spec list_vbuckets_multi([node()], bucket_name()) ->
                                 {[{node(), {ok, [{vbucket_id(),
                                                   vbucket_state()}]}}],
                                  [node()]}.
list_vbuckets_multi(Nodes, Bucket) ->
    UpNodes = [node()|nodes()],
    {LiveNodes, DeadNodes} = lists:partition(
                               fun (Node) ->
                                       lists:member(Node, UpNodes)
                               end, Nodes),
    {Replies, Zombies} =
        gen_server:multi_call(LiveNodes, server(Bucket, stats), list_vbuckets,
                              ?TIMEOUT),
    {Replies, Zombies ++ DeadNodes}.


-spec set_vbucket(bucket_name(), vbucket_id(), vbucket_state()) ->
                         ok | mc_error().
set_vbucket(Bucket, VBucket, VBState) ->
<<<<<<< HEAD
    gen_server:call(server(Bucket, stats), {set_vbucket, VBucket, VBState}, ?TIMEOUT).
=======
    do_call(server(Bucket), {set_vbucket, VBucket, VBState}, ?TIMEOUT).
>>>>>>> 698d881f


-spec set_vbucket(node(), bucket_name(), vbucket_id(), vbucket_state()) ->
                         ok | mc_error().
set_vbucket(Node, Bucket, VBucket, VBState) ->
<<<<<<< HEAD
    gen_server:call({server(Bucket, stats), Node}, {set_vbucket, VBucket, VBState},
=======
    do_call({server(Bucket), Node}, {set_vbucket, VBucket, VBState},
>>>>>>> 698d881f
                    ?TIMEOUT).


-spec stats(bucket_name()) ->
                   {ok, [{binary(), binary()}]} | mc_error().
stats(Bucket) ->
    stats(Bucket, <<>>).


-spec stats(bucket_name(), binary() | string()) ->
                   {ok, [{binary(), binary()}]} | mc_error().
stats(Bucket, Key) ->
<<<<<<< HEAD
    gen_server:call(server(Bucket, stats), {stats, Key}, ?TIMEOUT).
=======
    do_call(server(Bucket), {stats, Key}, ?TIMEOUT).
>>>>>>> 698d881f


-spec stats(node(), bucket_name(), binary()) ->
                   {ok, [{binary(), binary()}]} | mc_error().
stats(Node, Bucket, Key) ->
<<<<<<< HEAD
    gen_server:call({server(Bucket, stats), Node}, {stats, Key}, ?TIMEOUT).

sync_bucket_config(Bucket) ->
    gen_server:call(server(Bucket, stats), sync_bucket_config, ?TIMEOUT).
=======
    do_call({server(Bucket), Node}, {stats, Key}, ?TIMEOUT).

sync_bucket_config(Bucket) ->
    do_call(server(Bucket), sync_bucket_config, ?TIMEOUT).
>>>>>>> 698d881f

-spec deregister_tap_client(Bucket::bucket_name(),
                            TapName::binary()) -> ok.
deregister_tap_client(Bucket, TapName) ->
<<<<<<< HEAD
    gen_server:call(server(Bucket, stats), {deregister_tap_client, TapName}).
=======
    do_call(server(Bucket), {deregister_tap_client, TapName}).
>>>>>>> 698d881f


-spec topkeys(bucket_name()) ->
                     {ok, [{nonempty_string(), [{atom(), integer()}]}]} |
                     mc_error().
topkeys(Bucket) ->
<<<<<<< HEAD
    gen_server:call(server(Bucket, stats), topkeys, ?TIMEOUT).
=======
    do_call(server(Bucket), topkeys, ?TIMEOUT).
>>>>>>> 698d881f


-spec raw_stats(node(), bucket_name(), binary(), fun(), any()) -> {ok, any()} | {exception, any()} | {error, any()}.
raw_stats(Node, Bucket, SubStats, Fn, FnState) ->
<<<<<<< HEAD
    gen_server:call({ns_memcached:server(Bucket, stats), Node},
=======
    do_call({ns_memcached:server(Bucket), Node},
>>>>>>> 698d881f
                    {raw_stats, SubStats, Fn, FnState}).


-spec get_vbucket_open_checkpoint(Nodes::[node()],
                           Bucket::bucket_name(),
                           VBucketId::vbucket_id()) -> [{node(), integer() | missing}].
get_vbucket_open_checkpoint(Nodes, Bucket, VBucketId) ->
    StatName = <<"vb_", (iolist_to_binary(integer_to_list(VBucketId)))/binary, ":open_checkpoint_id">>,
    {OkNodes, BadNodes} = gen_server:multi_call(Nodes, server(Bucket, stats), {stats, <<"checkpoint">>}, ?TIMEOUT),
    case BadNodes of
        [] -> ok;
        _ ->
            ?log_error("Some nodes failed checkpoint stats call: ~p", [BadNodes])
    end,
    [begin
         PList = case proplists:get_value(N, OkNodes) of
                     {ok, Good} -> Good;
                     undefined ->
                         [];
                     Bad ->
                         ?log_error("checkpoints stats call on ~p returned bad value: ~p", [N, Bad]),
                         []
                 end,
         Value = case proplists:get_value(StatName, PList) of
                     undefined ->
                         missing;
                     Value0 ->
                         list_to_integer(binary_to_list(Value0))
                 end,
         {N, Value}
     end || N <- Nodes].



%%
%% Internal functions
%%

connect() ->
    connect(?CONNECTION_ATTEMPTS).

connect(0) ->
    {error, couldnt_connect_to_memcached};
connect(Tries) ->
    Config = ns_config:get(),
    Port = ns_config:search_node_prop(Config, memcached, dedicated_port),
    User = ns_config:search_node_prop(Config, memcached, admin_user),
    Pass = ns_config:search_node_prop(Config, memcached, admin_pass),
    try
        {ok, S} = gen_tcp:connect("127.0.0.1", Port,
                                  [binary, {packet, 0}, {active, false}]),
        ok = mc_client_binary:auth(S, {<<"PLAIN">>,
                                       {list_to_binary(User),
                                        list_to_binary(Pass)}}),
        S of
        Sock -> {ok, Sock}
    catch
        E:R ->
            ?log_warning("Unable to connect: ~p, retrying.", [{E, R}]),
            timer:sleep(1000), % Avoid reconnecting too fast.
            connect(Tries - 1)
    end.


ensure_bucket(Sock, Bucket) ->
    try ns_bucket:config_string(Bucket) of
        {Engine, ConfigString, BucketType, ExtraParams} ->
            case mc_client_binary:select_bucket(Sock, Bucket) of
                ok ->
                    ensure_bucket_config(Sock, Bucket, BucketType, ExtraParams);
                {memcached_error, key_enoent, _} ->
                    case mc_client_binary:create_bucket(Sock, Bucket, Engine,
                                                        ConfigString) of
                        ok ->
                            ?log_info("Created bucket ~p with config string ~p",
                                      [Bucket, ConfigString]),
                            ok = mc_client_binary:select_bucket(Sock, Bucket);
                        {memcached_error, key_eexists, <<"Bucket exists: stopping">>} ->
                            %% Waiting for an old bucket with this name to shut down
                            ?log_info("Waiting for ~p to finish shutting down before we start it.",
                                      [Bucket]),
                            timer:sleep(1000),
                            ensure_bucket(Sock, Bucket);
                        Error ->
                            {error, {bucket_create_error, Error}}
                    end;
                Error ->
                    {error, {bucket_select_error, Error}}
            end
    catch
        E:R ->
            ?log_error("Unable to get config for bucket ~p: ~p",
                       [Bucket, {E, R, erlang:get_stacktrace()}]),
            {E, R}
    end.


-spec ensure_bucket_config(port(), bucket_name(), bucket_type(),
                           {pos_integer(), nonempty_string()}) ->
                                  ok | no_return().
ensure_bucket_config(Sock, Bucket, membase, {MaxSize, DBDir}) ->
    MaxSizeBin = list_to_binary(integer_to_list(MaxSize)),
    DBDirBin = list_to_binary(DBDir),
    {ok, {ActualMaxSizeBin,
          ActualDBDirBin}} = mc_client_binary:stats(
                               Sock, <<>>,
                               fun (<<"ep_max_data_size">>, V, {_, Path}) ->
                                       {V, Path};
                                   (<<"ep_dbname">>, V, {S, _}) ->
                                       {S, V};
                                   (_, _, CD) ->
                                       CD
                               end, {missing_max_size, missing_path}),
    case ActualMaxSizeBin of
        MaxSizeBin ->
            ok;
        X1 when is_binary(X1) ->
            ?log_info("Changing max_size of ~p from ~s to ~s", [Bucket, X1,
                                                                MaxSizeBin]),
            ok = mc_client_binary:set_flush_param(Sock, <<"max_size">>, MaxSizeBin)
    end,
    case ActualDBDirBin of
        DBDirBin ->
            ok;
        X2 when is_binary(X2) ->
            ?log_info("Changing dbname of ~p from ~s to ~s", [Bucket, X2,
                                                              DBDirBin]),
            %% Just exit; this will delete and recreate the bucket
            exit(normal)
    end;
ensure_bucket_config(Sock, _Bucket, memcached, _MaxSize) ->
    %% TODO: change max size of memcached bucket also
    %% Make sure it's a memcached bucket
    {ok, present} = mc_client_binary:stats(
                      Sock, <<>>,
                      fun (<<"evictions">>, _, _) ->
                              present;
                          (_, _, CD) ->
                              CD
                      end, not_present),
    ok.


server(Bucket, data) ->
    NumInstances = misc:getenv_int("NUM_NS_MEMCACHED_DATA_INSTANCES",
                                   ?NUM_NS_MEMCACHED_DATA_INSTANCES),
    Id = erlang:phash2(now(), NumInstances) + 1,
    server(Bucket, data, Id);
server(Bucket, stats) ->
    list_to_atom(?MODULE_STRING ++ "-" ++ Bucket).

server(Bucket, data, Id) ->
    list_to_atom(?MODULE_STRING ++ "-$data-" ++ integer_to_list(Id) ++ "-" ++ Bucket);
server(Bucket, stats, 0) ->
    server(Bucket, stats).

has_started(Sock) ->
    Fun = fun (<<"ep_warmup_thread">>, V, _) -> V;
              (_, _, CD) -> CD
          end,
    case mc_client_binary:stats(Sock, <<"warmup">>, Fun, missing_stat) of
        {ok, <<"complete">>} ->
            true;
        %% this is memcached bucket, warmup is done :)
        {memcached_error, key_enoent, _} ->
            true;
        {ok, V} ->
            true = is_binary(V),
            false
    end.

do_call(Server, Msg, Timeout) ->
    StartTS = os:timestamp(),
    try
        gen_server:call(Server, Msg, Timeout)
    after
        try
            EndTS = os:timestamp(),
            Diff = timer:now_diff(EndTS, StartTS),
            Service = case Server of
                          _ when is_atom(Server) ->
                              atom_to_list(Server);
                          _ ->
                              "unknown"
                      end,
            system_stats_collector:increment_counter({Service, e2e_call_time}, Diff),
            system_stats_collector:increment_counter({Service, e2e_calls}, 1)
        catch T:E ->
                ?log_debug("failed to measure ns_memcached call:~n~p", [{T,E,erlang:get_stacktrace()}])
        end
    end.

do_call(Server, Msg) ->
    do_call(Server, Msg, 5000).<|MERGE_RESOLUTION|>--- conflicted
+++ resolved
@@ -467,25 +467,24 @@
 %% @doc Send flush command to specified bucket
 -spec flush(bucket_name()) -> ok.
 flush(Bucket) ->
-<<<<<<< HEAD
-    gen_server:call({server(Bucket, stats), node()}, flush, ?TIMEOUT).
+    do_call({server(Bucket, stats), node()}, flush, ?TIMEOUT).
 
 
 %% @doc send an add command to memcached instance
 -spec add(bucket_name(), binary(), integer(), binary()) ->
     {ok, #mc_header{}, #mc_entry{}, any()}.
 add(Bucket, Key, VBucket, Value) ->
-    gen_server:call({server(Bucket, data), node()},
-                    {add, Key, VBucket, Value}, ?TIMEOUT).
+    do_call({server(Bucket, data), node()},
+            {add, Key, VBucket, Value}, ?TIMEOUT).
 
 
 -spec add_with_meta(bucket_name(), binary(),
                     integer(), binary(), any(), integer(), integer()) ->
     {ok, #mc_header{}, #mc_entry{}} | mc_error() | {error, invalid_meta}.
 add_with_meta(Bucket, Key, VBucket, Value, Meta, Flags, Expiration) ->
-    gen_server:call({server(Bucket, data), node()},
-                    {add_with_meta,
-                     Key, VBucket, Value, Meta, Flags, Expiration}, ?TIMEOUT).
+    do_call({server(Bucket, data), node()},
+            {add_with_meta,
+             Key, VBucket, Value, Meta, Flags, Expiration}, ?TIMEOUT).
 
 add_with_meta(Bucket, Key, VBucket, Value, Meta) ->
     add_with_meta(Bucket, Key, VBucket, Value, Meta, 0, 0).
@@ -495,7 +494,7 @@
 -spec get(bucket_name(), binary(), integer()) ->
     {ok, #mc_header{}, #mc_entry{}, any()}.
 get(Bucket, Key, VBucket) ->
-    gen_server:call({server(Bucket, data), node()}, {get, Key, VBucket}, ?TIMEOUT).
+    do_call({server(Bucket, data), node()}, {get, Key, VBucket}, ?TIMEOUT).
 
 
 %% @doc send an get metadata command to memcached
@@ -504,16 +503,16 @@
     | {memcached_error, key_enoent, integer()}
     | mc_error().
 get_meta(Bucket, Key, VBucket) ->
-    gen_server:call({server(Bucket, data), node()},
-                    {get_meta, Key, VBucket}, ?TIMEOUT).
+    do_call({server(Bucket, data), node()},
+            {get_meta, Key, VBucket}, ?TIMEOUT).
 
 
 %% @doc send a set command to memcached instance
 -spec delete(bucket_name(), binary(), integer(), integer()) ->
     {ok, #mc_header{}, #mc_entry{}, any()}.
 delete(Bucket, Key, VBucket, CAS) ->
-    gen_server:call({server(Bucket, data), node()},
-                    {delete, Key, VBucket, CAS}, ?TIMEOUT).
+    do_call({server(Bucket, data), node()},
+            {delete, Key, VBucket, CAS}, ?TIMEOUT).
 
 
 delete(Bucket, Key, VBucket) ->
@@ -523,8 +522,8 @@
 -spec delete_with_meta(bucket_name(), binary(), integer(), any(), integer()) ->
     {ok, #mc_header{}, #mc_entry{}} | mc_error() | {error, invalid_meta}.
 delete_with_meta(Bucket, Key, VBucket, Meta, CAS) ->
-    gen_server:call({server(Bucket, data), node()},
-                    {delete_with_meta, Key, VBucket, Meta, CAS}, ?TIMEOUT).
+    do_call({server(Bucket, data), node()},
+            {delete_with_meta, Key, VBucket, Meta, CAS}, ?TIMEOUT).
 
 
 delete_with_meta(Bucket, Key, VBucket, Meta) ->
@@ -535,18 +534,18 @@
 -spec set(bucket_name(), binary(), integer(), binary()) ->
     {ok, #mc_header{}, #mc_entry{}, any()}.
 set(Bucket, Key, VBucket, Value) ->
-    gen_server:call({server(Bucket, data), node()},
-                    {set, Key, VBucket, Value}, ?TIMEOUT).
+    do_call({server(Bucket, data), node()},
+            {set, Key, VBucket, Value}, ?TIMEOUT).
 
 
 -spec set_with_meta(bucket_name(), binary(), integer(), binary(), term(),
                     integer(), integer(), integer()) ->
     {ok, #mc_header{}, #mc_entry{}} | mc_error() | {error, invalid_meta}.
 set_with_meta(Bucket, Key, VBucket, Value, Meta, CAS, Flags, Expiration) ->
-    gen_server:call({server(Bucket, data), node()},
-                    {set_with_meta,
-                     Key, VBucket, Value, Meta, CAS, Flags, Expiration},
-                    ?TIMEOUT).
+    do_call({server(Bucket, data), node()},
+            {set_with_meta,
+             Key, VBucket, Value, Meta, CAS, Flags, Expiration},
+            ?TIMEOUT).
 
 set_with_meta(Bucket, Key, VBucket, Value, Meta) ->
     set_with_meta(Bucket, Key, VBucket, Value, Meta, 0, 0, 0).
@@ -559,12 +558,9 @@
 -spec sync(bucket_name(), binary(), integer(), integer()) ->
     {ok, #mc_header{}, #mc_entry{}, any()}.
 sync(Bucket, Key, VBucket, CAS) ->
-    gen_server:call({server(Bucket, data), node()},
-                    {sync, Key, VBucket, CAS}, ?TIMEOUT * 2).
-
-=======
-    do_call({server(Bucket), node()}, flush, ?TIMEOUT).
->>>>>>> 698d881f
+    do_call({server(Bucket, data), node()},
+            {sync, Key, VBucket, CAS}, ?TIMEOUT * 2).
+
 
 %% @doc Returns true if backfill is running on this node for the given bucket.
 -spec backfilling(bucket_name()) ->
@@ -577,43 +573,27 @@
 -spec backfilling(node(), bucket_name()) ->
                          boolean().
 backfilling(Node, Bucket) ->
-<<<<<<< HEAD
-    gen_server:call({server(Bucket, stats), Node}, backfilling, ?TIMEOUT).
-=======
-    do_call({server(Bucket), Node}, backfilling, ?TIMEOUT).
->>>>>>> 698d881f
+    do_call({server(Bucket, stats), Node}, backfilling, ?TIMEOUT).
 
 %% @doc Delete a vbucket. Will set the vbucket to dead state if it
 %% isn't already, blocking until it successfully does so.
 -spec delete_vbucket(bucket_name(), vbucket_id()) ->
                             ok | mc_error().
 delete_vbucket(Bucket, VBucket) ->
-<<<<<<< HEAD
-    gen_server:call(server(Bucket, stats), {delete_vbucket, VBucket}, ?TIMEOUT).
-=======
-    do_call(server(Bucket), {delete_vbucket, VBucket}, ?TIMEOUT).
->>>>>>> 698d881f
+    do_call(server(Bucket, stats), {delete_vbucket, VBucket}, ?TIMEOUT).
 
 
 -spec delete_vbucket(node(), bucket_name(), vbucket_id()) ->
                             ok | mc_error().
 delete_vbucket(Node, Bucket, VBucket) ->
-<<<<<<< HEAD
-    gen_server:call({server(Bucket, stats), Node}, {delete_vbucket, VBucket},
-=======
-    do_call({server(Bucket), Node}, {delete_vbucket, VBucket},
->>>>>>> 698d881f
-                    ?TIMEOUT).
+    do_call({server(Bucket, stats), Node}, {delete_vbucket, VBucket},
+            ?TIMEOUT).
 
 
 -spec get_vbucket(node(), bucket_name(), vbucket_id()) ->
                          {ok, vbucket_state()} | mc_error().
 get_vbucket(Node, Bucket, VBucket) ->
-<<<<<<< HEAD
-    gen_server:call({server(Bucket, stats), Node}, {get_vbucket, VBucket}, ?TIMEOUT).
-=======
-    do_call({server(Bucket), Node}, {get_vbucket, VBucket}, ?TIMEOUT).
->>>>>>> 698d881f
+    do_call({server(Bucket, stats), Node}, {get_vbucket, VBucket}, ?TIMEOUT).
 
 
 -spec host_port(node(), any()) ->
@@ -646,20 +626,12 @@
 -spec list_vbuckets(node(), bucket_name()) ->
     {ok, [{vbucket_id(), vbucket_state()}]} | mc_error().
 list_vbuckets(Node, Bucket) ->
-<<<<<<< HEAD
-    gen_server:call({server(Bucket, stats), Node}, list_vbuckets, ?TIMEOUT).
-=======
-    do_call({server(Bucket), Node}, list_vbuckets, ?TIMEOUT).
->>>>>>> 698d881f
+    do_call({server(Bucket, stats), Node}, list_vbuckets, ?TIMEOUT).
 
 -spec list_vbuckets_prevstate(node(), bucket_name()) ->
     {ok, [{vbucket_id(), vbucket_state()}]} | mc_error().
 list_vbuckets_prevstate(Node, Bucket) ->
-<<<<<<< HEAD
-    gen_server:call({server(Bucket, stats), Node}, list_vbuckets_prevstate, ?TIMEOUT).
-=======
-    do_call({server(Bucket), Node}, list_vbuckets_prevstate, ?TIMEOUT).
->>>>>>> 698d881f
+    do_call({server(Bucket, stats), Node}, list_vbuckets_prevstate, ?TIMEOUT).
 
 
 -spec list_vbuckets_multi([node()], bucket_name()) ->
@@ -681,22 +653,14 @@
 -spec set_vbucket(bucket_name(), vbucket_id(), vbucket_state()) ->
                          ok | mc_error().
 set_vbucket(Bucket, VBucket, VBState) ->
-<<<<<<< HEAD
-    gen_server:call(server(Bucket, stats), {set_vbucket, VBucket, VBState}, ?TIMEOUT).
-=======
-    do_call(server(Bucket), {set_vbucket, VBucket, VBState}, ?TIMEOUT).
->>>>>>> 698d881f
+    do_call(server(Bucket, stats), {set_vbucket, VBucket, VBState}, ?TIMEOUT).
 
 
 -spec set_vbucket(node(), bucket_name(), vbucket_id(), vbucket_state()) ->
                          ok | mc_error().
 set_vbucket(Node, Bucket, VBucket, VBState) ->
-<<<<<<< HEAD
-    gen_server:call({server(Bucket, stats), Node}, {set_vbucket, VBucket, VBState},
-=======
-    do_call({server(Bucket), Node}, {set_vbucket, VBucket, VBState},
->>>>>>> 698d881f
-                    ?TIMEOUT).
+    do_call({server(Bucket, stats), Node}, {set_vbucket, VBucket, VBState},
+            ?TIMEOUT).
 
 
 -spec stats(bucket_name()) ->
@@ -708,57 +672,34 @@
 -spec stats(bucket_name(), binary() | string()) ->
                    {ok, [{binary(), binary()}]} | mc_error().
 stats(Bucket, Key) ->
-<<<<<<< HEAD
-    gen_server:call(server(Bucket, stats), {stats, Key}, ?TIMEOUT).
-=======
-    do_call(server(Bucket), {stats, Key}, ?TIMEOUT).
->>>>>>> 698d881f
+    do_call(server(Bucket, stats), {stats, Key}, ?TIMEOUT).
 
 
 -spec stats(node(), bucket_name(), binary()) ->
                    {ok, [{binary(), binary()}]} | mc_error().
 stats(Node, Bucket, Key) ->
-<<<<<<< HEAD
-    gen_server:call({server(Bucket, stats), Node}, {stats, Key}, ?TIMEOUT).
+    do_call({server(Bucket, stats), Node}, {stats, Key}, ?TIMEOUT).
 
 sync_bucket_config(Bucket) ->
-    gen_server:call(server(Bucket, stats), sync_bucket_config, ?TIMEOUT).
-=======
-    do_call({server(Bucket), Node}, {stats, Key}, ?TIMEOUT).
-
-sync_bucket_config(Bucket) ->
-    do_call(server(Bucket), sync_bucket_config, ?TIMEOUT).
->>>>>>> 698d881f
+    do_call(server(Bucket, stats), sync_bucket_config, ?TIMEOUT).
 
 -spec deregister_tap_client(Bucket::bucket_name(),
                             TapName::binary()) -> ok.
 deregister_tap_client(Bucket, TapName) ->
-<<<<<<< HEAD
-    gen_server:call(server(Bucket, stats), {deregister_tap_client, TapName}).
-=======
-    do_call(server(Bucket), {deregister_tap_client, TapName}).
->>>>>>> 698d881f
+    do_call(server(Bucket, stats), {deregister_tap_client, TapName}).
 
 
 -spec topkeys(bucket_name()) ->
                      {ok, [{nonempty_string(), [{atom(), integer()}]}]} |
                      mc_error().
 topkeys(Bucket) ->
-<<<<<<< HEAD
-    gen_server:call(server(Bucket, stats), topkeys, ?TIMEOUT).
-=======
-    do_call(server(Bucket), topkeys, ?TIMEOUT).
->>>>>>> 698d881f
+    do_call(server(Bucket, stats), topkeys, ?TIMEOUT).
 
 
 -spec raw_stats(node(), bucket_name(), binary(), fun(), any()) -> {ok, any()} | {exception, any()} | {error, any()}.
 raw_stats(Node, Bucket, SubStats, Fn, FnState) ->
-<<<<<<< HEAD
-    gen_server:call({ns_memcached:server(Bucket, stats), Node},
-=======
-    do_call({ns_memcached:server(Bucket), Node},
->>>>>>> 698d881f
-                    {raw_stats, SubStats, Fn, FnState}).
+    do_call({ns_memcached:server(Bucket, stats), Node},
+            {raw_stats, SubStats, Fn, FnState}).
 
 
 -spec get_vbucket_open_checkpoint(Nodes::[node()],
