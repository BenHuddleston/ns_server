--- conflicted
+++ resolved
@@ -33,13 +33,10 @@
          create_bucket/3,
          credentials/1,
          delete_bucket/1,
-<<<<<<< HEAD
          display_type/1,
          display_type/2,
          external_bucket_type/1,
-=======
          durability_min_level/1,
->>>>>>> bfc7238e
          failover_warnings/0,
          get_bucket/1,
          get_bucket/2,
@@ -213,7 +210,6 @@
             proplists:get_value(storage_mode, BucketConfig, couchstore)
     end.
 
-<<<<<<< HEAD
 -spec storage_backend([{_,_}]) -> atom().
 storage_backend(BucketConfig) ->
     BucketType = bucket_type(BucketConfig),
@@ -228,7 +224,8 @@
             end;
         memcached ->
             undefined
-=======
+    end.
+
 durability_min_level(BucketConfig) ->
     case bucket_type(BucketConfig) of
         memcached ->
@@ -245,7 +242,6 @@
                 persistToMajority ->
                     persist_to_majority
             end
->>>>>>> bfc7238e
     end.
 
 %% returns bucket ram quota multiplied by number of nodes this bucket
@@ -779,7 +775,8 @@
 is_ephemeral_bucket(BucketConfig) ->
     case storage_mode(BucketConfig) of
         ephemeral -> true;
-        couchstore -> false
+        couchstore -> false;
+        magma -> false
     end.
 
 names_conflict(BucketNameA, BucketNameB) ->
