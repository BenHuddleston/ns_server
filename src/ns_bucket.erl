%% @author Couchbase <info@couchbase.com>
%% @copyright 2009-Present Couchbase, Inc.
%%
%% Use of this software is governed by the Business Source License included in
%% the file licenses/BSL-Couchbase.txt.  As of the Change Date specified in that
%% file, in accordance with the Business Source License, use of this software
%% will be governed by the Apache License, Version 2.0, included in the file
%% licenses/APL2.txt.
%%
-module(ns_bucket).

-include("ns_bucket.hrl").
-include("ns_common.hrl").
-include("ns_config.hrl").
-include("ns_bucket.hrl").
-include("cut.hrl").

-ifdef(TEST).
-include_lib("eunit/include/eunit.hrl").
-endif.

%% API
-export([get_servers/1,
         bucket_type/1,
         kv_bucket_type/1,
         kv_backend_type/1,
         num_replicas_changed/1,
         create_bucket/3,
         restore_bucket/4,
         delete_bucket/1,
         display_type/1,
         display_type/2,
         external_bucket_type/1,
         durability_min_level/1,
         failover_warnings/1,
         root/0,
         sub_key/2,
         get_snapshot/1,
         get_snapshot/2,
         fetch_snapshot/2,
         fetch_snapshot/3,
         sub_key_match/1,
         buckets_change/1,
         names_change/1,
         remove_from_snapshot/2,
         toy_buckets/1,
         bucket_exists/2,
         get_bucket/1,
         get_bucket/2,
         ensure_bucket/1,
         get_bucket_names/0,
         get_bucket_names/1,
         get_bucket_names_of_type/1,
         get_bucket_names_of_type/2,
         get_buckets/0,
         get_buckets/1,
         is_named_bucket_persistent/1,
         is_persistent/1,
         is_ephemeral_bucket/1,
         is_valid_bucket_name/1,
         live_bucket_nodes/1,
         live_bucket_nodes_from_config/1,
         map_to_replicas/1,
         replicated_vbuckets/3,
         name_conflict/1,
         name_conflict/2,
         node_locator/1,
         num_replicas/1,
         pitr_enabled/1,
         pitr_granularity/1,
         pitr_max_history_age/1,
         attribute_default/1,
         attribute_min/1,
         attribute_max/1,
         ram_quota/1,
         conflict_resolution_type/1,
         drift_thresholds/1,
         history_retention_seconds/1,
         history_retention_bytes/1,
         history_retention_collection_default/1,
         eviction_policy/1,
         storage_mode/1,
         storage_backend/1,
         raw_ram_quota/1,
         magma_fragmentation_percentage/1,
         magma_max_shards/2,
         update_maps/3,
         update_buckets/3,
         multi_prop_update/2,
         set_bucket_config/2,
         set_fast_forward_map/2,
         set_map/2,
         set_initial_map/4,
         set_map_opts/2,
         set_servers/2,
         set_restored_attributes/3,
         remove_servers/2,
         clear_hibernation_state/1,
         update_bucket_props/2,
         update_bucket_props/4,
         node_bucket_names/1,
         node_bucket_names/2,
         node_bucket_names_of_type/2,
         node_bucket_names_of_type/3,
         all_node_vbuckets/1,
         update_vbucket_map_history/2,
         past_vbucket_maps/0,
         past_vbucket_maps/1,
         config_to_map_options/1,
         can_have_views/1,
         is_magma/1,
         get_view_nodes/1,
         get_default_num_vbuckets/0,
         allow_variable_num_vbuckets/0,
         get_num_vbuckets/1,
         get_max_buckets/0,
         uuid_key/1,
         uuid/2,
         uuids/0,
         uuids/1,
         buckets_with_data_on_this_node/0,
         activate_bucket_data_on_this_node/1,
         deactivate_bucket_data_on_this_node/1,
         config_upgrade_to_66/1,
         upgrade_to_chronicle/2,
         chronicle_upgrade_to_71/1,
<<<<<<< HEAD
         chronicle_upgrade_to_elixir/1,
=======
         chronicle_upgrade_to_72/1,
>>>>>>> 1702cada
         extract_bucket_props/1,
         build_bucket_props_json/1,
         build_compaction_settings_json/1,
         get_width/1,
         get_weight/1,
         get_desired_servers/1,
         get_hibernation_state/1,
         update_desired_servers/2,
         update_servers/2,
         get_expected_servers/1]).

-import(json_builder,
        [to_binary/1,
         prepare_list/1]).

%%%===================================================================
%%% API
%%%===================================================================

root() ->
    bucket_names.

sub_key(Bucket, SubKey) ->
    {bucket, Bucket, SubKey}.

sub_key_match({bucket, Bucket, SubKey}) ->
    {true, Bucket, SubKey};
sub_key_match(_) ->
    false.

%% do not detect changes bucket_names because it is always in the same
%% transaction with props key
buckets_change(buckets) ->
    true;
buckets_change(Key) ->
    case sub_key_match(Key) of
        {true, _, props} ->
            true;
        _ ->
            false
    end.

names_change(buckets) ->
    true;
names_change(bucket_names) ->
    true;
names_change(_) ->
    false.


all_sub_keys() ->
    [uuid, props, collections].

all_keys(Names, SubKeys) ->
    [sub_key(B, SubKey) || B <- Names, SubKey <- SubKeys].

fetch_snapshot(Bucket, Txn) ->
    fetch_snapshot(Bucket, Txn, all_sub_keys()).

fetch_snapshot(_Bucket, {ns_config, Config}, _SubKeys) ->
    Converted = bucket_configs_to_chronicle(get_buckets(Config), false),
    maps:from_list([{K, {V, no_rev}} || {K, V} <- Converted]);
fetch_snapshot(all, Txn, SubKeys) ->
    {ok, {Names, _} = NamesRev} = chronicle_compat:txn_get(root(), Txn),
    Snapshot = chronicle_compat:txn_get_many(all_keys(Names, SubKeys), Txn),
    Snapshot#{root() => NamesRev};
fetch_snapshot(Bucket, Txn, SubKeys) ->
    chronicle_compat:txn_get_many([root() | all_keys([Bucket], SubKeys)], Txn).

get_snapshot(Bucket) ->
    get_snapshot(Bucket, all_sub_keys()).

get_snapshot(Bucket, SubKeys) ->
    chronicle_compat:get_snapshot([fetch_snapshot(Bucket, _, SubKeys)], #{}).

upgrade_to_chronicle(Buckets, NodesWanted) ->
    BucketConfigs = proplists:get_value(configs, Buckets, []),
    bucket_configs_to_chronicle(BucketConfigs, true) ++
        collections:default_kvs(BucketConfigs, NodesWanted).

bucket_configs_to_chronicle(BucketConfigs, ToChronicle) ->
    [{root(), [N || {N, _} <- BucketConfigs]} |
     lists:flatmap(
       fun ({B, BC}) ->
               {value, {uuid, UUID}, BC1} = lists:keytake(uuid, 1, BC),
               BC2 = case ToChronicle of
                         true ->
                             lists:keydelete(sasl_password, 1, BC1);
                         false ->
                             BC1
                     end,
               [{sub_key(B, props), BC2},
                {uuid_key(B), UUID}]
       end, BucketConfigs)].

remove_from_snapshot(BucketName, Snapshot) ->
    functools:chain(
      Snapshot,
      [maps:remove(sub_key(BucketName, props), _),
       maps:remove(uuid_key(BucketName), _),
       maps:remove(collections:key(BucketName), _),
       maps:update_with(root(), fun ({List, Rev}) ->
                                        {List -- [BucketName], Rev}
                                end, _)]).

toy_buckets(List) ->
    maps:from_list(
      [{root(), {[N || {N, _} <- List], no_rev}} |
       lists:flatmap(
         fun ({Bucket, Props}) ->
                 [{sub_key(Bucket, K), {V, no_rev}} || {K, V} <- Props]
         end, List)]).

bucket_exists(Bucket, Snapshot) ->
    case get_bucket(Bucket, Snapshot) of
        {ok, _} ->
            true;
        not_present ->
            false
    end.

get_bucket(Bucket) ->
    get_bucket(Bucket, direct).

get_bucket(Bucket, direct) ->
    case chronicle_compat:backend() of
        chronicle ->
            case chronicle_compat:get(sub_key(Bucket, props), #{}) of
                {ok, Props} ->
                    {ok, Props};
                {error, not_found} ->
                    not_present
            end;
        ns_config ->
            get_bucket(Bucket, ns_config:latest())
    end;
get_bucket(Bucket, Snapshot) when is_map(Snapshot) ->
    case maps:find(sub_key(Bucket, props), Snapshot) of
        {ok, {Props, _}} ->
            {ok, Props};
        error ->
            not_present
    end;
get_bucket(Bucket, Config) ->
    BucketConfigs = get_buckets(Config),
    get_bucket_from_configs(Bucket, BucketConfigs).

ensure_bucket(Bucket) ->
    case get_bucket(Bucket) of
        not_present ->
            exit({bucket_not_present, Bucket});
        {ok, BucketConfig} ->
            BucketConfig
    end.

get_bucket_from_configs(Bucket, Configs) ->
    case lists:keysearch(Bucket, 1, Configs) of
        {value, {_, BucketConfig}} ->
            {ok, BucketConfig};
        false -> not_present
    end.

get_bucket_names() ->
    get_bucket_names(direct).

get_bucket_names(direct) ->
    case chronicle_compat:backend() of
        chronicle ->
            chronicle_compat:get(root(), #{required => true});
        ns_config ->
            get_bucket_names(get_buckets())
    end;
get_bucket_names(Snapshot) when is_map(Snapshot) ->
    {ok, {Names, _}} = maps:find(root(), Snapshot),
    Names;
get_bucket_names(BucketConfigs) ->
    proplists:get_keys(BucketConfigs).

-type bucket_type_mode() :: memcached|membase|persistent|auto_compactable|
                            {membase, couchstore}|
                            {membase, magma}|
                            {membase, ephemeral}| {memcached, undefined}.

-spec get_bucket_names_of_type(bucket_type_mode()) -> list().
get_bucket_names_of_type(Type) ->
    get_bucket_names_of_type(Type, get_buckets()).

-spec get_bucket_names_of_type(bucket_type_mode(), list()) -> list().
get_bucket_names_of_type({Type, Mode}, BucketConfigs) ->
    [Name || {Name, Config} <- BucketConfigs, bucket_type(Config) == Type,
             storage_mode(Config) == Mode];
get_bucket_names_of_type(persistent, BucketConfigs) ->
    [Name || {Name, Config} <- BucketConfigs,
             is_persistent(Config)];
get_bucket_names_of_type(auto_compactable, BucketConfigs) ->
    [Name || {Name, Config} <- BucketConfigs,
             is_auto_compactable(Config)];
get_bucket_names_of_type(Type, BucketConfigs) ->
    [Name || {Name, Config} <- BucketConfigs, bucket_type(Config) == Type].

get_buckets() ->
    get_buckets(direct).

get_buckets(direct) ->
    case chronicle_compat:backend() of
        chronicle ->
            get_buckets(get_snapshot(all, [props]));
        ns_config ->
            get_buckets(ns_config:latest())
    end;
get_buckets(Snapshot) when is_map(Snapshot) ->
    lists:map(fun (N) ->
                      {ok, {Props, _}} = maps:find(sub_key(N, props), Snapshot),
                      {N, Props}
              end, get_bucket_names(Snapshot));
get_buckets(Config) ->
    ns_config:search_prop(Config, buckets, configs, []).

live_bucket_nodes(Bucket) ->
    {ok, BucketConfig} = get_bucket(Bucket),
    live_bucket_nodes_from_config(BucketConfig).

live_bucket_nodes_from_config(BucketConfig) ->
    Servers = get_servers(BucketConfig),
    LiveNodes = [node()|nodes()],
    [Node || Node <- Servers, lists:member(Node, LiveNodes) ].

-spec conflict_resolution_type([{_,_}]) -> atom().
conflict_resolution_type(BucketConfig) ->
    proplists:get_value(conflict_resolution_type, BucketConfig, seqno).

drift_thresholds(BucketConfig) ->
    ReturnThresholds =
        case {conflict_resolution_type(BucketConfig),
              history_retention_seconds(BucketConfig)} of
            {lww, _} -> true;
            {_, Num} when is_number(Num), Num > 0 -> true;
            {seqno, _} -> false;
            {custom, _} -> false
        end,
    case ReturnThresholds of
        true ->
            {proplists:get_value(drift_ahead_threshold_ms, BucketConfig),
             proplists:get_value(drift_behind_threshold_ms, BucketConfig)};
        false -> undefined
    end.

-spec history_retention_seconds([{_,_}]) -> integer().
history_retention_seconds(BucketConfig) ->
    proplists:get_value(history_retention_seconds, BucketConfig,
                        ?HISTORY_RETENTION_SECONDS_DEFAULT).

-spec history_retention_bytes([{_,_}]) -> integer().
history_retention_bytes(BucketConfig) ->
    proplists:get_value(history_retention_bytes, BucketConfig,
                        ?HISTORY_RETENTION_BYTES_DEFAULT).

-spec history_retention_collection_default([{_,_}]) -> boolean().
history_retention_collection_default(BucketConfig) ->
    proplists:get_value(history_retention_collection_default, BucketConfig,
                        ?HISTORY_RETENTION_COLLECTION_DEFAULT_DEFAULT).

eviction_policy(BucketConfig) ->
    Default = case storage_mode(BucketConfig) of
                  undefined -> value_only;
                  couchstore -> value_only;
                  magma -> full_eviction;
                  ephemeral -> no_eviction
              end,
    proplists:get_value(eviction_policy, BucketConfig, Default).

-spec storage_mode([{_,_}]) -> atom().
storage_mode(BucketConfig) ->
    case bucket_type(BucketConfig) of
        memcached ->
            undefined;
        membase ->
            proplists:get_value(storage_mode, BucketConfig, couchstore)
    end.

-spec storage_backend([{_,_}]) -> atom().
storage_backend(BucketConfig) ->
    BucketType = bucket_type(BucketConfig),
    StorageMode = storage_mode(BucketConfig),
    case BucketType of
        membase ->
            case StorageMode of
                ephemeral ->
                    undefined;
                SM ->
                    SM
            end;
        memcached ->
            undefined
    end.

durability_min_level(BucketConfig) ->
    case bucket_type(BucketConfig) of
        memcached ->
            undefined;
        membase ->
            case proplists:get_value(durability_min_level, BucketConfig,
                                     none) of
                none ->
                    none;
                majority ->
                    majority;
                majorityAndPersistActive ->
                    majority_and_persist_on_master;
                persistToMajority ->
                    persist_to_majority
            end
    end.

%% Point-in-time Recovery numerical parameter ranges and default values.

%% The default value of the attribute. Currently PITR-only.
attribute_default(Name) ->
    case Name of
        pitr_granularity -> 600;        % 10 minutes
        pitr_max_history_age -> 86400   % 24 hours
    end.

%% The minimum value of the attribute. Currently PITR-only.
attribute_min(Name) ->
    case Name of
        pitr_granularity -> 1;          % 1 second
        pitr_max_history_age -> 1       % 1 second
    end.

%% The maximum value of the attribute. Currently PITR-only.
attribute_max(Name) ->
    case Name of
        pitr_granularity -> 18000;      % 5 hours
        pitr_max_history_age -> 172800  % 48 hours
    end.

%% Per-bucket-type point-in-time recovery attributes.  Point-in-time
%% recovery is not supported on memcached buckets.
pitr_enabled(BucketConfig) ->
    case bucket_type(BucketConfig) of
        memcached ->
            false;
        membase ->
            proplists:get_bool(pitr_enabled, BucketConfig)
    end.

pitr_granularity(BucketConfig) ->
    case bucket_type(BucketConfig) of
        memcached ->
            undefined;
        membase ->
            proplists:get_value(pitr_granularity, BucketConfig,
                                attribute_default(pitr_granularity))
    end.

pitr_max_history_age(BucketConfig) ->
    case bucket_type(BucketConfig) of
        memcached ->
            undefined;
        membase ->
            proplists:get_value(pitr_max_history_age, BucketConfig,
                                attribute_default(pitr_max_history_age))
    end.

%% returns bucket ram quota multiplied by number of nodes this bucket
%% will reside after initial cleanup. I.e. gives amount of ram quota that will
%% be used by across the cluster for this bucket.
-spec ram_quota([{_,_}]) -> integer().
ram_quota(Bucket) ->
    case proplists:get_value(ram_quota, Bucket) of
        X when is_integer(X) ->
            X * length(get_expected_servers(Bucket))
    end.

%% returns bucket ram quota for _single_ node. Each node will subtract
%% this much from it's node quota.
-spec raw_ram_quota([{_,_}]) -> integer().
raw_ram_quota(Bucket) ->
    case proplists:get_value(ram_quota, Bucket) of
        X when is_integer(X) ->
            X
    end.

magma_fragmentation_percentage(BucketConfig) ->
    BucketSetting =
        case proplists:get_value(autocompaction, BucketConfig, false) of
            false ->
                false;
            Settings ->
                proplists:get_value(magma_fragmentation_percentage, Settings,
                                    false)
        end,

    case BucketSetting of
        false ->
            compaction_daemon:global_magma_frag_percent();
        Pct ->
            Pct
    end.

magma_max_shards(BucketConfig, Default) ->
    proplists:get_value(magma_max_shards, BucketConfig, Default).

-define(FS_HARD_NODES_NEEDED, 4).
-define(FS_FAILOVER_NEEDED, 3).
-define(FS_REBALANCE_NEEDED, 2).
-define(FS_SOFT_REBALANCE_NEEDED, 1).
-define(FS_OK, 0).

bucket_failover_safety(BucketConfig, ActiveNodes, LiveNodes, MaxReplicas) ->
    ReplicaNum = num_replicas(BucketConfig),
    case ReplicaNum of
        %% if replica count for bucket is 0 we cannot failover at all
        0 -> {?FS_OK, ok};
        _ ->
            MinLiveCopies = min_live_copies(LiveNodes, BucketConfig),
            BucketNodes = get_servers(BucketConfig),
            BaseSafety =
                if
                    MinLiveCopies =:= undefined -> % janitor run pending
                        case LiveNodes of
                            [_,_|_] -> ?FS_OK;
                            _ -> ?FS_HARD_NODES_NEEDED
                        end;
                    MinLiveCopies =< 1 ->
                        %% we cannot failover without losing data
                        %% is some of chain nodes are down ?
                        DownBucketNodes = lists:any(fun (N) -> not lists:member(N, LiveNodes) end,
                                                    BucketNodes),
                        if
                            DownBucketNodes ->
                                %% yes. User should bring them back or failover/replace them (and possibly add more)
                                ?FS_FAILOVER_NEEDED;
                            %% Can we replace missing chain nodes with other live nodes ?
                            LiveNodes =/= [] andalso tl(LiveNodes) =/= [] -> % length(LiveNodes) > 1, but more efficent
                                %% we're generally fault tolerant, just not balanced enough
                                ?FS_REBALANCE_NEEDED;
                            true ->
                                %% we have one (or 0) of live nodes, need at least one more to be fault tolerant
                                ?FS_HARD_NODES_NEEDED
                        end;
                    true ->
                        case ns_rebalancer:bucket_needs_rebalance(
                               BucketConfig, ActiveNodes) of
                            true ->
                                ?FS_SOFT_REBALANCE_NEEDED;
                            false ->
                                ?FS_OK
                        end
                end,
            ExtraSafety = bucket_extra_safety(
                            BaseSafety, ReplicaNum, ActiveNodes, MaxReplicas),
            {BaseSafety, ExtraSafety}
    end.

bucket_extra_safety(BaseSafety, _ReplicaNum, _ActiveNodes, _MaxReplicas)
  when BaseSafety =:= ?FS_HARD_NODES_NEEDED ->
    ok;
bucket_extra_safety(_BaseSafety, ReplicaNum, ActiveNodes, MaxReplicas) ->
    case length(ActiveNodes) =< ReplicaNum orelse MaxReplicas < ReplicaNum of
        true ->
            softNodesNeeded;
        false ->
            ok
    end.

failover_safety_rec(?FS_HARD_NODES_NEEDED, _ExtraSafety, _,
                    _ActiveNodes, _LiveNodes, _MaxReplicas) ->
    {?FS_HARD_NODES_NEEDED, ok};
failover_safety_rec(BaseSafety, ExtraSafety, [],
                    _ActiveNodes, _LiveNodes, _MaxReplicas) ->
    {BaseSafety, ExtraSafety};
failover_safety_rec(BaseSafety, ExtraSafety, [BucketConfig | RestConfigs],
                    ActiveNodes, LiveNodes, MaxReplicas) ->
    {ThisBaseSafety, ThisExtraSafety} =
        bucket_failover_safety(BucketConfig, ActiveNodes, LiveNodes,
                               MaxReplicas),
    NewBaseSafety = case BaseSafety < ThisBaseSafety of
                        true -> ThisBaseSafety;
                        _ -> BaseSafety
                    end,
    NewExtraSafety = if ThisExtraSafety =:= softNodesNeeded
                        orelse ExtraSafety =:= softNodesNeeded ->
                             softNodesNeeded;
                        true ->
                             ok
                     end,
    failover_safety_rec(NewBaseSafety, NewExtraSafety,
                        RestConfigs, ActiveNodes, LiveNodes, MaxReplicas).

-spec failover_warnings(map()) -> [failoverNeeded | rebalanceNeeded |
                                   hardNodesNeeded | softNodesNeeded |
                                   unbalancedServerGroups].
failover_warnings(Snapshot) ->
    ActiveNodes = ns_cluster_membership:service_active_nodes(Snapshot, kv),
    LiveNodes = ns_cluster_membership:service_actual_nodes(Snapshot, kv),

    ServerGroups = ns_cluster_membership:server_groups(Snapshot),
    KvGroups = ns_cluster_membership:get_nodes_server_groups(
                 ActiveNodes, ServerGroups),

    MaxReplicas =
        case ns_cluster_membership:rack_aware(KvGroups) of
            true ->
                ns_cluster_membership:get_max_replicas(
                  length(ActiveNodes), KvGroups);
            false ->
                length(ActiveNodes) - 1
        end,

    {BaseSafety0, ExtraSafety}
        = failover_safety_rec(?FS_OK, ok,
                              [C || {_, C} <- get_buckets(Snapshot),
                                    membase =:= bucket_type(C)],
                              ActiveNodes,
                              LiveNodes,
                              MaxReplicas),
    BaseSafety = case BaseSafety0 of
                     ?FS_HARD_NODES_NEEDED -> hardNodesNeeded;
                     ?FS_FAILOVER_NEEDED -> failoverNeeded;
                     ?FS_REBALANCE_NEEDED -> rebalanceNeeded;
                     ?FS_SOFT_REBALANCE_NEEDED -> softRebalanceNeeded;
                     ?FS_OK -> ok
                 end,

    Warnings = [S || S <- [BaseSafety, ExtraSafety], S =/= ok],
    case cluster_compat_mode:is_cluster_71() andalso
        not racks_balanced(KvGroups) of
        true ->
            [unbalancedServerGroups | Warnings];
        false ->
            Warnings
    end.

racks_balanced([]) ->
    true;
racks_balanced([Group | Rest]) ->
    Nodes = proplists:get_value(nodes, Group),
    GroupSize = length(Nodes),

    lists:all(
      fun (OtherGroup) ->
              OtherNodes = proplists:get_value(nodes, OtherGroup),
              length(OtherNodes) =:= GroupSize
      end, Rest).

map_to_replicas(Map) ->
    lists:foldr(
      fun ({VBucket, [Master | Replicas]}, Acc) ->
              case Master of
                  undefined ->
                      Acc;
                  _ ->
                      [{Master, R, VBucket} || R <- Replicas, R =/= undefined] ++
                          Acc
              end
      end, [], misc:enumerate(Map, 0)).

%% returns _sorted_ list of vbuckets that are replicated from SrcNode
%% to DstNode according to given Map.
replicated_vbuckets(Map, SrcNode, DstNode) ->
    VBuckets = [V || {S, D, V} <- map_to_replicas(Map),
                     S =:= SrcNode, DstNode =:= D],
    lists:sort(VBuckets).

%% @doc Return the minimum number of live copies for all vbuckets.
-spec min_live_copies([node()], list()) -> non_neg_integer() | undefined.
min_live_copies(LiveNodes, Config) ->
    case proplists:get_value(map, Config) of
        undefined -> undefined;
        Map ->
            lists:foldl(
              fun (Chain, Min) ->
                      NumLiveCopies =
                          lists:foldl(
                            fun (Node, Acc) ->
                                    case lists:member(Node, LiveNodes) of
                                        true -> Acc + 1;
                                        false -> Acc
                                    end
                            end, 0, Chain),
                      erlang:min(Min, NumLiveCopies)
              end, length(hd(Map)), Map)
    end.

node_locator(BucketConfig) ->
    case proplists:get_value(type, BucketConfig) of
        membase ->
            vbucket;
        memcached ->
            ketama
    end.

-spec num_replicas([{_,_}]) -> integer().
num_replicas(Bucket) ->
    case proplists:get_value(num_replicas, Bucket) of
        X when is_integer(X) ->
            X
    end.

%% ns_server type (membase vs memcached)
bucket_type(Bucket) ->
    proplists:get_value(type, Bucket).

%% KV type (persistent vs ephemeral)
kv_bucket_type(BucketConfig) ->
    case is_persistent(BucketConfig) of
        true -> persistent;
        false -> ephemeral
    end.

kv_backend_type(BucketConfig) ->
    StorageMode = storage_mode(BucketConfig),
    case StorageMode of
        couchstore -> couchdb;
        magma -> magma;
        %% KV requires a value but only accepts: couchdb, magma, rocksdb.
        %% So we've always passed couchdb for ephemeral buckets which KV
        %% will parse as an acceptable value but not use it.
        ephemeral -> couchdb;
        %% No storage for memcached buckets
        undefined -> undefined
    end.

%% Used for REST API compatibility.  This transforms the internal
%% representation of bucket types to externally known bucket types.
%% Ideally the 'display_type' function should suffice here but there
%% is too much reliance on the atom membase by other modules (ex: xdcr).
external_bucket_type(BucketConfig) ->
    BucketType = bucket_type(BucketConfig),
    case BucketType of
        memcached -> memcached;
        membase ->
            case storage_mode(BucketConfig) of
                couchstore -> membase;
                magma -> membase;
                ephemeral -> ephemeral
            end
    end.

%% Default bucket type is now couchbase and not membase. Ideally, we should
%% change the default bucket type atom to couchbase but the bucket type membase
%% is used/checked at multiple locations. For similar reasons, the ephemeral
%% bucket type also gets stored as 'membase' and to differentiate between the
%% couchbase and ephemeral buckets we store an extra parameter called
%% 'storage_mode'. So to fix the log message to display the correct bucket type
%% we use both type and storage_mode parameters of the bucket config.
display_type(BucketConfig) ->
    BucketType = bucket_type(BucketConfig),
    StorageMode = storage_mode(BucketConfig),
    display_type(BucketType, StorageMode).

display_type(membase = _Type, couchstore = _StorageMode) ->
    couchbase;
display_type(membase = _Type, magma = _StorageMode) ->
    couchbase;
display_type(membase = _Type, ephemeral = _StorageMode) ->
    ephemeral;
display_type(Type, _) ->
    Type.

get_servers(BucketConfig) ->
    proplists:get_value(servers, BucketConfig).

set_bucket_config(Bucket, NewConfig) ->
    update_bucket_config(Bucket, fun (_) -> NewConfig end).

%% Here's code snippet from bucket-engine.  We also disallow '.' &&
%% '..' which cause problems with browsers even when properly
%% escaped. See bug 953
%%
%% static bool has_valid_bucket_name(const char *n) {
%%     bool rv = strlen(n) > 0;
%%     for (; *n; n++) {
%%         rv &= isalpha(*n) || isdigit(*n) || *n == '.' || *n == '%' || *n == '_' || *n == '-';
%%     }
%%     return rv;
%% }
%%
%% Now we also disallow bucket names starting with '.'. It's because couchdb
%% creates (at least now) auxiliary directories which start with dot. We don't
%% want to conflict with them
is_valid_bucket_name([]) -> {error, empty};
is_valid_bucket_name([$. | _]) -> {error, starts_with_dot};
is_valid_bucket_name(BucketName) ->
    case is_valid_bucket_name_inner(BucketName) of
        {error, _} = X ->
            X;
        true ->
            Reserved =
                string:str(string:to_lower(BucketName), "_users.couch.") =:= 1 orelse
                string:str(string:to_lower(BucketName), "_replicator.couch.") =:= 1,
            case Reserved of
                true ->
                    {error, reserved};
                false ->
                    true
            end
    end.

is_valid_bucket_name_inner([Char | Rest]) ->
    case ($A =< Char andalso Char =< $Z)
        orelse ($a =< Char andalso Char =< $z)
        orelse ($0 =< Char andalso Char =< $9)
        orelse Char =:= $. orelse Char =:= $%
        orelse Char =:= $_ orelse Char =:= $- of
        true ->
            case Rest of
                [] -> true;
                _ -> is_valid_bucket_name_inner(Rest)
            end;
        _ -> {error, invalid}
    end.

get_max_buckets() ->
    Default = config_profile:get_value(max_buckets_supported,
                                       ?MAX_BUCKETS_SUPPORTED),
    ns_config:read_key_fast(max_bucket_count, Default).

get_default_num_vbuckets() ->
    case ns_config:search(couchbase_num_vbuckets_default) of
        false ->
            misc:getenv_int("COUCHBASE_NUM_VBUCKETS",
              config_profile:get_value(default_num_vbuckets, 1024));
        {value, X} ->
            X
    end.

allow_variable_num_vbuckets() ->
    config_profile:get_bool(allow_variable_num_vbuckets).

get_num_vbuckets(BucketConfig) ->
    proplists:get_value(num_vbuckets, BucketConfig).

new_bucket_default_params(membase) ->
    [{type, membase},
     {num_vbuckets, get_default_num_vbuckets()},
     {num_replicas, 1},
     {ram_quota, 0},
     {replication_topology, star},
     {repl_type, dcp},
     {servers, []}];
new_bucket_default_params(memcached) ->
    Nodes = ns_cluster_membership:service_active_nodes(kv),
    [{type, memcached},
     {num_vbuckets, 0},
     {num_replicas, 0},
     {servers, Nodes},
     {map, []},
     {ram_quota, 0}].

cleanup_bucket_props(Props) ->
    lists:keydelete(moxi_port, 1, Props).

generate_sasl_password() ->
    binary_to_list(couch_uuids:random()).

generate_sasl_password(Props) ->
    case cluster_compat_mode:is_cluster_70() of
        false ->
            %% Backwards compatility with older releases that require
            %% this property
            lists:keystore(sasl_password, 1, Props,
                           {sasl_password, generate_sasl_password()});
        true ->
            Props
    end.

add_auth_type(Props) ->
    case cluster_compat_mode:is_cluster_71() of
        true ->
            Props;
        false ->
            %% Required property of older versions
            [{auth_type, sasl} | Props]
    end.

create_bucket(BucketType, BucketName, NewConfig) ->
    MergedConfig0 =
        misc:update_proplist(new_bucket_default_params(BucketType),
                             NewConfig),
    MergedConfig1 = generate_sasl_password(MergedConfig0),
    MergedConfig = add_auth_type(MergedConfig1),
    BucketUUID = couch_uuids:random(),
    Manifest = collections:default_manifest(),
    do_create_bucket(chronicle_compat:backend(), BucketName,
                     MergedConfig, BucketUUID, Manifest),
    %% The janitor will handle creating the map.
    {ok, BucketUUID, MergedConfig}.

restore_bucket(BucketName, NewConfig, BucketUUID, Manifest) ->
    case is_valid_bucket_name(BucketName) of
        true ->
            do_create_bucket(chronicle, BucketName, NewConfig, BucketUUID,
                             Manifest),
            ok;
        {error, _} ->
            {error, {invalid_bucket_name, BucketName}}
    end.

do_create_bucket(ns_config, BucketName, Config, BucketUUID, _Manifest) ->
    ns_config:update_sub_key(
      buckets, configs,
      fun (List) ->
              case lists:keyfind(BucketName, 1, List) of
                  false -> ok;
                  Tuple ->
                      exit({already_exists, Tuple})
              end,
              [{BucketName, [{uuid, BucketUUID} | Config]} | List]
      end);
do_create_bucket(chronicle, BucketName, Config, BucketUUID, Manifest) ->
    {ok, _} =
        chronicle_kv:transaction(
          kv, [root(), nodes_wanted],
          fun (Snapshot) ->
                  BucketNames = get_bucket_names(Snapshot),
                  case name_conflict(BucketName, BucketNames) of
                      true ->
                          {abort, already_exists};
                      false ->
                          {commit, create_bucket_sets(BucketName, BucketNames,
                                                      BucketUUID, Config) ++
                                   collections_sets(BucketName, Config,
                                                    Snapshot, Manifest)}
                  end
          end).

create_bucket_sets(Bucket, Buckets, BucketUUID, Config) ->
    [{set, root(), lists:usort([Bucket | Buckets])},
     {set, sub_key(Bucket, props), Config},
     {set, uuid_key(Bucket), BucketUUID}].

collections_sets(Bucket, Config, Snapshot, Manifest) ->
    case collections:enabled(Config) of
        true ->
            Nodes = ns_cluster_membership:nodes_wanted(Snapshot),
            [{set, collections:key(Bucket), Manifest} |
             [collections:last_seen_ids_set(Node, Bucket, Manifest) ||
                 Node <- Nodes]];
        false ->
            []
    end.

-spec delete_bucket(bucket_name()) ->
                           {ok, BucketConfig :: list()} |
                           {exit, {not_found, bucket_name()}, any()}.
delete_bucket(BucketName) ->
    do_delete_bucket(chronicle_compat:backend(), BucketName).

do_delete_bucket(ns_config, BucketName) ->
    Ref = make_ref(),
    Process = self(),
    RV = ns_config:update_sub_key(
           buckets, configs,
           fun (List) ->
                   case lists:keyfind(BucketName, 1, List) of
                       false -> exit({not_found, BucketName});
                       {_, BucketConfig} = Tuple ->
                           Process ! {Ref, BucketConfig},
                           lists:delete(Tuple, List)
                   end
           end),
    case RV of
        ok ->
            receive
                {Ref, BucketConfig} ->
                    {ok, BucketConfig}
            after 0 ->
                    exit(this_cannot_happen)
            end;
        {exit, {not_found, _}, _} ->
            RV
    end;
do_delete_bucket(chronicle, BucketName) ->
    RootKey = root(),
    PropsKey = sub_key(BucketName, props),
    RV = chronicle_kv:transaction(
           kv, [RootKey, PropsKey, nodes_wanted, uuid_key(BucketName)],
           fun (Snapshot) ->
                   BucketNames = get_bucket_names(Snapshot),
                   case lists:member(BucketName, BucketNames) of
                       false ->
                           {abort, not_found};
                       true ->
                           {ok, BucketConfig} =
                               get_bucket(BucketName, Snapshot),
                           UUID = uuid(BucketName, Snapshot),
                           NodesWanted =
                               ns_cluster_membership:nodes_wanted(Snapshot),
                           KeysToDelete =
                               [collections:key(BucketName),
                                uuid_key(BucketName), PropsKey |
                                [collections:last_seen_ids_key(N, BucketName) ||
                                    N <- NodesWanted]],
                           {commit,
                            [{set, RootKey, BucketNames -- [BucketName]} |
                             [{delete, K} || K <- KeysToDelete]],
                            [{uuid, UUID}] ++ BucketConfig}
                   end
           end),
    case RV of
        {ok, _, BucketConfig} ->
            {ok, BucketConfig};
        not_found ->
            {exit, {not_found, BucketName}, nothing}
    end.

%% Updates properties of bucket of given name and type.  Check of type
%% protects us from type change races in certain cases.
%%
%% If bucket with given name exists, but with different type, we
%% should return {exit, {not_found, _}, _}
update_bucket_props(Type, StorageMode, BucketName, Props) ->
    case lists:member(BucketName,
                      get_bucket_names_of_type({Type, StorageMode})) of
        true ->
            {ok, BucketConfig} = get_bucket(BucketName),
            PrevProps = extract_bucket_props(BucketConfig),
            DisplayBucketType = display_type(Type, StorageMode),

            %% Update the bucket properties.
            RV = update_bucket_props(BucketName, Props),

            case RV of
                ok ->
                    {ok, NewBucketConfig} = get_bucket(BucketName),
                    NewProps = extract_bucket_props(NewBucketConfig),
                    if
                        PrevProps =/= NewProps ->
                            event_log:add_log(
                              bucket_cfg_changed,
                              [{bucket, list_to_binary(BucketName)},
                               {bucket_uuid, uuid(BucketName, direct)},
                               {type, DisplayBucketType},
                               {old_settings,
                                {build_bucket_props_json(PrevProps)}},
                               {new_settings,
                                {build_bucket_props_json(NewProps)}}]);
                        true ->
                            ok
                    end,
                    ok;
                _ ->
                    RV
            end;
        false ->
            {exit, {not_found, BucketName}, []}
    end.

update_bucket_props(BucketName, Props) ->
    update_bucket_config(
      BucketName,
      fun (OldProps) ->
              NewProps = lists:foldl(
                           fun ({K, _V} = Tuple, Acc) ->
                                   [Tuple | lists:keydelete(K, 1, Acc)]
                           end, OldProps, Props),
              cleanup_bucket_props(NewProps)
      end).

set_property(Bucket, Key, Value, Default, Fun) ->
    ok = update_bucket_config(
           Bucket,
           fun (OldConfig) ->
                   Fun(proplists:get_value(Key, OldConfig, Default)),
                   lists:keystore(Key, 1, OldConfig, {Key, Value})
           end).

set_property(Bucket, Key, Value) ->
    ok = update_bucket_config(Bucket, lists:keystore(Key, 1, _, {Key, Value})).

set_fast_forward_map(Bucket, Map) ->
    set_property(Bucket, fastForwardMap, Map, [],
                 master_activity_events:note_set_ff_map(Bucket, Map, _)).

validate_map(Map) ->
    case mb_map:is_valid(Map) of
        true ->
            ok;
        different_length_chains ->
            ok
    end.

set_map(Bucket, Map) ->
    validate_map(Map),
    set_property(Bucket, map, Map, [],
                 master_activity_events:note_set_map(Bucket, Map, _)).

validate_map_with_node_names(Snapshot, Servers) ->
    Nodes = chronicle_compat:get(Snapshot, nodes_wanted, #{default => []}),
    ordsets:is_subset(ordsets:from_list(Servers), ordsets:from_list(Nodes)).

validate_init_map_trans(BucketName, Snapshot, Servers) ->
    case get_bucket(BucketName, Snapshot) of
        {ok, Config} ->
            case validate_map_with_node_names(Snapshot, Servers) of
                true ->
                    {ok, Config};
                false ->
                    false
            end;
        not_present ->
            false
    end.

% Update the initial map via a transaction that validates map with the
% nodes_wanted in chronicle. This allows chronicle to reject the initial map set
% transaction if node names have changed since then
update_init_map_config(BucketName, Servers, Fun) ->
    PropsKey = sub_key(BucketName, props),
    RV =
        chronicle_kv:transaction(
          kv, [PropsKey, nodes_wanted],
          fun (Snapshot) ->
                  case validate_init_map_trans(BucketName, Snapshot, Servers) of
                      {ok, Config} ->
                          {commit, [{set, PropsKey, Fun(Config)}]};
                      false ->
                          {abort, mismatch}
                  end
          end),
    case RV of
        {ok, _} ->
            ok;
        Other ->
            Other
    end.

set_initial_map(Bucket, Map, Servers, MapOpts) ->
    case chronicle_compat:backend() of
        ns_config ->
            set_map_opts(Bucket, MapOpts),
            set_map(Bucket, Map);
        chronicle ->
            validate_map(Map),
            update_init_map_config(
              Bucket, Servers,
              fun (OldConfig) ->
                      OldMap = proplists:get_value(map, OldConfig, []),
                      master_activity_events:note_set_map(Bucket, Map, OldMap),
                      misc:update_proplist(
                        OldConfig,
                        [{map, Map}, {map_opts_hash, erlang:phash2(MapOpts)}])
              end)
    end.

set_restored_attributes_property(Bucket, Map, ServerList, Fun) ->
    update_bucket_config(
        Bucket,
        fun (OldConfig) ->
            OldConfig1 =
                functools:chain(OldConfig,
                                [proplists:delete(hibernation_state, _),
                                 proplists:delete(servers, _)]),
            Fun(proplists:get_value(map, OldConfig1, [])),
            OldConfig1 ++ [{map, Map}, {servers, ServerList}]
        end).

set_restored_attributes(Bucket, Map, ServerList) ->
    validate_map(Map),
    set_restored_attributes_property(Bucket, Map, ServerList,
                                     master_activity_events:note_set_map(Bucket,
                                     Map, _)).

set_map_opts(Bucket, Opts) ->
    set_property(Bucket, map_opts_hash, erlang:phash2(Opts)).

set_servers(Bucket, Servers) ->
    set_property(Bucket, servers, Servers).

update_servers(Servers, BucketConfig) ->
    lists:keystore(servers, 1, BucketConfig, {servers, Servers}).

remove_servers(Bucket, Nodes) ->
    ok = update_bucket_config(
           Bucket,
           fun (OldConfig) ->
                   Servers = get_servers(OldConfig),
                   C1 = update_servers(Servers -- Nodes, OldConfig),
                   case get_desired_servers(OldConfig) of
                       undefined ->
                           C1;
                       DesiredServers ->
                           update_desired_servers(DesiredServers -- Nodes, C1)
                   end
           end).

clear_hibernation_state(Bucket) ->
    ok = update_bucket_config(
           Bucket,
           fun (OldConfig) ->
                   proplists:delete(hibernation_state, OldConfig)
           end).

% Update the bucket config atomically.
update_bucket_config(BucketName, Fun) ->
    update_bucket_config(chronicle_compat:backend(), BucketName, Fun).

update_bucket_config(ns_config, BucketName, Fun) ->
    ns_config:update_sub_key(
      buckets, configs,
      fun (Buckets) ->
              RV = misc:key_update(BucketName, Buckets, Fun),
              RV =/= false orelse exit({not_found, BucketName}),
              RV
      end);
update_bucket_config(chronicle, BucketName, Fun) ->
    PropsKey = sub_key(BucketName, props),
    RV =
        chronicle_kv:transaction(
          kv, [PropsKey],
          fun (Snapshot) ->
                  case get_bucket(BucketName, Snapshot) of
                      {ok, Config} ->
                          {commit, [{set, PropsKey, Fun(Config)}]};
                      not_present ->
                          {abort, not_found}
                  end
          end),
    case RV of
        {ok, _} ->
            ok;
        Other ->
            Other
    end.

update_maps(Buckets, OnMap, ExtraSets) ->
    update_maps(chronicle_compat:backend(), Buckets, OnMap, ExtraSets).

update_maps(ns_config, Buckets, OnMap, ExtraSets) ->
    update_many(
      fun (AllBuckets) ->
              {lists:filtermap(
                 fun ({Name, BC}) ->
                         case lists:member(Name, Buckets) of
                             true ->
                                 {true, {Name, misc:key_update(
                                                 map, BC, OnMap(Name, _))}};
                             false ->
                                 false
                         end
                 end, AllBuckets), ExtraSets}
      end);
update_maps(chronicle, Buckets, OnMap, ExtraSets) ->
    Updaters = [{B, OnMap} || B <- Buckets],
    multi_prop_update(map, Updaters, ExtraSets).

multi_prop_update(_Key, []) ->
    ok;
multi_prop_update(Key, Values) ->
    Updaters = [{B, fun (_, _) -> V end} || {B, V} <- Values],
    multi_prop_update(Key, Updaters, []).

multi_prop_update(Key, Updaters, ExtraSets) ->
    {ok, _} =
        chronicle_kv:transaction(
          kv, [sub_key(N, props) || {N, _} <- Updaters],
          fun (Snapshot) ->
                  Sets =
                      lists:filtermap(
                        fun ({Name, Updater}) ->
                                case get_bucket(Name, Snapshot) of
                                    {ok, BC} ->
                                        {true, {set, sub_key(Name, props),
                                                misc:key_update(
                                                  Key, BC, Updater(Name, _))}};
                                    not_present ->
                                        false
                                end
                        end, Updaters),
                  {commit, Sets ++ [{set, K, V} || {K, V} <- ExtraSets]}
          end),
    ok.

update_many(Fun) ->
    RV =
        ns_config:run_txn(
          fun(Config, SetFn) ->
                  Buckets = get_buckets(Config),
                  {ModifiedBuckets, ExtraSets} = Fun(Buckets),
                  NewBuckets = misc:update_proplist(Buckets, ModifiedBuckets),

                  BucketSet = {buckets, [{configs, NewBuckets}]},
                  {commit,
                   functools:chain(
                     Config,
                     [SetFn(K, V, _) || {K, V} <- [BucketSet | ExtraSets]])}
          end),
    case RV of
        {commit, _} ->
            ok;
        Error ->
            Error
    end.

update_buckets(ModifiedBuckets, CurrentBuckets, ExtraSets) ->
    BucketSets =
        case chronicle_compat:backend() of
            ns_config ->
                NewBuckets = misc:update_proplist(CurrentBuckets,
                                                  ModifiedBuckets),
                [{buckets, [{configs, NewBuckets}]}];
            chronicle ->
                [{sub_key(N, props), BC} || {N, BC} <- ModifiedBuckets]
        end,
    chronicle_compat:set_multiple(BucketSets ++ ExtraSets).

is_named_bucket_persistent(BucketName) ->
    {ok, BucketConfig} = get_bucket(BucketName),
    is_persistent(BucketConfig).

is_persistent(BucketConfig) ->
    bucket_type(BucketConfig) =:= membase andalso
        (storage_mode(BucketConfig) =:= couchstore orelse
         storage_mode(BucketConfig) =:= magma).

is_auto_compactable(BucketConfig) ->
    is_persistent(BucketConfig) andalso
    storage_mode(BucketConfig) =/= magma.

is_ephemeral_bucket(BucketConfig) ->
    case storage_mode(BucketConfig) of
        ephemeral -> true;
        couchstore -> false;
        magma -> false
    end.

%% @doc Check if a bucket name exists in the list. Case insensitive.
name_conflict(BucketName, ListOfNames) ->
    BucketNameLower = string:to_lower(BucketName),
    lists:any(fun (Name) -> BucketNameLower == string:to_lower(Name) end,
              ListOfNames).

%% @doc Check if a bucket exists. Case insensitive.
name_conflict(BucketName) ->
    name_conflict(BucketName, get_bucket_names()).

node_bucket_names(Node, BucketsConfigs) ->
    [B || {B, C} <- BucketsConfigs,
          lists:member(Node, get_servers(C))].

node_bucket_names(Node) ->
    node_bucket_names(Node, get_buckets()).

-spec node_bucket_names_of_type(node(), bucket_type_mode()) -> list().
node_bucket_names_of_type(Node, Type) ->
    node_bucket_names_of_type(Node, Type, get_buckets()).

-spec node_bucket_names_of_type(node(), bucket_type_mode(), list()) -> list().
node_bucket_names_of_type(Node, {Type, Mode}, BucketConfigs) ->
    [B || {B, C} <- BucketConfigs,
          lists:member(Node, get_servers(C)),
          bucket_type(C) =:= Type,
          storage_mode(C) =:= Mode];
node_bucket_names_of_type(Node, persistent, BucketConfigs) ->
    [B || {B, C} <- BucketConfigs,
          lists:member(Node, get_servers(C)),
          is_persistent(C)];
node_bucket_names_of_type(Node, auto_compactable, BucketConfigs) ->
    [B || {B, C} <- BucketConfigs,
          lists:member(Node, get_servers(C)),
          is_auto_compactable(C)];
node_bucket_names_of_type(Node, Type, BucketConfigs) ->
    [B || {B, C} <- BucketConfigs,
          lists:member(Node, get_servers(C)),
          bucket_type(C) =:= Type].

%% All the vbuckets (active or replica) on a node
-spec all_node_vbuckets(term()) -> list(integer()).
all_node_vbuckets(BucketConfig) ->
    VBucketMap = couch_util:get_value(map, BucketConfig, []),
    Node = node(),
    [Ordinal-1 ||
        {Ordinal, VBuckets} <- misc:enumerate(VBucketMap),
        lists:member(Node, VBuckets)].

config_to_map_options(Config) ->
    [{max_slaves, proplists:get_value(max_slaves, Config, 10)},
     {replication_topology, proplists:get_value(replication_topology, Config, star)}].

get_vbmap_history_size() ->
    %% Not set in config through any means, but gives us a tunable parameter.
    ns_config:read_key_fast(vbmap_history_size, get_max_buckets()).

update_vbucket_map_history(Map, SanifiedOptions) ->
    History = past_vbucket_maps(),
    NewEntry = {Map, SanifiedOptions},
    HistorySize = get_vbmap_history_size(),
    History1 = [NewEntry | lists:delete(NewEntry, History)],
    History2 = case length(History1) > HistorySize of
                   true -> lists:sublist(History1, HistorySize);
                   false -> History1
               end,
    ns_config:set(vbucket_map_history, History2).

past_vbucket_maps() ->
    past_vbucket_maps(ns_config:latest()).

past_vbucket_maps(Config) ->
    case ns_config:search(Config, vbucket_map_history) of
        {value, V} ->
            lists:filter(
              fun ({_Map, Options}) ->
                      %% A a map with no replication_topology is a map
                      %% generated for chain replication. We stopped using
                      %% them long ago, but theoretically it's possible to
                      %% stumble upon one here through a series of
                      %% upgrades. Don't return it here so the code elsewhere
                      %% need not know how to handle them.
                      proplists:is_defined(replication_topology, Options)
              end, V);
        false -> []
    end.

num_replicas_changed(BucketConfig) ->
    num_replicas_changed(num_replicas(BucketConfig),
                         proplists:get_value(map, BucketConfig)).

num_replicas_changed(_NumReplicas, undefined) ->
    false;
num_replicas_changed(NumReplicas, Map) ->
    ExpectedChainLength = NumReplicas + 1,
    lists:any(?cut(ExpectedChainLength =/= length(_)), Map).

can_have_views(BucketConfig) ->
    ?COUCHDB_ENABLED(storage_mode(BucketConfig) =:= couchstore, false).

is_magma(BucketConfig) ->
    storage_mode(BucketConfig) =:= magma.

get_view_nodes(BucketConfig) ->
    case can_have_views(BucketConfig) of
        true ->
            lists:sort(get_servers(BucketConfig));
        false ->
            []
    end.

uuid(BucketConfig) ->
    UUID = proplists:get_value(uuid, BucketConfig),
    true = is_binary(UUID),
    UUID.

uuid_key(Bucket) ->
    sub_key(Bucket, uuid).

uuid(Bucket, direct) ->
    case chronicle_compat:backend() of
        chronicle ->
            case chronicle_compat:get(uuid_key(Bucket), #{}) of
                {ok, UUID} ->
                    UUID;
                {error, not_found} ->
                    not_present
            end;
        ns_config ->
            case get_bucket(Bucket, ns_config:latest()) of
                {ok, Props} ->
                    uuid(Props);
                not_present ->
                    not_present
            end
    end;
uuid(Bucket, Snapshot) when is_map(Snapshot) ->
    case maps:find(uuid_key(Bucket), Snapshot) of
        {ok, {UUID, _}} ->
            UUID;
        error ->
            not_present
    end.

uuids() ->
    uuids(get_snapshot(all, [uuid])).

uuids(Snapshot) ->
    [{Name, uuid(Name, Snapshot)} || Name <- get_bucket_names(Snapshot)].

filter_out_unknown_buckets(BucketsWithUUIDs, Snapshot) ->
    lists:filter(fun ({Name, UUID}) ->
                         uuid(Name, Snapshot) =:= UUID
                 end, BucketsWithUUIDs).

buckets_with_data_key(Node) ->
    {node, Node, buckets_with_data}.

buckets_with_data_on_this_node() ->
    Node = node(),
    Snapshot =
        chronicle_compat:get_snapshot(
          [fetch_snapshot(all, _, [uuid, props]),
           chronicle_compat:txn_get_many([buckets_with_data_key(Node)], _)]),
    BucketConfigs = get_buckets(Snapshot),
    Stored = membase_buckets_with_data_on_node(Snapshot, Node),
    Filtered = filter_out_unknown_buckets(Stored, Snapshot),
    [B || {B, _} <- Filtered] ++
        get_bucket_names_of_type(memcached, BucketConfigs).

membase_buckets_with_data_on_node(Snapshot, Node) ->
    chronicle_compat:get(Snapshot, buckets_with_data_key(Node),
                         #{default => []}).

activate_bucket_data_on_this_node(Name) ->
    NodeKey = buckets_with_data_key(node()),
    RV =
        chronicle_compat:txn(
          fun (Txn) ->
                  Snapshot = fetch_snapshot(all, Txn, [uuid]),
                  BucketsWithData =
                      case chronicle_compat:txn_get(NodeKey, Txn) of
                          {ok, {V, _}} ->
                              V;
                          {error, not_found} ->
                              []
                      end,
                  NewBuckets =
                      lists:keystore(Name, 1, BucketsWithData,
                                     {Name, uuid(Name, Snapshot)}),

                  case filter_out_unknown_buckets(NewBuckets, Snapshot) of
                      BucketsWithData ->
                          {abort, not_changed};
                      Other ->
                          {commit, [{set, NodeKey, Other}]}
                  end
          end),
    case RV of
        not_changed ->
            ok;
        {ok, _} ->
            ok
    end.

deactivate_bucket_data_on_this_node(Name) ->
    deactivate_bucket_data_on_this_node(chronicle_compat:backend(), Name).

deactivate_bucket_data_on_this_node(chronicle, Name) ->
    case chronicle_kv:update(kv, buckets_with_data_key(node()),
                             lists:keydelete(Name, 1, _)) of
        {error, not_found} ->
            ok;
        {ok, _} ->
            ok
    end;
deactivate_bucket_data_on_this_node(ns_config, Name) ->
    ns_config:update_key(buckets_with_data_key(node()),
                         lists:keydelete(Name, 1, _), []).

upgrade_buckets(Config, Fun) ->
    Buckets = get_buckets(Config),
    NewBuckets = [{Name, Fun(Name, BucketConfig)} ||
                  {Name, BucketConfig} <-Buckets],
    [{set, buckets, [{configs, NewBuckets}]}].

config_upgrade_to_66(Config) ->
    upgrade_buckets(Config,
          fun (_Name, BCfg) ->
                  case bucket_type(BCfg) of
                      membase ->
                          lists:keystore(durability_min_level, 1, BCfg,
                                         {durability_min_level, none});
                      memcached ->
                          BCfg
                  end
          end).

chronicle_upgrade_bucket(Func, BucketNames, ChronicleTxn) ->
    lists:foldl(
      fun (Name, Acc) ->
              Func(Name, Acc)
      end, ChronicleTxn, BucketNames).

chronicle_upgrade_bucket_to_71(BucketName, ChronicleTxn) ->
    PropsKey = sub_key(BucketName, props),
    {ok, BucketConfig} = chronicle_upgrade:get_key(PropsKey, ChronicleTxn),
    NewBucketConfig = lists:keydelete(auth_type, 1, BucketConfig),
    chronicle_upgrade:set_key(PropsKey, NewBucketConfig, ChronicleTxn).

chronicle_upgrade_to_71(ChronicleTxn) ->
    {ok, BucketNames} = chronicle_upgrade:get_key(root(), ChronicleTxn),
    chronicle_upgrade_bucket(chronicle_upgrade_bucket_to_71(_, _),
                             BucketNames, ChronicleTxn).

chronicle_upgrade_bucket_to_elixir(BucketName, ChronicleTxn) ->
    PropsKey = sub_key(BucketName, props),
    AddProps = [{pitr_enabled, false},
                {pitr_granularity, attribute_default(pitr_granularity)},
                {pitr_max_history_age,
                 attribute_default(pitr_max_history_age)}],
    {ok, BucketConfig} = chronicle_upgrade:get_key(PropsKey, ChronicleTxn),
    NewBucketConfig = misc:merge_proplists(fun (_, L, _) -> L end, AddProps,
                                           BucketConfig),
    chronicle_upgrade:set_key(PropsKey, NewBucketConfig, ChronicleTxn).

chronicle_upgrade_to_elixir(ChronicleTxn) ->
    {ok, BucketNames} = chronicle_upgrade:get_key(root(), ChronicleTxn),
    chronicle_upgrade_bucket(chronicle_upgrade_bucket_to_elixir(_, _),
                             BucketNames, ChronicleTxn).

chronicle_upgrade_to_72(ChronicleTxn) ->
    {ok, BucketNames} = chronicle_upgrade:get_key(root(), ChronicleTxn),
    lists:foldl(
        fun (Name, Txn) ->
            PropsKey = sub_key(Name, props),
            {ok, BCfg} = chronicle_upgrade:get_key(PropsKey, Txn),
            case is_magma(BCfg) of
                true ->
                    % Only add the keys if this is a magma Bucket as they are
                    % not relevant to couchstore buckets.
                    BCfg1 = lists:keystore(history_retention_seconds, 1, BCfg,
                                           {history_retention_seconds, 0}),
                    BCfg2 = lists:keystore(history_retention_bytes, 1, BCfg1,
                                           {history_retention_bytes, 0}),
                    BCfg3 =
                        lists:keystore(history_retention_collection_default,
                                       1, BCfg2,
                                       {history_retention_collection_default,
                                        true}),

                    chronicle_upgrade:set_key(PropsKey, BCfg3, Txn);
                _ ->
                    Txn
            end
        end, ChronicleTxn, BucketNames).

%% returns proplist with only props useful for ns_bucket
extract_bucket_props(Props) ->
    [X || X <-
              [lists:keyfind(Y, 1, Props) ||
                  Y <- [num_replicas, replica_index, ram_quota,
                        durability_min_level, frag_percent,
                        storage_quota_percentage, num_vbuckets,
                        pitr_enabled, pitr_granularity, pitr_max_history_age,
                        autocompaction, purge_interval, flush_enabled,
                        num_threads, eviction_policy, conflict_resolution_type,
                        drift_ahead_threshold_ms, drift_behind_threshold_ms,
                        storage_mode, max_ttl, compression_mode,
<<<<<<< HEAD
                        magma_max_shards, weight, width, desired_servers,
                        kv_storage_limit, index_storage_limit,
                        fts_storage_limit,
                        kv_throttle_limit, index_throttle_limit,
                        fts_throttle_limit, n1ql_throttle_limit,
                        sgw_read_throttle_limit, sgw_write_throttle_limit,
                        history_retention_seconds, history_retention_bytes]],
=======
                        history_retention_seconds,
                        history_retention_bytes,
                        history_retention_collection_default]],
>>>>>>> 1702cada
          X =/= false].

build_threshold({Percentage, Size}) ->
    {prepare_list([{percentage, Percentage}, {size, Size}])}.

build_bucket_props_json(Props) ->
    lists:foldl(
      fun ({autocompaction, false}, Acc) ->
              Acc;
          ({autocompaction, CProps}, Acc) ->
              [{autocompaction,
                {build_compaction_settings_json(CProps)}} | Acc];
          ({desired_servers, V}, Acc) ->
              [{desired_servers, [to_binary(El) || El <- V]} | Acc];
          ({K, V}, Acc) ->
              [{K, to_binary(V)} | Acc]
      end, [], Props).

build_compaction_settings_json(Settings) ->
    lists:foldl(
      fun ({allowed_time_period, V}, Acc) ->
              [{allowed_time_period, {prepare_list(V)}} | Acc];
          ({database_fragmentation_threshold, V}, Acc) ->
              [{database_fragmentation_threshold, build_threshold(V)} | Acc];
          ({view_fragmentation_threshold, V}, Acc) ->
              [{view_fragmentation_threshold, build_threshold(V)} | Acc];
          ({purge_interval, _} = T, Acc) ->
              [T | Acc];
          ({parallel_db_and_view_compaction, _} = T, Acc) ->
              [T | Acc];
          ({index_fragmentation_percentage, _} = T, Acc) ->
              [T | Acc];
          ({index_compaction_mode, _} = T, Acc) ->
              [T | Acc];
          ({index_circular_compaction_days, _} = T, Acc) ->
              [T | Acc];
          ({index_circular_compaction_abort, _} = T, Acc) ->
              [T | Acc];
          ({index_circular_compaction_interval, V}, Acc) ->
              [{index_circular_compaction_interval, {prepare_list(V)}} | Acc];
          ({magma_fragmentation_percentage, _} = T, Acc) ->
              [T | Acc];
          (_, Acc) ->
              Acc
      end, [], Settings).

get_hibernation_state(Props) ->
    proplists:get_value(hibernation_state, Props).

get_width(Props) ->
    proplists:get_value(width, Props).

get_weight(Props) ->
    proplists:get_value(weight, Props).

get_desired_servers(Props) ->
    proplists:get_value(desired_servers, Props).

update_desired_servers(DesiredServers, BucketConfig) ->
    lists:keystore(desired_servers, 1, BucketConfig,
                   {desired_servers, DesiredServers}).

-spec get_expected_servers([{_,_}]) -> [node()].
%% Use this to get the list of servers that the bucket will be on after creation
get_expected_servers(BucketConfig) ->
    case get_servers(BucketConfig) of
        [] ->
            case get_desired_servers(BucketConfig) of
                %% If desired servers is undefined then this is not a serverless
                %% cluster.
                %% When the servers list has not yet been populated we assume
                %% that the bucket will be placed on all nodes.
                undefined -> ns_cluster_membership:service_active_nodes(kv);
                Nodes -> Nodes
            end;
        Nodes -> Nodes
    end.

-ifdef(TEST).
min_live_copies_test() ->
    ?assertEqual(min_live_copies([node1], []), undefined),
    ?assertEqual(min_live_copies([node1], [{map, undefined}]), undefined),
    Map1 = [[node1, node2], [node2, node1]],
    ?assertEqual(2, min_live_copies([node1, node2], [{map, Map1}])),
    ?assertEqual(1, min_live_copies([node1], [{map, Map1}])),
    ?assertEqual(0, min_live_copies([node3], [{map, Map1}])),
    Map2 = [[undefined, node2], [node2, node1]],
    ?assertEqual(1, min_live_copies([node1, node2], [{map, Map2}])),
    ?assertEqual(0, min_live_copies([node1, node3], [{map, Map2}])).

get_expected_servers_test() ->
    meck:new(ns_cluster_membership, [passthrough]),
    meck:expect(ns_cluster_membership, service_active_nodes,
                fun (_) -> [node1, node2] end),
    %% By default get the servers list
    ?assertEqual([node1], get_expected_servers([{servers, [node1]}])),
    %% When servers is not yet populated, check desired servers
    ?assertEqual([node1], get_expected_servers([{servers, []},
                                                {desired_servers, [node1]}])),
    %% Default to all kv nodes, when desired_servers is undefined
    ?assertEqual([node1, node2], get_expected_servers([{servers, []}])),
    %% Current server's list takes precedent over desired_servers when populated
    ?assertEqual([node1], get_expected_servers([{servers, [node1]},
                                                {desired_servers, [node2]}])),
    meck:unload(ns_cluster_membership).

drift_thresholds_test() ->
    %% When conflict_resolution_type != lww and history_retention_seconds == 0,
    %% there should be no drift thresholds
    BucketConfig1 = [{conflict_resolution_type, seqno},
                     {history_retention_seconds, 0},
                     {drift_ahead_threshold_ms, 1},
                     {drift_behind_threshold_ms, 2}],
    ?assertEqual(undefined, drift_thresholds(BucketConfig1)),

    %% When conflict_resolution_type != lww and history_retention_seconds is
    %% undefined, there should be no drift thresholds
    BucketConfig2 = [{conflict_resolution_type, custom},
                     {drift_ahead_threshold_ms, 1},
                     {drift_behind_threshold_ms, 2}],
    ?assertEqual(undefined, drift_thresholds(BucketConfig2)),

    %% When conflict_resolution_type == lww, there should be drift thresholds
    BucketConfig3 = [{conflict_resolution_type, lww},
                     {history_retention_seconds, 0},
                     {drift_ahead_threshold_ms, 1},
                     {drift_behind_threshold_ms, 2}],
    ?assertEqual({1, 2}, drift_thresholds(BucketConfig3)),

    %% When history_retention_seconds > 0, there should be drift thresholds
    BucketConfig4 = [{conflict_resolution_type, seqno},
                     {history_retention_seconds, 1},
                     {drift_ahead_threshold_ms, 1},
                     {drift_behind_threshold_ms, 2}],
    ?assertEqual({1, 2}, drift_thresholds(BucketConfig4)).
-endif.<|MERGE_RESOLUTION|>--- conflicted
+++ resolved
@@ -9,7 +9,6 @@
 %%
 -module(ns_bucket).
 
--include("ns_bucket.hrl").
 -include("ns_common.hrl").
 -include("ns_config.hrl").
 -include("ns_bucket.hrl").
@@ -124,11 +123,8 @@
          config_upgrade_to_66/1,
          upgrade_to_chronicle/2,
          chronicle_upgrade_to_71/1,
-<<<<<<< HEAD
+         chronicle_upgrade_to_72/1,
          chronicle_upgrade_to_elixir/1,
-=======
-         chronicle_upgrade_to_72/1,
->>>>>>> 1702cada
          extract_bucket_props/1,
          build_bucket_props_json/1,
          build_compaction_settings_json/1,
@@ -1667,19 +1663,14 @@
                         num_threads, eviction_policy, conflict_resolution_type,
                         drift_ahead_threshold_ms, drift_behind_threshold_ms,
                         storage_mode, max_ttl, compression_mode,
-<<<<<<< HEAD
                         magma_max_shards, weight, width, desired_servers,
                         kv_storage_limit, index_storage_limit,
                         fts_storage_limit,
                         kv_throttle_limit, index_throttle_limit,
                         fts_throttle_limit, n1ql_throttle_limit,
                         sgw_read_throttle_limit, sgw_write_throttle_limit,
-                        history_retention_seconds, history_retention_bytes]],
-=======
-                        history_retention_seconds,
-                        history_retention_bytes,
+                        history_retention_seconds, history_retention_bytes,
                         history_retention_collection_default]],
->>>>>>> 1702cada
           X =/= false].
 
 build_threshold({Percentage, Size}) ->
