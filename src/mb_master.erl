--- conflicted
+++ resolved
@@ -18,6 +18,7 @@
 -behaviour(gen_statem).
 
 -compile({nowarn_deprecated_function, [{gen_fsm,send_event,2}]}).
+-compile({nowarn_deprecated_function, [{gen_fsm,sync_send_all_state_event,3}]}).
 
 -include("cut.hrl").
 -include("ns_common.hrl").
@@ -64,16 +65,18 @@
 %% @doc Returns the master node for the cluster, or undefined if it's
 %% not known yet.
 master_node() ->
-<<<<<<< HEAD
     gen_statem:call(?MODULE, master_node).
-=======
-    gen_fsm:sync_send_all_state_event(?MODULE, master_node).
 
 %% Returns the master node according to Node. For mb_master's internal use
 %% only.
 master_node(Node, Timeout) ->
-    gen_fsm:sync_send_all_state_event({?MODULE, Node}, master_node, Timeout).
->>>>>>> dd3d5ab0
+    case cluster_compat_mode:is_cluster_madhatter() of
+        true ->
+            gen_statem:call({?MODULE, Node}, master_node, Timeout);
+        false ->
+            gen_fsm:sync_send_all_state_event({?MODULE, Node},
+                                              master_node, Timeout)
+    end.
 
 %%
 %% gen_statem handlers
@@ -371,44 +374,8 @@
         false ->
             keep_state_and_data
     end;
-<<<<<<< HEAD
 candidate(info, {heartbeat, NodeInfo, master, _H},
           #state{peers=Peers} = State) ->
-=======
-
-handle_info(Info, StateName, StateData) ->
-    ?log_warning("Unexpected handle_info(~p, ~p, ~p)",
-                 [Info, StateName, StateData]),
-    {next_state, StateName, StateData}.
-
-
-handle_sync_event(master_node, _From, StateName, StateData) ->
-    {reply, StateData#state.master, StateName, StateData};
-
-handle_sync_event(_, _, StateName, StateData) ->
-    {reply, unhandled, StateName, StateData}.
-
-
-code_change(_OldVsn, StateName, StateData, _Extra) ->
-    {ok, StateName, StateData}.
-
-
-terminate(_Reason, _StateName, StateData) ->
-    case StateData of
-        #state{child=Child} when is_pid(Child) ->
-            ?log_info("Synchronously shutting down child mb_master_sup"),
-            shutdown_master_sup(StateData);
-        _ ->
-            ok
-    end.
-
-
-%%
-%% States
-%%
-
-candidate({heartbeat, NodeInfo, master, _H}, #state{peers=Peers} = State) ->
->>>>>>> dd3d5ab0
     Node = node_info_to_node(NodeInfo),
 
     case lists:member(Node, Peers) of
