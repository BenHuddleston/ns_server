%% @author Couchbase <info@couchbase.com>
%% @copyright 2009-Present Couchbase, Inc.
%%
%% Use of this software is governed by the Business Source License included in
%% the file licenses/BSL-Couchbase.txt.  As of the Change Date specified in that
%% file, in accordance with the Business Source License, use of this software
%% will be governed by the Apache License, Version 2.0, included in the file
%% licenses/APL2.txt.
%%
%% @doc handlers for bucket related REST API's

-module(menelaus_web_buckets).

-author('NorthScale <info@northscale.com>').

-include("menelaus_web.hrl").
-include("ns_common.hrl").
-include("couch_db.hrl").
-include("ns_stats.hrl").
-include("ns_bucket.hrl").
-include("cut.hrl").

-define(DEFAULT_MAGMA_MIN_MEMORY_QUOTA, 1024).

-ifdef(TEST).
-include_lib("eunit/include/eunit.hrl").
-endif.

-export([handle_bucket_list/1,
         handle_bucket_info/3,
         handle_sasl_buckets_streaming/2,
         handle_bucket_info_streaming/3,
         handle_bucket_delete/3,
         handle_bucket_update/3,
         handle_bucket_create/2,
         create_bucket/3,
         handle_start_pause/1,
         handle_start_resume/1,
         handle_stop_pause/1,
         handle_stop_resume/1,
         handle_bucket_flush/3,
         handle_compact_bucket/3,
         handle_purge_compact_bucket/3,
         handle_cancel_bucket_compaction/3,
         handle_compact_databases/3,
         handle_cancel_databases_compaction/3,
         handle_compact_view/4,
         handle_cancel_view_compaction/4,
         handle_ddocs_list/3,
         handle_set_ddoc_update_min_changes/4,
         handle_local_random_key/2,
         handle_local_random_key/4,
         maybe_cleanup_old_buckets/0,
         serve_short_bucket_info/2,
         serve_streaming_short_bucket_info/2,
         get_ddocs_list/2]).

-import(menelaus_util,
        [reply/2,
         reply/3,
         reply_text/3,
         reply_json/2,
         reply_json/3,
         concat_url_path/1,
         bin_concat_path/1,
         bin_concat_path/2,
         handle_streaming/2]).

-define(MAX_BUCKET_NAME_LEN, 100).

may_expose_bucket_auth(Name, Req) ->
    case menelaus_auth:get_token(Req) of
        undefined ->
            case cluster_compat_mode:is_cluster_71() of
                false ->
                    %% The bucket password permission was removed in 7.1
                    %% so would only come into play when running mixed versions
                    %% with pre-7.1 nodes.
                    menelaus_auth:has_permission({[{bucket, Name}, password],
                                                  read}, Req);
                true ->
                    false
            end;
        _ ->
            false
    end.

get_info_level(Req) ->
    case proplists:get_value("basic_stats", mochiweb_request:parse_qs(Req)) of
        undefined ->
            normal;
        _ ->
            for_ui
    end.

handle_bucket_list(Req) ->
    Ctx = menelaus_web_node:get_context(Req, all, false, unstable),
    Snapshot = menelaus_web_node:get_snapshot(Ctx),

    BucketsUnsorted =
        menelaus_auth:filter_accessible_buckets(
          ?cut({[{bucket, _}, settings], read}),
          ns_bucket:get_bucket_names(Snapshot), Req),
    Buckets = lists:sort(fun (A,B) -> A =< B end, BucketsUnsorted),

    reply_json(Req, build_buckets_info(Req, Buckets, Ctx, get_info_level(Req))).

handle_bucket_info(_PoolId, Id, Req) ->
    Ctx = menelaus_web_node:get_context(Req, [Id], false, unstable),
    [Json] = build_buckets_info(Req, [Id], Ctx, get_info_level(Req)),
    reply_json(Req, Json).

build_bucket_nodes_info(BucketName, BucketUUID, BucketConfig, Ctx) ->
    %% Only list nodes this bucket is mapped to
    F = menelaus_web_node:build_nodes_info_fun(Ctx, true),
    Nodes = ns_bucket:get_servers(BucketConfig),
    %% NOTE: there's potential inconsistency here between BucketConfig
    %% and (potentially more up-to-date) vbuckets dict. Given that
    %% nodes list is mostly informational I find it ok.
    Dict = case vbucket_map_mirror:node_vbuckets_dict(BucketName) of
               {ok, DV} -> DV;
               {error, not_present} -> dict:new();
               {error, no_map} -> dict:new()
           end,
    LocalAddr = menelaus_web_node:get_local_addr(Ctx),
    add_couch_api_base_loop(Nodes, BucketName, BucketUUID, LocalAddr, F,
                            Dict, [], []).


add_couch_api_base_loop([], _BucketName, _BucketUUID, _LocalAddr, _F, _Dict, CAPINodes, NonCAPINodes) ->
    CAPINodes ++ NonCAPINodes;
add_couch_api_base_loop([Node | RestNodes],
                        BucketName, BucketUUID, LocalAddr, F, Dict, CAPINodes, NonCAPINodes) ->
    {KV} = F(Node, BucketName),
    case dict:find(Node, Dict) of
        {ok, V} when V =/= [] ->
            %% note this is generally always expected, but let's play safe just in case
            S = {add_couch_api_base(BucketName, BucketUUID, KV, Node,
                                    LocalAddr)},
            add_couch_api_base_loop(RestNodes, BucketName, BucketUUID,
                                    LocalAddr, F, Dict, [S | CAPINodes], NonCAPINodes);
        _ ->
            S = {KV},
            add_couch_api_base_loop(RestNodes, BucketName, BucketUUID,
                                    LocalAddr, F, Dict, CAPINodes, [S | NonCAPINodes])
    end.

add_couch_api_base(BucketName, BucketUUID, KV, Node, LocalAddr) ->
    %% Must completely remove these, as they are used as a signal to the SDK's
    %% regarding whether or not we support views on this couchbase cluster.
    NodesKeysList = ?COUCHDB_ENABLED([{Node, couchApiBase},
                                      {{ssl, Node}, couchApiBaseHTTPS}], []),
    lists:foldl(fun({N, Key}, KVAcc) ->
                        case capi_utils:capi_bucket_url_bin(N, BucketName,
                                                            BucketUUID, LocalAddr) of
                            undefined ->
                                KVAcc;
                            Url ->
                                {ok, BCfg} = ns_bucket:get_bucket(BucketName),
                                case ns_bucket:bucket_type(BCfg) of
                                    membase ->
                                        [{Key, Url} | KVAcc];
                                    _ ->
                                        KVAcc
                                end
                        end
                end, KV, NodesKeysList).

build_auto_compaction_info(BucketConfig) ->
    case ns_bucket:is_persistent(BucketConfig) of
        true ->
            ACSettings = case proplists:get_value(autocompaction,
                                                  BucketConfig) of
                             undefined -> false;
                             false -> false;
                             ACSettingsX -> ACSettingsX
                         end,

            case ACSettings of
                false ->
                    [{autoCompactionSettings, false}];
                _ ->
                    BackendStorage = ns_bucket:storage_backend(BucketConfig),
                    [{autoCompactionSettings,
                      menelaus_web_autocompaction:build_bucket_settings(
                        ACSettings, BackendStorage)}]
            end;
        false ->
            case ns_bucket:storage_mode(BucketConfig) of
                ephemeral ->
                    [];
                undefined ->
                    %% When the bucket type is memcached.
                    [{autoCompactionSettings, false}]
            end
    end.

build_purge_interval_info(BucketConfig) ->
    case ns_bucket:is_persistent(BucketConfig) of
        true ->
            case proplists:get_value(autocompaction, BucketConfig, false) of
                false ->
                    [];
                _Val ->
                    PInterval = case proplists:get_value(purge_interval,
                                                         BucketConfig) of
                                    undefined ->
                                        compaction_api:get_purge_interval(global);
                                    PI -> PI
                                end,
                    [{purgeInterval, PInterval}]
            end;
        false ->
            case ns_bucket:storage_mode(BucketConfig) of
                ephemeral ->
                    [{purgeInterval, proplists:get_value(purge_interval,
                                                         BucketConfig)}];
                undefined ->
                    %% When the bucket type is memcached.
                    []
            end
    end.

build_eviction_policy(BucketConfig) ->
    case ns_bucket:eviction_policy(BucketConfig) of
        value_only ->
            <<"valueOnly">>;
        full_eviction ->
            <<"fullEviction">>;
        no_eviction ->
            <<"noEviction">>;
        nru_eviction ->
            <<"nruEviction">>
    end.

build_durability_min_level(BucketConfig) ->
    case ns_bucket:durability_min_level(BucketConfig) of
        undefined ->
            <<"none">>;
        none ->
            <<"none">>;
        majority ->
            <<"majority">>;
        majority_and_persist_on_master ->
            <<"majorityAndPersistActive">>;
        persist_to_majority ->
            <<"persistToMajority">>
    end.

build_buckets_info(Req, Buckets, Ctx, InfoLevel) ->
    SkipMap = InfoLevel =/= streaming andalso
        proplists:get_value(
          "skipMap", mochiweb_request:parse_qs(Req)) =:= "true",
    [build_bucket_info(BucketName, Ctx, InfoLevel,
                      may_expose_bucket_auth(BucketName, Req), SkipMap) ||
        BucketName <- Buckets].

build_bucket_info(Id, Ctx, InfoLevel, MayExposeAuth, SkipMap) ->
    Snapshot = menelaus_web_node:get_snapshot(Ctx),
    {ok, BucketConfig} = ns_bucket:get_bucket(Id, Snapshot),
    BucketUUID = ns_bucket:uuid(Id, Snapshot),

    {lists:flatten(
       [bucket_info_cache:build_short_bucket_info(Id, BucketConfig, Snapshot),
        bucket_info_cache:build_ddocs(Id, BucketConfig),
        [bucket_info_cache:build_vbucket_map(
           menelaus_web_node:get_local_addr(Ctx), BucketConfig)
         || not SkipMap],
        {localRandomKeyUri,
         bucket_info_cache:build_pools_uri(["buckets", Id, "localRandomKey"])},
        {controllers, {build_controllers(Id, BucketConfig)}},
        {nodes, build_bucket_nodes_info(Id, BucketUUID, BucketConfig, Ctx)},
        {stats,
         {[{uri, bucket_info_cache:build_pools_uri(["buckets", Id, "stats"])},
           {directoryURI,
            bucket_info_cache:build_pools_uri(["buckets", Id, "stats",
                                               "Directory"])},
           {nodeStatsListURI,
            bucket_info_cache:build_pools_uri(["buckets", Id, "nodes"])}]}},
        build_authType(BucketConfig),
        build_auto_compaction_info(BucketConfig),
        build_purge_interval_info(BucketConfig),
        build_replica_index(BucketConfig),
        build_bucket_placer_params(BucketConfig),
        build_hibernation_state(BucketConfig),
        build_storage_limits(BucketConfig),
        build_throttle_limits(BucketConfig),
        build_dynamic_bucket_info(InfoLevel, Id, BucketConfig, Ctx),
        [build_sasl_password(BucketConfig) || MayExposeAuth]])}.

get_internal_default(Key, Default) ->
    ns_config:read_key_fast(Key, Default).

get_storage_attributes() ->
    [{dataStorageLimit, kv_storage_limit, ?DEFAULT_KV_STORAGE_LIMIT},
     {indexStorageLimit, index_storage_limit, ?DEFAULT_INDEX_STORAGE_LIMIT},
     {searchStorageLimit, fts_storage_limit, ?DEFAULT_FTS_STORAGE_LIMIT}].

get_throttle_attributes() ->
    [{dataThrottleLimit,
      kv_throttle_limit, ?DEFAULT_KV_THROTTLE_LIMIT},
     {indexThrottleLimit,
      index_throttle_limit, ?DEFAULT_INDEX_THROTTLE_LIMIT},
     {searchThrottleLimit,
      fts_throttle_limit, ?DEFAULT_FTS_THROTTLE_LIMIT},
     {queryThrottleLimit,
      n1ql_throttle_limit, ?DEFAULT_N1QL_THROTTLE_LIMIT},
     {sgwReadThrottleLimit,
      sgw_read_throttle_limit, ?DEFAULT_SGW_READ_THROTTLE_LIMIT},
     {sgwWriteThrottleLimit,
      sgw_write_throttle_limit, ?DEFAULT_SGW_WRITE_THROTTLE_LIMIT}].

build_limits(BucketConfig, ProfileKey, AttributesFunc) ->
    case config_profile:get_bool(ProfileKey) of
        false -> [];
        true ->
            [{Param, proplists:get_value(Key,
                                         BucketConfig,
                                         get_internal_default(Key, Default))} ||
                {Param, Key, Default} <- AttributesFunc()]
    end.

build_storage_limits(BucketConfig) ->
    build_limits(BucketConfig, enable_storage_limits,
                 ?cut(get_storage_attributes())).

build_throttle_limits(BucketConfig) ->
    build_limits(BucketConfig, enable_throttle_limits,
                 ?cut(get_throttle_attributes())).

build_authType(BucketConfig) ->
    case cluster_compat_mode:is_cluster_71() of
        false ->
            [{authType, misc:expect_prop_value(auth_type, BucketConfig)}];
        true ->
            %% Needed by XDCR on versions prior to 7.0. This must remain
            %% until there are no supported pre-7.0 versions that can
            %% replicate to us.
            [{authType, sasl}]
    end.

build_bucket_placer_params(BucketConfig) ->
    case ns_bucket:get_width(BucketConfig) of
        undefined ->
            [];
        Width ->
            [{width, Width}, {weight, ns_bucket:get_weight(BucketConfig)}]
    end.

build_hibernation_state(BucketConfig) ->
    case ns_bucket:get_hibernation_state(BucketConfig) of
        undefined ->
            [];
        State ->
            {hibernation_state, State}
    end.

build_sasl_password(BucketConfig) ->
    case cluster_compat_mode:is_cluster_71() of
        true ->
            [];
        false ->
            case cluster_compat_mode:is_cluster_70() of
                true ->
                    {saslPassword, <<>>};
                false ->
                    {saslPassword,
                     list_to_binary(proplists:get_value(sasl_password,
                                                        BucketConfig, ""))}
            end
    end.

build_replica_index(BucketConfig) ->
    [{replicaIndex, proplists:get_value(replica_index, BucketConfig, true)} ||
        ns_bucket:can_have_views(BucketConfig)].

build_controller(Id, Controller) ->
    bucket_info_cache:build_pools_uri(["buckets", Id, "controller",
                                       Controller]).

build_controllers(Id, BucketConfig) ->
    [{compactAll, build_controller(Id, "compactBucket")},
     {compactDB, build_controller(Id, "compactDatabases")},
     {purgeDeletes, build_controller(Id, "unsafePurgeBucket")},
     {startRecovery, build_controller(Id, "startRecovery")} |
     [{flush, build_controller(Id, "doFlush")} ||
         proplists:get_value(flush_enabled, BucketConfig, false)]].

build_bucket_stats(for_ui, Id, Ctx) ->
    Config = menelaus_web_node:get_config(Ctx),
    Snapshot = menelaus_web_node:get_snapshot(Ctx),

    StorageTotals = [{Key, {StoragePList}}
                     || {Key, StoragePList} <-
                            ns_storage_conf:cluster_storage_info(Config,
                                                                 Snapshot)],

    [{storageTotals, {StorageTotals}} | menelaus_stats:basic_stats(Id,
                                                                   Snapshot)];
build_bucket_stats(_, Id, Ctx) ->
    Snapshot = menelaus_web_node:get_snapshot(Ctx),
    menelaus_stats:basic_stats(Id, Snapshot).

build_dynamic_bucket_info(streaming, _Id, _BucketConfig, _) ->
    [];
build_dynamic_bucket_info(InfoLevel, Id, BucketConfig, Ctx) ->
    [[{replicaNumber, ns_bucket:num_replicas(BucketConfig)},
      {threadsNumber, proplists:get_value(num_threads, BucketConfig,
                                          ?NUM_WORKER_THREADS)},
      {quota, {[{ram, ns_bucket:ram_quota(BucketConfig)},
                {rawRAM, ns_bucket:raw_ram_quota(BucketConfig)}]}},
      {basicStats, {build_bucket_stats(InfoLevel, Id, Ctx)}},
      {evictionPolicy, build_eviction_policy(BucketConfig)},
      {durabilityMinLevel, build_durability_min_level(BucketConfig)},
      build_pitr_dynamic_bucket_info(BucketConfig),
      build_magma_bucket_info(BucketConfig),
      {conflictResolutionType,
       ns_bucket:conflict_resolution_type(BucketConfig)}],
     case cluster_compat_mode:is_enterprise() of
         true ->
             [{maxTTL, proplists:get_value(max_ttl, BucketConfig, 0)},
              {compressionMode,
               proplists:get_value(compression_mode, BucketConfig, off)}];
         false ->
             []
     end,
     case ns_bucket:drift_thresholds(BucketConfig) of
         undefined ->
             [];
         {DriftAheadThreshold, DriftBehindThreshold} ->
             [{driftAheadThresholdMs, DriftAheadThreshold},
              {driftBehindThresholdMs, DriftBehindThreshold}]
     end].

build_pitr_dynamic_bucket_info(BucketConfig) ->
    case ns_bucket:bucket_type(BucketConfig) of
        memcached ->
            %% memcached buckets don't support pitr.
            [];
        _ ->
            case cluster_compat_mode:is_cluster_elixir() of
                true ->
                    [{pitrEnabled,
                      ns_bucket:pitr_enabled(BucketConfig)},
                     {pitrGranularity,
                      ns_bucket:pitr_granularity(BucketConfig)},
                     {pitrMaxHistoryAge,
                      ns_bucket:pitr_max_history_age(BucketConfig)}];
                false ->
                    []
            end
    end.

build_magma_bucket_info(BucketConfig) ->
    case ns_bucket:storage_mode(BucketConfig) of
        magma ->
            [{storageQuotaPercentage,
              proplists:get_value(storage_quota_percentage,
                                  BucketConfig,
                                  ?MAGMA_STORAGE_QUOTA_PERCENTAGE)}]
            ++
            case cluster_compat_mode:is_cluster_72() of
                false -> [];
                true ->
                    [{historyRetentionSeconds,
                      ns_bucket:history_retention_seconds(BucketConfig)},
                     {historyRetentionBytes,
                      ns_bucket:history_retention_bytes(BucketConfig)},
                     {historyRetentionCollectionDefault,
                      ns_bucket:history_retention_collection_default(
<<<<<<< HEAD
                          BucketConfig)}]
            end
            ++
            case config_profile:search({magma, can_set_max_shards}, false) of
                true ->
                    [{magmaMaxShards,
                      proplists:get_value(magma_max_shards, BucketConfig,
                                          ?DEFAULT_MAGMA_SHARDS)}];
                false -> []
=======
                        BucketConfig)},
                     {magmaKeyTreeDataBlockSize,
                      ns_bucket:magma_key_tree_data_blocksize(BucketConfig)},
                     {magmaSeqTreeDataBlockSize,
                      ns_bucket:magma_seq_tree_data_blocksize(BucketConfig)}]
>>>>>>> 420a83b2
            end;
        _ ->
            []
    end.

handle_sasl_buckets_streaming(_PoolId, Req) ->
    LocalAddr = menelaus_util:local_addr(Req),

    F = fun (_, _) ->
                List = [build_sasl_bucket_info({Id, BucketConfig}, LocalAddr) ||
                           {Id, BucketConfig} <- ns_bucket:get_buckets()],
                {just_write, {[{buckets, List}]}}
        end,
    handle_streaming(F, Req).

build_sasl_bucket_nodes(BucketConfig, LocalAddr) ->
    {nodes,
     [{[{hostname, menelaus_web_node:build_node_hostname(
                     ns_config:latest(), N, LocalAddr)},
        {ports, {[{direct,
                   service_ports:get_port(
                     memcached_port, ns_config:latest(), N)}]}}]} ||
         N <- ns_bucket:get_servers(BucketConfig)]}.

build_sasl_bucket_info({Id, BucketConfig}, LocalAddr) ->
    {lists:flatten(
       [bucket_info_cache:build_name_and_locator(Id, BucketConfig),
        bucket_info_cache:build_vbucket_map(LocalAddr, BucketConfig),
        build_sasl_bucket_nodes(BucketConfig, LocalAddr)])}.

build_streaming_info(Id, Req, LocalAddr, UpdateID) ->
    ns_server_stats:notify_counter(<<"build_streaming_info">>),
    case ns_bucket:bucket_exists(Id, direct) of
        true ->
            menelaus_web_cache:lookup_or_compute_with_expiration(
              {build_bucket_info, Id, LocalAddr},
              fun () ->
                      Ctx = menelaus_web_node:get_context(
                              {ip, LocalAddr}, [Id], false, stable),
                      [Info] = build_buckets_info(Req, [Id], Ctx, streaming),
                      {Info, 1000, UpdateID}
              end,
              fun (_Key, _Value, OldUpdateID) ->
                      case {OldUpdateID, UpdateID} of
                          {_, undefined} ->
                              false;
                          {undefined, _} ->
                              true;
                          {OldID, ID} ->
                              ID > OldID
                      end
              end);
        false ->
            exit(normal)
    end.

handle_bucket_info_streaming(_PoolId, Id, Req) ->
    LocalAddr = menelaus_util:local_addr(Req),
    handle_streaming(
      fun(_Stability, UpdateID) ->
              {just_write,
               build_streaming_info(Id, Req, LocalAddr, UpdateID)}
      end, Req).

handle_bucket_delete(_PoolId, BucketId, Req) ->
    menelaus_web_rbac:assert_no_users_upgrade(),

    ?log_debug("Received request to delete bucket \"~s\"; will attempt to delete", [BucketId]),
    case ns_orchestrator:delete_bucket(BucketId) of
        ok ->
            ns_audit:delete_bucket(Req, BucketId),
            ?MENELAUS_WEB_LOG(?BUCKET_DELETED, "Deleted bucket \"~s\"~n", [BucketId]),
            reply(Req, 200);
        rebalance_running ->
            reply_json(Req, {[{'_',
                               <<"Cannot delete buckets during rebalance.\r\n">>
                              }]}, 503);
        in_recovery ->
            reply_json(Req, {[{'_',
                               <<"Cannot delete buckets when cluster is in "
                                 "recovery mode.\r\n">>}]}, 503);
        in_bucket_hibernation ->
            reply_json(
              Req,
              {[{'_',
                 <<"Cannot delete bucket when pausing/resuming another
                   bucket">>}]},
              503);
        {shutdown_failed, _} ->
            reply_json(Req, {[{'_',
                               <<"Bucket deletion not yet complete, but will "
                                 "continue.\r\n">>}]}, 500);
        {exit, {not_found, _}, _} ->
            reply_text(Req, "The bucket to be deleted was not found.\r\n", 404)
    end.

respond_bucket_created(Req, PoolId, BucketId) ->
    reply(Req, 202, [{"Location", concat_url_path(["pools", PoolId, "buckets", BucketId])}]).

-record(bv_ctx, {
          validate_only,
          ignore_warnings,
          new,
          bucket_name,
          bucket_config,
          all_buckets,
          kv_nodes,
          max_replicas,
          cluster_storage_totals,
          cluster_version,
          is_enterprise,
          is_developer_preview}).

init_bucket_validation_context(IsNew, BucketName, Req) ->
    ValidateOnly = (proplists:get_value("just_validate", mochiweb_request:parse_qs(Req)) =:= "1"),
    IgnoreWarnings = (proplists:get_value("ignore_warnings", mochiweb_request:parse_qs(Req)) =:= "1"),
    init_bucket_validation_context(IsNew, BucketName, ValidateOnly, IgnoreWarnings).

init_bucket_validation_context(IsNew, BucketName, ValidateOnly,
                               IgnoreWarnings) ->
    Config = ns_config:get(),
    Snapshot =
        chronicle_compat:get_snapshot(
          [ns_bucket:fetch_snapshot(all, _, [props]),
           ns_cluster_membership:fetch_snapshot(_)], #{ns_config => Config}),

    KvNodes = ns_cluster_membership:service_active_nodes(Snapshot, kv),
    ServerGroups = ns_cluster_membership:server_groups(Snapshot),

    init_bucket_validation_context(
      IsNew, BucketName,
      ns_bucket:get_buckets(Snapshot),
      KvNodes, ServerGroups,
      ns_storage_conf:cluster_storage_info(Config, Snapshot),
      ValidateOnly, IgnoreWarnings,
      cluster_compat_mode:get_compat_version(),
      cluster_compat_mode:is_enterprise(),
      cluster_compat_mode:is_developer_preview()).

init_bucket_validation_context(IsNew, BucketName, AllBuckets,
                               KvNodes, ServerGroups,
                               ClusterStorageTotals,
                               ValidateOnly, IgnoreWarnings,
                               ClusterVersion, IsEnterprise,
                               IsDeveloperPreview) ->
    KvServerGroups =
        ns_cluster_membership:get_nodes_server_groups(KvNodes, ServerGroups),
    NumKvNodes = length(KvNodes),

    %% Maximum number of replicas that we'll be able to place in the current
    %% cluster configuration.
    MaxReplicas =
        case ns_cluster_membership:rack_aware(KvServerGroups) of
            true ->
                ns_cluster_membership:get_max_replicas(NumKvNodes,
                                                       KvServerGroups);
            false ->
                NumKvNodes - 1
        end,

    BucketConfig =
        case lists:keyfind(BucketName, 1, AllBuckets) of
            false ->
                false;
            {_, V} ->
                V
        end,
    #bv_ctx{
       validate_only = ValidateOnly,
       ignore_warnings = IgnoreWarnings,
       new = IsNew,
       bucket_name = BucketName,
       all_buckets = AllBuckets,
       kv_nodes = KvNodes,
       max_replicas = MaxReplicas,
       bucket_config = BucketConfig,
       cluster_storage_totals = ClusterStorageTotals,
       cluster_version = ClusterVersion,
       is_enterprise = IsEnterprise,
       is_developer_preview = IsDeveloperPreview
      }.

format_error_response(Errors, JSONSummaries) ->
    {[{errors, {Errors}} |
      [{summaries, {JSONSummaries}} || JSONSummaries =/= undefined]]}.

handle_bucket_update(_PoolId, BucketId, Req) ->
    menelaus_web_rbac:assert_no_users_upgrade(),
    Params = mochiweb_request:parse_post(Req),
    handle_bucket_update_inner(BucketId, Req, Params, 32).

handle_bucket_update_inner(_BucketId, _Req, _Params, 0) ->
    exit(bucket_update_loop);
handle_bucket_update_inner(BucketId, Req, Params, Limit) ->
    Ctx = init_bucket_validation_context(false, BucketId, Req),
    case {Ctx#bv_ctx.validate_only, Ctx#bv_ctx.ignore_warnings,
          parse_bucket_params(Ctx, Params)} of
        {_, _, {errors, Errors, JSONSummaries}} ->
            reply_json(Req, format_error_response(Errors, JSONSummaries), 400);
        {false, _, {ok, ParsedProps, _}} ->
            BucketType = proplists:get_value(bucketType, ParsedProps),
            StorageMode = proplists:get_value(storage_mode, ParsedProps,
                                              undefined),
            UpdatedProps = ns_bucket:extract_bucket_props(ParsedProps),
            case ns_orchestrator:update_bucket(BucketType, StorageMode,
                                               BucketId, UpdatedProps) of
                ok ->
                    ns_audit:modify_bucket(Req, BucketId, BucketType, UpdatedProps),
                    DisplayBucketType = ns_bucket:display_type(BucketType,
                                                               StorageMode),
                    ale:info(?USER_LOGGER, "Updated bucket \"~s\" (of type ~s) properties:~n~p",
                             [BucketId, DisplayBucketType, UpdatedProps]),
                    reply(Req, 200);
                rebalance_running ->
                    reply_text(Req,
                               "Cannot update bucket "
                               "while rebalance is running.", 503);
                in_recovery ->
                    reply_text(Req,
                               "Cannot update bucket "
                               "while recovery is in progress.", 503);
                in_bucket_hibernation ->
                    reply_text(Req, "Cannot update bucket while another bucket "
                                    "is pausing/resuming.", 503);
                {error, {need_more_space, Zones}} ->
                    reply_text(Req, need_more_space_error(Zones), 400);
                {exit, {not_found, _}, _} ->
                    %% if this happens then our validation raced, so repeat everything
                    handle_bucket_update_inner(BucketId, Req, Params, Limit-1)
            end;
        {true, true, {ok, _, JSONSummaries}} ->
            reply_json(Req, format_error_response([], JSONSummaries), 200);
        {true, false, {ok, ParsedProps, JSONSummaries}} ->
            FinalErrors = perform_warnings_validation(Ctx, ParsedProps, []),
            reply_json(Req, format_error_response(FinalErrors, JSONSummaries),
                       case FinalErrors of
                           [] -> 202;
                           _ -> 400
                       end)
    end.

maybe_cleanup_old_buckets() ->
    case ns_config_auth:is_system_provisioned() of
        true ->
            ok;
        false ->
            true = ns_node_disco:nodes_wanted() =:= [node()],
            ns_storage_conf:delete_unused_buckets_db_files()
    end.

create_bucket(Req, Name, Params) ->
    Ctx = init_bucket_validation_context(true, Name, false, false),
    do_bucket_create(Req, Name, Params, Ctx).

need_more_space_error(Zones) ->
    iolist_to_binary(
      io_lib:format("Need more space in availability zones ~p.", [Zones])).

do_bucket_create(Req, Name, ParsedProps) ->
    BucketType = proplists:get_value(bucketType, ParsedProps),
    StorageMode = proplists:get_value(storage_mode, ParsedProps, undefined),
    BucketProps = ns_bucket:extract_bucket_props(ParsedProps),
    maybe_cleanup_old_buckets(),
    case ns_orchestrator:create_bucket(BucketType, Name, BucketProps) of
        ok ->
            ns_audit:create_bucket(Req, Name, BucketType, BucketProps),
            DisplayBucketType = ns_bucket:display_type(BucketType, StorageMode),
            ?MENELAUS_WEB_LOG(?BUCKET_CREATED, "Created bucket \"~s\" of type: ~s~n~p",
                              [Name, DisplayBucketType, BucketProps]),
            ok;
        {error, {already_exists, _}} ->
            {errors, [{name, <<"Bucket with given name already exists">>}]};
        {error, {still_exists, _}} ->
            {errors_500, [{'_', <<"Bucket with given name still exists">>}]};
        {error, {need_more_space, Zones}} ->
            {errors, [{'_', need_more_space_error(Zones)}]};
        {error, {incorrect_parameters, Error}} ->
            {errors, [{'_', list_to_binary(Error)}]};
        rebalance_running ->
            {errors_500, [{'_', <<"Cannot create buckets during rebalance">>}]};
        in_recovery ->
            {errors_500,
             [{'_',
               <<"Cannot create buckets when cluster is in recovery mode">>}]};
        in_bucket_hibernation ->
            {errors_500,
             [{'_', <<"Cannot create bucket when pausing/resuming another
                      bucket">>}]}
    end.

do_bucket_create(Req, Name, Params, Ctx) ->
    MaxBuckets = ns_bucket:get_max_buckets(),
    case length(Ctx#bv_ctx.all_buckets) >= MaxBuckets of
        true ->
            {{[{'_',
                iolist_to_binary(io_lib:format(
                                   "Cannot create more than ~w buckets",
                                   [MaxBuckets]))}]}, 400};
        false ->
            case {Ctx#bv_ctx.validate_only, Ctx#bv_ctx.ignore_warnings,
                  parse_bucket_params(Ctx, Params)} of
                {_, _, {errors, Errors, JSONSummaries}} ->
                    {format_error_response(Errors, JSONSummaries), 400};
                {false, _, {ok, ParsedProps, _}} ->
                    case do_bucket_create(Req, Name, ParsedProps) of
                        ok -> ok;
                        {errors, Errors} ->
                            ?log_debug("Failed to create bucket '~s' with 40X error(s): ~p",
                                       [Name, Errors]),
                            {{Errors}, 400};
                        {errors_500, Errors} ->
                            ?log_debug("Failed to create bucket '~s' with 50X error(s): ~p",
                                       [Name, Errors]),
                            {{Errors}, 503}
                    end;
                {true, true, {ok, _, JSONSummaries}} ->
                    {format_error_response([], JSONSummaries), 200};
                {true, false, {ok, ParsedProps, JSONSummaries}} ->
                    FinalErrors =
                        perform_warnings_validation(Ctx, ParsedProps, []),
                    {format_error_response(FinalErrors, JSONSummaries),
                     case FinalErrors of
                         [] -> 200;
                         _ -> 400
                     end}
            end
    end.

handle_bucket_create(PoolId, Req) ->
    menelaus_web_rbac:assert_no_users_upgrade(),
    Params = mochiweb_request:parse_post(Req),
    Name = proplists:get_value("name", Params),
    Ctx = init_bucket_validation_context(true, Name, Req),

    case do_bucket_create(Req, Name, Params, Ctx) of
        ok ->
            respond_bucket_created(Req, PoolId, Name);
        {Struct, Code} ->
            reply_json(Req, Struct, Code)
    end.

assert_pause_resume_api_enabled() ->
    menelaus_util:assert_config_profile_flag(enable_pause_resume).

check_remote_path("s3://" ++ _REST = _RemotePath) ->
    ok.

validate_remote_path(Name, State) ->
    validator:validate(
      fun (Value) ->
              try check_remote_path(Value)
              catch _:_ -> {error, "Invalid remote path"}
              end
      end, Name, State).

validators_start_hibernation() ->
    [validator:required(bucket, _), validator:string(bucket, _),
     validator:required(remote_path, _), validator:string(remote_path, _),
     validate_remote_path(remote_path, _),
     validator:required(blob_storage_region, _),
     validator:string(blob_storage_region, _)].

validators_stop_hibernation() ->
    [validator:required(bucket, _), validator:string(bucket, _)].

handle_hibernation_response(Req, ok = _Response) ->
    menelaus_util:reply_json(Req, [], 200);
handle_hibernation_response(Req, {need_more_space, Zones} = _Response) ->
    reply_json(Req, {[{error, need_more_space_error(Zones)}]}, 503);
handle_hibernation_response(Req, Response) ->
    reply_json(Req, {[{error, Response}]}, 400).

process_req(Req, HandlerFunc, Validators) ->
    validator:handle(fun (Params) ->
                             handle_hibernation_response(Req,
                                                         HandlerFunc(Params))
                     end, Req, json, Validators()).

handle_hibernation_request(Req, Func, Validators) ->
    assert_pause_resume_api_enabled(),
    process_req(Req, Func, Validators).

handle_start_hibernation(Req, StartFunc) ->
    handle_hibernation_request(
      Req, fun(Params) ->
                   Bucket = proplists:get_value(bucket, Params),
                   RemotePath = proplists:get_value(remote_path, Params),
                   BlobStorageRegion =
                       proplists:get_value(blob_storage_region, Params),
                   StartFunc(Bucket, RemotePath, BlobStorageRegion)
           end, fun validators_start_hibernation/0).

handle_start_pause(Req) ->
    handle_start_hibernation(Req,
                             fun ns_orchestrator:start_pause_bucket/3).

handle_start_resume(Req) ->
    handle_start_hibernation(
      Req, fun(Bucket, RemotePath, BlobStorageRegion) ->
                   Metadata = hibernation_utils:get_metadata_from_s3(
                                RemotePath, BlobStorageRegion),
                   ns_orchestrator:start_resume_bucket(Bucket, RemotePath,
                                                       BlobStorageRegion,
                                                       Metadata)
           end).

handle_stop_hibernation(Req, StopFunc) ->
    handle_hibernation_request(
      Req, fun(Params) ->
                   Bucket = proplists:get_value(bucket, Params),
                   StopFunc(Bucket)
           end, fun validators_stop_hibernation/0).

handle_stop_pause(Req) ->
    handle_stop_hibernation(Req, fun ns_orchestrator:stop_pause_bucket/1).

handle_stop_resume(Req) ->
    handle_stop_hibernation(Req, fun ns_orchestrator:stop_resume_bucket/1).

perform_warnings_validation(Ctx, ParsedProps, Errors) ->
    Errors ++
        num_replicas_warnings_validation(Ctx, proplists:get_value(num_replicas, ParsedProps)).

num_replicas_warnings_validation(_Ctx, undefined) ->
    [];
num_replicas_warnings_validation(Ctx, NReplicas) ->
    Warnings =
        if
            NReplicas > Ctx#bv_ctx.max_replicas ->
                ["you do not have enough data servers or "
                 "server groups to support this number of replicas"];
            true ->
                []
        end ++
        case {Ctx#bv_ctx.new, Ctx#bv_ctx.bucket_config} of
            {true, _} ->
                [];
            {_, false} ->
                [];
            {false, BucketConfig} ->
                case ns_bucket:num_replicas(BucketConfig) of
                    NReplicas ->
                        [];
                    _ ->
                        ["changing replica number may require rebalance"]
                end
        end,
    Msg = case Warnings of
              [] ->
                  [];
              [A] ->
                  A;
              [B, C] ->
                  B ++ " and " ++ C
          end,
    case Msg of
        [] ->
            [];
        _ ->
            [{replicaNumber, ?l2b("Warning: " ++ Msg ++ ".")}]
    end.

handle_bucket_flush(_PoolId, Id, Req) ->
    XDCRDocs = goxdcr_rest:find_all_replication_docs(),
    case lists:any(
           fun (PList) ->
                   erlang:binary_to_list(proplists:get_value(source, PList)) =:= Id
           end, XDCRDocs) of
        false ->
            do_handle_bucket_flush(Id, Req);
        true ->
            reply_json(Req, {[{'_',
                               <<"Cannot flush buckets with outgoing XDCR">>}]},
                       503)
    end.

do_handle_bucket_flush(BucketName, Req) ->
    case ns_orchestrator:flush_bucket(BucketName) of
        ok ->
            ns_audit:flush_bucket(Req, BucketName),
            reply(Req, 200);
        rebalance_running ->
            reply_json(Req, {[{'_',
                               <<"Cannot flush buckets during rebalance">>}]},
                       503);
        in_recovery ->
            reply_json(Req, {[{'_',
                               <<"Cannot flush buckets when cluster is in "
                                 "recovery mode">>}]}, 503);
        in_bucket_hibernation ->
            reply_json(Req, {[{'_',
                               <<"Cannot flush buckets while another bucket "
                                 "is pausing/resuming.">>}]});
        bucket_not_found ->
            reply(Req, 404);
        flush_disabled ->
            reply_json(Req, {[{'_',
                               <<"Flush is disabled for the bucket">>}]}, 400);
        _ ->
            reply_json(Req, {[{'_',
                               <<"Flush failed with unexpected error. "
                                 "Check server logs for details.">>}]}, 500)
    end.


-record(ram_summary, {
          total,                                % total cluster quota
          other_buckets,
          per_node,                             % per node quota of this bucket
          nodes_count,                          % node count of this bucket
          this_alloc,
          this_used,                            % part of this bucket which is used already
          free}).                               % total - other_buckets - this_alloc.
                                                % So it's: Amount of cluster quota available for allocation

-record(hdd_summary, {
          total,                                % total cluster disk space
          other_data,                           % disk space used by something other than our data
          other_buckets,                        % space used for other buckets
          this_used,                            % space already used by this bucket
          free}).                               % total - other_data - other_buckets - this_alloc
                                                % So it's kind of: Amount of cluster disk space available of allocation,
                                                % but with a number of 'but's.

parse_bucket_params(Ctx, Params) ->
    RV = parse_bucket_params_without_warnings(Ctx, Params),
    case {Ctx#bv_ctx.ignore_warnings, RV} of
        {_, {ok, _, _} = X} -> X;
        {false, {errors, Errors, Summaries, OKs}} ->
            {errors, perform_warnings_validation(Ctx, OKs, Errors), Summaries};
        {true, {errors, Errors, Summaries, _}} ->
            {errors, Errors, Summaries}
    end.

parse_bucket_params_without_warnings(Ctx, Params) ->
    {OKs, Errors} = basic_bucket_params_screening(Ctx ,Params),
    IsNew = Ctx#bv_ctx.new,
    CurrentBucket = proplists:get_value(currentBucket, OKs),

    {RAMErrors, JSONSummaries} =
        process_ram_and_storage(Ctx, CurrentBucket, OKs),

    case RAMErrors ++ Errors ++
        validate_bucket_type(CurrentBucket, IsNew, OKs) of
        [] ->
            {ok, OKs, JSONSummaries};
        TotalErrors ->
            {errors, TotalErrors, JSONSummaries, OKs}
    end.

validate_bucket_type(undefined, _IsNew, _Props) ->
    [];
validate_bucket_type(_, true, _Props) ->
    [];
validate_bucket_type(CurrentBucket, false, Props) ->
    CurrentType = ns_bucket:bucket_type(CurrentBucket),
    case proplists:get_value(bucketType, Props) of
        undefined ->
            [];
        CurrentType ->
            [];
        _ ->
            [{bucketType, <<"Cannot change bucket type.">>}]
    end.

process_ram_and_storage(Ctx, CurrentBucket, ParsedProps) ->
    PropsToCheck = case CurrentBucket of
                       undefined ->
                           ParsedProps;
                       _ ->
                           CurrentBucket
                   end,
    process_ram_and_storage(Ctx, CurrentBucket, ParsedProps,
                            proplists:is_defined(width, PropsToCheck)).

process_ram_and_storage(_Ctx, _CurrentBucket, _ParsedProps, true) ->
    {[], undefined};
process_ram_and_storage(Ctx, CurrentBucket, ParsedProps, false) ->
    ClusterStorageTotals = Ctx#bv_ctx.cluster_storage_totals,

    Props = case proplists:is_defined(ram_quota, ParsedProps) of
                false ->
                    [{ram_quota, 0} | ParsedProps];
                true ->
                    ParsedProps
            end,

    RAMSummary =
        interpret_ram_quota(Ctx, CurrentBucket, Props, ClusterStorageTotals),

    HDDSummary =
        interpret_hdd_quota(CurrentBucket, Props, ClusterStorageTotals, Ctx),

    JSONSummaries = [{ramSummary, {ram_summary_to_proplist(RAMSummary)}},
                     {hddSummary, {hdd_summary_to_proplist(HDDSummary)}}],

    {validate_ram(RAMSummary), JSONSummaries}.

validate_ram(#ram_summary{free = Free}) when Free < 0 ->
    [{ramQuota, <<"RAM quota specified is too large to be provisioned into "
                  "this cluster.">>}];
validate_ram(#ram_summary{this_alloc = Alloc, this_used = Used}) ->
    %% All buckets should have the same quota, but only since Elixir has
    %% memcached supported a graceful quota reduction to values below the
    %% current RAM usage. As such, we should keep the existing check against
    %% RAM usage for mixed mode clusters as setting a quota below RAM usage
    %% on any pre-Elixir memcached will result in a period of temporary
    %% failures while memory is reduced.
    case cluster_compat_mode:is_cluster_elixir() of
        false when Alloc < Used ->
            [{ramQuota, <<"RAM quota cannot be set below current usage.">>}];
        _ ->
            []
    end.

additional_bucket_params_validation(Params, Ctx) ->
    NumReplicas = get_value_from_parms_or_bucket(num_replicas, Params, Ctx),
    DurabilityLevel = get_value_from_parms_or_bucket(durability_min_level,
                                                     Params, Ctx),
    NodesCount = length(get_nodes(Ctx)),
    Err1 = case {NumReplicas, DurabilityLevel, NodesCount} of
               {0, _, _} -> [];
               {_, none, _} -> [];
               {3, _, _} -> [{durability_min_level,
                              <<"Durability minimum level cannot be specified with "
                                "3 replicas">>}];
               %% memcached bucket
               {undefined, undefined, _} -> [];
               {_, _, 1} -> [{durability_min_level,
                              <<"You do not have enough data servers to support this "
                                "durability level">>}];
               {_, _, _} -> []
           end,

    StorageMode = get_value_from_parms_or_bucket(storage_mode, Params, Ctx),
    RamQuota = get_value_from_parms_or_bucket(ram_quota, Params, Ctx),
    MagmaMinMemoryQuota =
        ns_config:read_key_fast(magma_min_memory_quota,
                                ?DEFAULT_MAGMA_MIN_MEMORY_QUOTA),

    Err2 = case {StorageMode, RamQuota} of
               {magma, RamQuota}
                 when RamQuota < MagmaMinMemoryQuota * 1024 * 1024 ->
                   RamQ = list_to_binary(integer_to_list(MagmaMinMemoryQuota)),
                   [{ramQuota,
                     <<"Ram quota for magma must be at least ", RamQ/binary,
                       " MiB">>}];
               {_, _} ->
                   []
           end,

    PitrGranularity = get_value_from_parms_or_bucket(pitr_granularity,
                                                     Params, Ctx),
    PitrMaxHistoryAge = get_value_from_parms_or_bucket(pitr_max_history_age,
                                                       Params, Ctx),
    Err3 = case {PitrGranularity, PitrMaxHistoryAge} of
               {undefined, undefined} ->
                   %% memcached buckets don't support pitr
                   [];
               {Granularity, MaxAge} when Granularity > MaxAge ->
                   [{pitrGranularity,
                     <<"PITR granularity must be less than or equal to max "
                       "history age">>}];
               {_, _} ->
                   []
           end,

    Err1 ++ Err2 ++ Err3.

%% Get the value from the params. If it wasn't specified and this isn't
%% a bucket creation then get the existing value from the bucket config.
get_value_from_parms_or_bucket(Key, Params,
                               #bv_ctx{bucket_config = BucketConfig,
                                       new = IsNew}) ->
    case proplists:get_value(Key, Params) of
        undefined ->
            case IsNew of
                true -> undefined;
                false -> proplists:get_value(Key, BucketConfig, undefined)
            end;
        Value -> Value
    end.

basic_bucket_params_screening(#bv_ctx{bucket_config = false, new = false}, _Params) ->
    {[], [{name, <<"Bucket with given name doesn't exist">>}]};
basic_bucket_params_screening(Ctx, Params) ->
    CommonParams = validate_common_params(Ctx, Params),
    TypeSpecificParams =
        validate_bucket_type_specific_params(CommonParams, Params, Ctx),
    Candidates = CommonParams ++ TypeSpecificParams,
    assert_candidates(Candidates),
    %% Basic parameter checking has been done. Take the non-error key/values
    %% and do additional checking (e.g. relationships between different
    %% keys).
    OKs = [{K, V} || {ok, K, V} <- Candidates],
    Errors =  [{K, V} || {error, K, V} <- Candidates],
    AdditionalErrors = additional_bucket_params_validation(OKs, Ctx),
    {OKs, Errors ++ AdditionalErrors}.

validate_common_params(#bv_ctx{bucket_name = BucketName,
                               bucket_config = BucketConfig, new = IsNew,
                               all_buckets = AllBuckets}, Params) ->
    [{ok, name, BucketName},
     parse_validate_flush_enabled(Params, IsNew),
     validate_bucket_name(IsNew, BucketConfig, BucketName, AllBuckets),
     parse_validate_ram_quota(Params, BucketConfig)].

validate_bucket_placer_params(Params, IsNew, BucketConfig) ->
    case bucket_placer:is_enabled() of
        true ->
            [parse_validate_bucket_placer_param(width, weight, 1,
                                                Params, IsNew, BucketConfig),
             parse_validate_bucket_placer_param(weight, width, 0,
                                                Params, IsNew, BucketConfig)];
        false ->
            []
    end.

validate_bucket_type_specific_params(CommonParams, Params,
                                     #bv_ctx{new = IsNew,
                                             bucket_config = BucketConfig,
                                             cluster_version = Version,
                                             is_enterprise = IsEnterprise}) ->
    BucketType = get_bucket_type(IsNew, BucketConfig, Params),

    case BucketType of
        memcached ->
            validate_memcached_bucket_params(CommonParams, Params, IsNew,
                                             BucketConfig);
        membase ->
            validate_membase_bucket_params(CommonParams, Params, IsNew,
                                           BucketConfig, Version, IsEnterprise);
        _ ->
            validate_unknown_bucket_params(Params)
    end.

validate_memcached_params(Params) ->
    case proplists:get_value("replicaNumber", Params) of
        undefined ->
            ignore;
        _ ->
            {error, replicaNumber,
             <<"replicaNumber is not valid for memcached buckets">>}
    end.

validate_memcached_bucket_params(CommonParams, Params, IsNew, BucketConfig) ->
    [{ok, bucketType, memcached},
     validate_memcached_params(Params),
     quota_size_error(CommonParams, memcached, IsNew, BucketConfig)].

validate_membase_bucket_params(CommonParams, Params,
                               IsNew, BucketConfig, Version, IsEnterprise) ->
    AllowPitr = cluster_compat_mode:is_version_elixir(Version),
    AllowStorageLimit = config_profile:get_bool(enable_storage_limits),
    AllowThrottleLimit = config_profile:get_bool(enable_throttle_limits),
    ReplicasNumResult = validate_replicas_number(Params, IsNew),
    HistRetSecs = parse_validate_history_retention_seconds(
        Params, BucketConfig, IsNew, Version, IsEnterprise),
    BucketParams =
        [{ok, bucketType, membase},
         ReplicasNumResult,
         parse_validate_max_magma_shards(Params, BucketConfig, Version, IsNew),
         parse_validate_replica_index(Params, ReplicasNumResult, IsNew),
         parse_validate_num_vbuckets(Params, BucketConfig, IsNew),
         parse_validate_threads_number(Params, IsNew),
         parse_validate_eviction_policy(Params, BucketConfig, IsNew),
         quota_size_error(CommonParams, membase, IsNew, BucketConfig),
         parse_validate_storage_mode(Params, BucketConfig, IsNew, Version,
                                     IsEnterprise),
         parse_validate_durability_min_level(Params, BucketConfig, IsNew,
                                             Version),
         parse_validate_pitr_enabled(Params, IsNew, AllowPitr,
                                     IsEnterprise),
         parse_validate_pitr_granularity(Params, IsNew, AllowPitr,
                                         IsEnterprise),
         parse_validate_pitr_max_history_age(Params, IsNew, AllowPitr,
                                             IsEnterprise),
         parse_validate_storage_quota_percentage(Params, BucketConfig, IsNew, Version,
                                                 IsEnterprise),
         parse_validate_max_ttl(Params, BucketConfig, IsNew, IsEnterprise),
         parse_validate_compression_mode(Params, BucketConfig, IsNew,
                                         IsEnterprise),
         HistRetSecs,
         parse_validate_magma_key_tree_data_blocksize(Params, BucketConfig,
                                                      Version, IsNew,
                                                      IsEnterprise),
         parse_validate_magma_seq_tree_data_blocksize(Params, BucketConfig,
                                                      Version, IsNew,
                                                      IsEnterprise),
         parse_validate_history_retention_bytes(Params, BucketConfig,
                                                IsNew, Version, IsEnterprise),
         parse_validate_history_retention_collection_default(Params,
                                                             BucketConfig,
                                                             IsNew, Version,
                                                             IsEnterprise)
        | validate_bucket_auto_compaction_settings(Params)] ++
        parse_validate_limits(Params, BucketConfig, IsNew, AllowStorageLimit,
                              ?cut(get_storage_attributes())) ++
        parse_validate_limits(Params, BucketConfig, IsNew, AllowThrottleLimit,
                              ?cut(get_throttle_attributes())),

    validate_bucket_purge_interval(Params, BucketConfig, IsNew) ++
        get_conflict_resolution_type_and_thresholds(
          Params, HistRetSecs, BucketConfig, IsNew) ++
        validate_bucket_placer_params(Params, IsNew, BucketConfig) ++
        BucketParams.

validate_unknown_bucket_params(Params) ->
    [{error, bucketType, <<"invalid bucket type">>}
     | validate_bucket_auto_compaction_settings(Params)].

parse_validate_flush_enabled(Params, IsNew) ->
    validate_with_missing(proplists:get_value("flushEnabled", Params),
                          "0", IsNew, fun parse_validate_flush_enabled/1).

validate_bucket_name(_IsNew, _BucketConfig, [] = _BucketName, _AllBuckets) ->
    {error, name, <<"Bucket name cannot be empty">>};
validate_bucket_name(_IsNew, _BucketConfig, undefined = _BucketName, _AllBuckets) ->
    {error, name, <<"Bucket name needs to be specified">>};
validate_bucket_name(_IsNew, _BucketConfig, BucketName, _AllBuckets)
  when length(BucketName) > ?MAX_BUCKET_NAME_LEN ->
    {error, name, ?l2b(io_lib:format("Bucket name cannot exceed ~p characters",
                                     [?MAX_BUCKET_NAME_LEN]))};
validate_bucket_name(true = _IsNew, _BucketConfig, BucketName, AllBuckets) ->
    case ns_bucket:is_valid_bucket_name(BucketName) of
        {error, invalid} ->
            {error, name,
             <<"Bucket name can only contain characters in range A-Z, a-z, 0-9 "
               "as well as underscore, period, dash & percent. Consult the documentation.">>};
        {error, reserved} ->
            {error, name, <<"This name is reserved for the internal use.">>};
        {error, starts_with_dot} ->
            {error, name, <<"Bucket name cannot start with dot.">>};
        _ ->
            %% we have to check for conflict here because we were looking
            %% for BucketConfig using case sensetive search (in basic_bucket_params_screening/4)
            %% but we do not allow buckets with the same names in a different register
            case ns_bucket:name_conflict(
                   BucketName, [N || {N, _} <- AllBuckets]) of
                false ->
                    ignore;
                _ ->
                    {error, name, <<"Bucket with given name already exists">>}
            end
    end;
validate_bucket_name(false = _IsNew, BucketConfig, _BucketName, _AllBuckets) ->
    true = (BucketConfig =/= false),
    {ok, currentBucket, BucketConfig}.

get_bucket_type(false = _IsNew, BucketConfig, _Params)
  when is_list(BucketConfig) ->
    ns_bucket:bucket_type(BucketConfig);
get_bucket_type(_IsNew, _BucketConfig, Params) ->
    DisallowMemcached = config_profile:get_bool(disallow_memcached_buckets),
    case proplists:get_value("bucketType", Params) of
        "memcached" when DisallowMemcached =/= true ->
            memcached;
        "membase" -> membase;
        "couchbase" -> membase;
        "ephemeral" -> membase;
        undefined -> membase;
        _ -> invalid
    end.

quota_size_error(CommonParams, BucketType, IsNew, BucketConfig) ->
    case lists:keyfind(ram_quota, 2, CommonParams) of
        {ok, ram_quota, RAMQuota} ->
            {MinQuota, Msg}
                = case BucketType of
                      membase ->
                          Q = misc:get_env_default(membase_min_ram_quota, 100),
                          Qv = list_to_binary(integer_to_list(Q)),
                          {Q, <<"RAM quota cannot be less than ", Qv/binary,
                                " MiB">>};
                      memcached ->
                          Q = misc:get_env_default(memcached_min_ram_quota, 64),
                          Qv = list_to_binary(integer_to_list(Q)),
                          {Q, <<"RAM quota cannot be less than ", Qv/binary,
                                " MiB">>}
                  end,
            if
                RAMQuota < MinQuota * ?MIB ->
                    {error, ramQuota, Msg};
                IsNew =/= true andalso BucketConfig =/= false andalso BucketType =:= memcached ->
                    case ns_bucket:raw_ram_quota(BucketConfig) of
                        RAMQuota -> ignore;
                        _ ->
                            {error, ramQuota, <<"cannot change quota of memcached buckets">>}
                    end;
                true ->
                    ignore
            end;
        _ ->
            ignore
    end.

validate_bucket_purge_interval(Params, _BucketConfig, true = IsNew) ->
    BucketType = proplists:get_value("bucketType", Params, "membase"),
    parse_validate_bucket_purge_interval(Params, BucketType, IsNew);
validate_bucket_purge_interval(Params, BucketConfig, false = IsNew) ->
    BucketType = ns_bucket:external_bucket_type(BucketConfig),
    parse_validate_bucket_purge_interval(Params, atom_to_list(BucketType), IsNew).

parse_validate_max_magma_shards(Params, BucketConfig, _Version, false) ->
    Request = proplists:get_value("magmaMaxShards", Params),
    Current = case proplists:get_value(magma_max_shards, BucketConfig) of
                  Num when is_number(Num) ->
                      integer_to_list(Num);
                  _ ->
                      undefined
              end,
    case Request =:= Current of
        true ->
            ignore;
        false ->
            {error, magmaMaxShards,
             <<"Number of maximum magma shards cannot be modified after bucket creation">>}
    end;
parse_validate_max_magma_shards(Params, _BucketConfig, Version, true) ->
    case proplists:is_defined("magmaMaxShards", Params) of
        true ->
            case config_profile:search({magma, can_set_max_shards}, false) of
                false ->
                    {error, magmaMaxShards,
                     <<"Cannot set maximum magma shards in this configuration profile">>};
                true ->
                    case proplists:get_value("storageBackend", Params) =:= "magma" of
                        false ->
                            {error, magmaMaxShards,
                             <<"Cannot set maximum magma shards on non-magma storage backend">>};
                        true ->
                            case cluster_compat_mode:is_version_elixir(Version) of
                                false ->
                                    {error, magmaMaxShards,
                                     <<"Not allowed until entire cluster is upgraded to elixir">>};
                                true ->
                                    parse_validate_max_magma_shards_inner(Params)
                            end
                    end
            end;
        false ->
            ignore
    end.

parse_validate_max_magma_shards_inner(Params) ->
    case proplists:get_value("bucketType", Params) =:= "ephemeral" of
        true ->
            {error, magmaMaxShards, <<"Not supported for ephemeral buckets">>};
        false ->
            RangeMsg = erlang:list_to_binary(
                         io_lib:format("Must be an integer between ~p and ~p",
                                       [?MIN_MAGMA_SHARDS, ?MAX_MAGMA_SHARDS])),
            case proplists:get_value("magmaMaxShards", Params) of
                N when is_list(N), length(N) > 0 ->
                    case (catch list_to_integer(N)) of
                        Num when is_integer(Num), Num >= ?MIN_MAGMA_SHARDS,
                                 Num =< ?MAX_MAGMA_SHARDS ->
                            {ok, magma_max_shards, Num};
                        _ ->
                            {error, magmaMaxShards, RangeMsg}
                    end;
                _ ->
                    {error, magmaMaxShards, RangeMsg}
            end
    end.

parse_validate_bucket_purge_interval(Params, "couchbase", IsNew) ->
    parse_validate_bucket_purge_interval(Params, "membase", IsNew);
parse_validate_bucket_purge_interval(Params, "membase", _IsNew) ->
    case menelaus_util:parse_validate_boolean_field("autoCompactionDefined", '_', Params) of
        [] -> [];
        [{error, _F, _V}] = Error -> Error;
        [{ok, _, false}] -> [{ok, purge_interval, undefined}];
        [{ok, _, true}] ->
            menelaus_web_autocompaction:parse_validate_purge_interval(Params,
                                                                      membase)
    end;
parse_validate_bucket_purge_interval(Params, "ephemeral", IsNew) ->
    case proplists:is_defined("autoCompactionDefined", Params) of
        true ->
            [{error, autoCompactionDefined,
              <<"autoCompactionDefined must not be set for ephemeral buckets">>}];
        false ->
            Val = menelaus_web_autocompaction:parse_validate_purge_interval(
                    Params, ephemeral),
            case Val =:= [] andalso IsNew =:= true of
                true ->
                    [{ok, purge_interval, ?DEFAULT_EPHEMERAL_PURGE_INTERVAL_DAYS}];
                false ->
                    Val
            end
    end.

validate_bucket_auto_compaction_settings(Params) ->
    case parse_validate_bucket_auto_compaction_settings(Params) of
        nothing ->
            [];
        false ->
            [{ok, autocompaction, false}];
        {errors, Errors} ->
            [{error, F, M} || {F, M} <- Errors];
        {ok, ACSettings} ->
            [{ok, autocompaction, ACSettings}]
    end.

parse_validate_bucket_auto_compaction_settings(Params) ->
    case menelaus_util:parse_validate_boolean_field("autoCompactionDefined", '_', Params) of
        [] -> nothing;
        [{error, F, V}] -> {errors, [{F, V}]};
        [{ok, _, false}] -> false;
        [{ok, _, true}] ->
            case menelaus_web_autocompaction:parse_validate_settings(Params, false) of
                {ok, AllFields, _} ->
                    {ok, AllFields};
                Error ->
                    Error
            end
    end.

validate_replicas_number(Params, IsNew) ->
    validate_with_missing(
      proplists:get_value("replicaNumber", Params),
      %% replicaNumber doesn't have
      %% default. Has to be given for
      %% creates, but may be omitted for
      %% updates. Later is for backwards
      %% compat, the former is from earlier
      %% code and stricter requirements is
      %% IMO ok to keep.
      undefined,
      IsNew,
      fun parse_validate_replicas_number/1).

is_ephemeral(Params, _BucketConfig, true = _IsNew) ->
    case proplists:get_value("bucketType", Params, "membase") of
        "membase" -> false;
        "couchbase" -> false;
        "ephemeral" -> true
    end;
is_ephemeral(_Params, BucketConfig, false = _IsNew) ->
    ns_bucket:is_ephemeral_bucket(BucketConfig).

%% The 'bucketType' parameter of the bucket create REST API will be set to
%% 'ephemeral' by user. As this type, in many ways, is similar in functionality
%% to 'membase' buckets we have decided to not store this as a new bucket type
%% atom but instead use 'membase' as type and rely on another config parameter
%% called 'storage_mode' to distinguish between membase and ephemeral buckets.
%% Ideally we should store this as a new bucket type but the bucket_type is
%% used/checked at multiple places and would need changes in all those places.
%% Hence the above described approach.
parse_validate_storage_mode(Params, _BucketConfig, true = _IsNew, Version,
                            IsEnterprise) ->
    case proplists:get_value("bucketType", Params, "membase") of
        "membase" ->
            get_storage_mode_based_on_storage_backend(Params, Version,
                                                      IsEnterprise);
        "couchbase" ->
            get_storage_mode_based_on_storage_backend(Params, Version,
                                                      IsEnterprise);
        "ephemeral" ->
            {ok, storage_mode, ephemeral}
    end;
parse_validate_storage_mode(_Params, BucketConfig, false = _IsNew, _Version,
                            _IsEnterprise)->
    {ok, storage_mode, ns_bucket:storage_mode(BucketConfig)}.

parse_validate_durability_min_level(Params, BucketConfig, IsNew, Version) ->
    IsEphemeral = is_ephemeral(Params, BucketConfig, IsNew),
    Level = proplists:get_value("durabilityMinLevel", Params),
    IsCompat = cluster_compat_mode:is_version_66(Version),
    do_parse_validate_durability_min_level(IsEphemeral, Level, IsNew, IsCompat).

do_parse_validate_durability_min_level(_IsEphemeral, Level, _IsNew,
                                       false = _IsCompat)
  when Level =/= undefined ->
    {error, durability_min_level,
     <<"Durability minimum level cannot be set until cluster is fully 6.6">>};
do_parse_validate_durability_min_level(false = _IsEphemeral, Level, IsNew,
                                       _IsCompat) ->
    validate_with_missing(Level, "none", IsNew,
      fun parse_validate_membase_durability_min_level/1);
do_parse_validate_durability_min_level(true = _IsEphemeral, Level, IsNew,
                                       _IsCompat) ->
    validate_with_missing(Level, "none", IsNew,
      fun parse_validate_ephemeral_durability_min_level/1).

parse_validate_membase_durability_min_level("none") ->
    {ok, durability_min_level, none};
parse_validate_membase_durability_min_level("majority") ->
    {ok, durability_min_level, majority};
parse_validate_membase_durability_min_level("majorityAndPersistActive") ->
    {ok, durability_min_level, majorityAndPersistActive};
parse_validate_membase_durability_min_level("persistToMajority") ->
    {ok, durability_min_level, persistToMajority};
parse_validate_membase_durability_min_level(_Other) ->
    {error, durability_min_level,
     <<"Durability minimum level must be one of 'none', 'majority', "
       "'majorityAndPersistActive', or 'persistToMajority'">>}.

parse_validate_ephemeral_durability_min_level("none") ->
    {ok, durability_min_level, none};
parse_validate_ephemeral_durability_min_level("majority") ->
    {ok, durability_min_level, majority};
parse_validate_ephemeral_durability_min_level(_Other) ->
    {error, durability_min_level,
     <<"Durability minimum level must be either 'none' or 'majority' for "
       "ephemeral buckets">>}.

-spec value_not_in_range_error(Param, Value, Min, Max) -> Result when
      Param :: atom(),
      Value :: string(),
      Min :: non_neg_integer(),
      Max :: non_neg_integer(),
      Result :: {error, atom(), bitstring()}.
value_not_in_range_error(Param, Value, Min, Max) ->
    NumericValue = list_to_integer(Value),
    {error, Param,
     list_to_binary(
       io_lib:format(
         "The value of ~p (~p) must be in the range ~p to ~p inclusive",
         [Param, NumericValue, Min, Max]))}.

value_not_numeric_error(Param, Value) ->
    {error, Param,
     list_to_binary(io_lib:format(
                      "The value of ~p (~s) must be a non-negative integer",
                      [Param, Value]))}.

value_not_boolean_error(Param) ->
    {error, Param,
     list_to_binary(io_lib:format("~p must be true or false",
                                  [Param]))}.

param_not_supported_in_ce_error(Param) ->
    {error, Param,
     list_to_binary(io_lib:format("~p can only be set in Enterprise edition",
                                  [Param]))}.

%% Point-in-time Recovery (PITR) parameter parsing and validation.

pitr_not_supported_error(Param) ->
    {error, Param,
     <<"Point in time recovery is not supported until cluster is fully "
        "Elixir">>}.

parse_validate_pitr_param_not_supported(Key, Params) ->
    case proplists:is_defined(Key, Params) of
        true ->
            pitr_not_supported_error(Key);
        false ->
            ignore
    end.

%% PITR parameter parsing and validation when not in enterprise mode.
parse_validate_pitr_param_not_enterprise(Key, Params) ->
    case proplists:is_defined(Key, Params) of
        true ->
            param_not_supported_in_ce_error(Key);
        false ->
            ignore
    end.

parse_validate_pitr_enabled(Params, _IsNew, false = _AllowPitr,
                            _IsEnterprise) ->
    parse_validate_pitr_param_not_supported("pitrEnabled", Params);
parse_validate_pitr_enabled(Params, _IsNew, true = _AllowPitr,
                            false = _IsEnterprise) ->
    parse_validate_pitr_param_not_enterprise("pitrEnabled", Params);
parse_validate_pitr_enabled(Params, IsNew, true = _AllowPitr,
                            true = _IsEnterprise) ->
    Result = menelaus_util:parse_validate_boolean_field("pitrEnabled",
                                                        '_', Params),
    case {Result, IsNew} of
        {[], true} ->
            %% The value wasn't supplied and we're creating a bucket:
            %% use the default value.
            {ok, pitr_enabled, false};
        {[], false} ->
            %% The value wasn't supplied and we're modifying a bucket:
            %% don't complain since the value was either specified or a
            %% default used when the bucket was created.
            ignore;
        {[{ok, _, Value}], _} ->
            {ok, pitr_enabled, Value};
        {[{error, _, _ErrorMsg}], _} ->
            value_not_boolean_error(pitrEnabled)
    end.

parse_validate_pitr_granularity(Params, _IsNew, false = _AllowPitr,
                                _IsEnterprise) ->
    parse_validate_pitr_param_not_supported("pitrGranularity", Params);
parse_validate_pitr_granularity(Params, _IsNew, true = _AllowPitr,
                                false = _IsEnterprise) ->
    parse_validate_pitr_param_not_enterprise("pitrGranularity", Params);
parse_validate_pitr_granularity(Params, IsNew, true = _AllowPitr,
                                true = _IsEnterprise) ->
    parse_validate_pitr_numeric_param(Params, pitrGranularity,
                                      pitr_granularity, IsNew).

parse_validate_pitr_max_history_age(Params, _IsNew, false = _AllowPitr,
                                    _IsEnterprise) ->
    parse_validate_pitr_param_not_supported("pitrMaxHistoryAge", Params);
parse_validate_pitr_max_history_age(Params, _IsNew, true = _AllowPitr,
                                    false = _IsEnterprise) ->
    parse_validate_pitr_param_not_enterprise("pitrMaxHistoryAge", Params);
parse_validate_pitr_max_history_age(Params, IsNew, true = _AllowPitr,
                                    true = _IsEnterprise) ->
    parse_validate_pitr_numeric_param(Params, pitrMaxHistoryAge,
                                      pitr_max_history_age, IsNew).

parse_validate_pitr_numeric_param(Params, Param, ConfigKey, IsNew) ->
    Value = proplists:get_value(atom_to_list(Param), Params),
    case {Value, IsNew} of
        {undefined, true} ->
            %% The value wasn't supplied and we're creating a bucket:
            %% use the default value.
            {ok, ConfigKey, ns_bucket:attribute_default(ConfigKey)};
        {undefined, false} ->
            %% The value wasn't supplied and we're modifying a bucket:
            %% don't complain since the value was either specified or a
            %% default used when the bucket was created.
            ignore;
        {_, _} ->
            validate_pitr_numeric_param(Value, Param, ConfigKey)
    end.

%% Validates defined numeric parameters.
validate_pitr_numeric_param(Value, Param, ConfigKey) ->
    Min = ns_bucket:attribute_min(ConfigKey),
    Max = ns_bucket:attribute_max(ConfigKey),
    Result = menelaus_util:parse_validate_number(Value, Min, Max),
    case Result of
        {ok, X} ->
            {ok, ConfigKey, X};
        invalid ->
            value_not_numeric_error(Param, Value);
        too_small ->
            value_not_in_range_error(Param, Value, Min, Max);
        too_large ->
            value_not_in_range_error(Param, Value, Min, Max)
    end.

get_storage_mode_based_on_storage_backend(Params, Version, IsEnterprise) ->
    StorageBackend = proplists:get_value("storageBackend", Params,
                                         "couchstore"),
    do_get_storage_mode_based_on_storage_backend(
      StorageBackend, IsEnterprise,
      cluster_compat_mode:is_version_71(Version)).

do_get_storage_mode_based_on_storage_backend("magma", false, _Is71) ->
    {error, storageBackend,
     <<"Magma is supported in enterprise edition only">>};
do_get_storage_mode_based_on_storage_backend("magma", true, false) ->
    {error, storageBackend,
     <<"Not allowed until entire cluster is upgraded to 7.1">>};
do_get_storage_mode_based_on_storage_backend(StorageBackend, _IsEnterprise,
                                             _Is71) ->
    case StorageBackend of
        "couchstore" ->
            {ok, storage_mode, couchstore};
        "magma" ->
            {ok, storage_mode, magma};
        _ ->
            {error, storage_mode,
             <<"storage backend must be couchstore or magma">>}
    end.

get_conflict_resolution_type_and_thresholds(Params, HistRetSecs, BucketConfig,
                                            true = IsNew) ->
    ConResType = case proplists:get_value("conflictResolutionType", Params) of
                     undefined ->
                         {ok, conflict_resolution_type, seqno};
                     Value ->
                         parse_validate_conflict_resolution_type(Value)
                 end,
    [ConResType |
     get_drift_thresholds(ConResType, Params, HistRetSecs, BucketConfig,
                          IsNew)];
get_conflict_resolution_type_and_thresholds(Params, HistRetSecs, BCfg,
                                            false = IsNew) ->
    case proplists:get_value("conflictResolutionType", Params) of
        undefined ->
            get_drift_thresholds(ns_bucket:conflict_resolution_type(BCfg),
                                 Params, HistRetSecs, BCfg, IsNew);
        _Any ->
            [{error, conflictResolutionType,
              <<"Conflict resolution type not allowed in update bucket">>}]
    end.

get_drift_thresholds(ConResType, Params, HistRetSecs, BCfg, IsNew) ->
    case drift_thresholds_needed(ConResType, HistRetSecs, BCfg, IsNew) of
        true ->
            %% Only assign default values when drift thresholds are first
            %% needed, either on bucket create with conflict_resolution_type lww
            %% or when retention_history_seconds is set non-zero
            IsDriftThresholdNew = BCfg == false orelse
                not proplists:is_defined(drift_ahead_threshold_ms, BCfg),
            [get_drift_ahead_threshold(Params, IsDriftThresholdNew),
             get_drift_behind_threshold(Params, IsDriftThresholdNew)];
        false -> []
    end.

drift_thresholds_needed(ConResType, HistRetSecs, _BCfg, true) ->
    case {ConResType, HistRetSecs} of
        {{ok, _, lww}, _} ->
            true;
        {_, {ok, _, undefined}} ->
            false;
        {_, {ok, _, Value}} when Value > 0 ->
            true;
        {{ok, _, seqno}, _} ->
            false;
        {{ok, _, custom}, _} ->
            false;
        {{error, _, _}, _} ->
            false
    end;
drift_thresholds_needed(ConResType, HistRetSecs, BCfg, false) ->
    case ConResType of
        lww -> true;
        _ ->
            HistRetSecsValue =
                case HistRetSecs of
                    {ok, _, Num} -> Num;
                    ignore -> ns_bucket:history_retention_seconds(BCfg);
                    {error, _, _} -> ns_bucket:history_retention_seconds(BCfg)
                end,
            case HistRetSecsValue of
                undefined -> false;
                V when V > 0 -> true;
                _ -> false
            end
    end.

assert_candidates(Candidates) ->
    %% this is to validate that Candidates elements have specific
    %% structure
    [case E of
         %% ok-s are used to keep correctly parsed/validated params
         {ok, _, _} -> [];
         %% error-s hold errors
         {error, _, _} -> [];
         %% ignore-s are used to "do nothing"
         ignore -> []
     end || E <- Candidates].

get_drift_ahead_threshold(Params, IsNew) ->
    validate_with_missing(proplists:get_value("driftAheadThresholdMs", Params),
                          "5000",
                          IsNew,
                          fun parse_validate_drift_ahead_threshold/1).

get_drift_behind_threshold(Params, IsNew) ->
    validate_with_missing(proplists:get_value("driftBehindThresholdMs", Params),
                          "5000",
                          IsNew,
                          fun parse_validate_drift_behind_threshold/1).

-define(PRAM(K, KO), {KO, V#ram_summary.K}).
ram_summary_to_proplist(V) ->
    [?PRAM(total, total),
     ?PRAM(other_buckets, otherBuckets),
     ?PRAM(nodes_count, nodesCount),
     ?PRAM(per_node, perNodeMegs),
     ?PRAM(this_alloc, thisAlloc),
     ?PRAM(this_used, thisUsed),
     ?PRAM(free, free)].

interpret_ram_quota(Ctx, CurrentBucket, ParsedProps, ClusterStorageTotals) ->
    RAMQuota = proplists:get_value(ram_quota, ParsedProps),
    NodesCount = length(get_nodes(Ctx)),
    ParsedQuota = RAMQuota * NodesCount,
    PerNode = RAMQuota div ?MIB,
    ClusterTotals = proplists:get_value(ram, ClusterStorageTotals),

    OtherBuckets = proplists:get_value(quotaUsedPerNode, ClusterTotals) * NodesCount
        - case CurrentBucket of
              [_|_] ->
                  ns_bucket:ram_quota(CurrentBucket);
              _ ->
                  0
          end,
    ThisUsed = case CurrentBucket of
                   [_|_] ->
                       menelaus_stats:bucket_ram_usage(
                         proplists:get_value(name, ParsedProps));
                   _ -> 0
               end,
    Total = proplists:get_value(quotaTotalPerNode, ClusterTotals) * NodesCount,
    #ram_summary{total = Total,
                 other_buckets = OtherBuckets,
                 nodes_count = NodesCount,
                 per_node = PerNode,
                 this_alloc = ParsedQuota,
                 this_used = ThisUsed,
                 free = Total - OtherBuckets - ParsedQuota}.

get_nodes(#bv_ctx{kv_nodes = KvNodes, bucket_config = BucketConfig}) ->
    case BucketConfig of
        false ->
            KvNodes;
        _ ->
            ns_bucket:get_expected_servers(BucketConfig)
    end.

-define(PHDD(K, KO), {KO, V#hdd_summary.K}).
hdd_summary_to_proplist(V) ->
    [?PHDD(total, total),
     ?PHDD(other_data, otherData),
     ?PHDD(other_buckets, otherBuckets),
     ?PHDD(this_used, thisUsed),
     ?PHDD(free, free)].

interpret_hdd_quota(CurrentBucket, ParsedProps, ClusterStorageTotals, Ctx) ->
    ClusterTotals = proplists:get_value(hdd, ClusterStorageTotals),
    UsedByUs = get_hdd_used_by_us(Ctx),
    OtherData = proplists:get_value(used, ClusterTotals) - UsedByUs,
    ThisUsed = get_hdd_used_by_this_bucket(CurrentBucket, ParsedProps),
    OtherBuckets = UsedByUs - ThisUsed,
    Total = proplists:get_value(total, ClusterTotals),
    #hdd_summary{total = Total,
                 other_data = OtherData,
                 other_buckets = OtherBuckets,
                 this_used = ThisUsed,
                 free = Total - OtherData - OtherBuckets}.

get_hdd_used_by_us(Ctx) ->
    {hdd, HDDStats} = lists:keyfind(hdd, 1, Ctx#bv_ctx.cluster_storage_totals),
    {usedByData, V} = lists:keyfind(usedByData, 1, HDDStats),
    V.

get_hdd_used_by_this_bucket([_|_] = _CurrentBucket, Props) ->
    menelaus_stats:bucket_disk_usage(
      proplists:get_value(name, Props));
get_hdd_used_by_this_bucket(_ = _CurrentBucket, _Props) ->
    0.

validate_with_missing(GivenValue, DefaultValue, IsNew, Fn) ->
    case Fn(GivenValue) of
        {error, _, _} = Error ->
            %% Parameter validation functions return error when GivenValue
            %% is undefined or was set to an invalid value.
            %% If the user did not pass any value for the parameter
            %% (given value is undefined) during bucket create and DefaultValue is
            %% available then use it. If this is not bucket create or if
            %% DefaultValue is not available then ignore the error.
            %% If the user passed some invalid value during either bucket create or
            %% edit then return error to the user.
            case GivenValue of
                undefined ->
                    case IsNew andalso DefaultValue =/= undefined of
                        true ->
                            {ok, _, _} = Fn(DefaultValue);
                        false ->
                            ignore
                    end;
                _Other ->
                    Error
            end;
        {ok, _, _} = RV -> RV
    end.

parse_validate_replicas_number(NumReplicas) ->
    case menelaus_util:parse_validate_number(NumReplicas, 0,
                                             ?MAX_NUM_REPLICAS) of
        invalid ->
            {error, replicaNumber, <<"The replica number must be specified and must be a non-negative integer.">>};
        too_small ->
            {error, replicaNumber, <<"The replica number cannot be negative.">>};
        too_large ->
            Msg = io_lib:format("Replica number larger than ~p is not "
                                "supported.", [?MAX_NUM_REPLICAS]),
            {error, replicaNumber, iolist_to_binary(Msg)};
        {ok, X} -> {ok, num_replicas, X}
    end.

parse_validate_replica_index(Params, ReplicasNum, true = _IsNew) ->
    case proplists:get_value("bucketType", Params) =:= "ephemeral" of
        true ->
            case proplists:is_defined("replicaIndex", Params) of
                true ->
                    {error, replicaIndex, <<"replicaIndex not supported for ephemeral buckets">>};
                false ->
                    ignore
            end;
        false ->
            parse_validate_replica_index(
              proplists:get_value("replicaIndex", Params,
                                  replicas_num_default(ReplicasNum)))
    end;
parse_validate_replica_index(_Params, _ReplicasNum, false = _IsNew) ->
    ignore.

replicas_num_default({ok, num_replicas, 0}) ->
    "0";
replicas_num_default(_) ->
    "1".

parse_validate_replica_index("0") -> {ok, replica_index, false};
parse_validate_replica_index("1") -> {ok, replica_index, true};
parse_validate_replica_index(_ReplicaValue) -> {error, replicaIndex, <<"replicaIndex can only be 1 or 0">>}.

parse_validate_compression_mode(Params, BucketConfig, IsNew, IsEnterprise) ->
    CompMode = proplists:get_value("compressionMode", Params),
    do_parse_validate_compression_mode(
      IsEnterprise, CompMode, BucketConfig, IsNew).

do_parse_validate_compression_mode(false, undefined, _BucketCfg, _IsNew) ->
    {ok, compression_mode, off};
do_parse_validate_compression_mode(false, _CompMode, _BucketCfg, _IsNew) ->
    {error, compressionMode,
     <<"Compression mode is supported in enterprise edition only">>};
do_parse_validate_compression_mode(true, CompMode, BucketCfg, IsNew) ->
    DefaultVal = case IsNew of
                     true -> passive;
                     false -> proplists:get_value(compression_mode, BucketCfg)
                 end,
    validate_with_missing(CompMode, atom_to_list(DefaultVal), IsNew,
                          fun parse_compression_mode/1).

parse_compression_mode(V) when V =:= "off"; V =:= "passive"; V =:= "active" ->
    {ok, compression_mode, list_to_atom(V)};
parse_compression_mode(_) ->
    {error, compressionMode,
     <<"compressionMode can be set to 'off', 'passive' or 'active'">>}.

parse_validate_max_ttl(Params, BucketConfig, IsNew, IsEnterprise) ->
    MaxTTL = proplists:get_value("maxTTL", Params),
    parse_validate_max_ttl_inner(IsEnterprise, MaxTTL, BucketConfig, IsNew).

parse_validate_max_ttl_inner(false, undefined, _BucketCfg, _IsNew) ->
    {ok, max_ttl, 0};
parse_validate_max_ttl_inner(false, _MaxTTL, _BucketCfg, _IsNew) ->
    {error, maxTTL, <<"Max TTL is supported in enterprise edition only">>};
parse_validate_max_ttl_inner(true, MaxTTL, BucketCfg, IsNew) ->
    DefaultVal = case IsNew of
                     true -> "0";
                     false -> proplists:get_value(max_ttl, BucketCfg)
                 end,
    validate_with_missing(MaxTTL, DefaultVal, IsNew, fun do_parse_validate_max_ttl/1).

do_parse_validate_max_ttl(Val) ->
    case menelaus_util:parse_validate_number(Val, 0, ?MC_MAXINT) of
        {ok, X} ->
            {ok, max_ttl, X};
        _Error ->
            Msg = io_lib:format("Max TTL must be an integer between 0 and ~p", [?MC_MAXINT]),
            {error, maxTTL, list_to_binary(Msg)}
    end.

is_magma(Params, _BucketCfg, true = _IsNew) ->
    proplists:get_value("storageBackend", Params, "couchstore") =:= "magma";
is_magma(_Params, BucketCfg, false = _IsNew) ->
    ns_bucket:storage_mode(BucketCfg) =:= magma.

parse_validate_storage_quota_percentage(Params, BucketConfig, IsNew, Version,
                                        IsEnterprise) ->
    Percent = proplists:get_value("storageQuotaPercentage", Params),
    IsCompat = cluster_compat_mode:is_version_71(Version),
    IsMagma = is_magma(Params, BucketConfig, IsNew),
    parse_validate_storage_quota_percentage_inner(IsEnterprise, IsCompat,
                                                  Percent, BucketConfig, IsNew,
                                                  IsMagma).

parse_validate_storage_quota_percentage_inner(false = _IsEnterprise, _IsCompat,
                                              undefined = _Percent, _BucketCfg,
                                              _IsNew, _IsMagma) ->
    %% Community edition but percent/ratio wasn't specified
    ignore;
parse_validate_storage_quota_percentage_inner(_IsEnterprise, false = _IsCompat,
                                              undefined = _Percent, _BucketCfg,
                                              _IsNew, _IsMagma) ->
    %% Not cluster compatible but percent/ratio wasn't specified
    ignore;
parse_validate_storage_quota_percentage_inner(false = _IsEnterprise, _IsCompat,
                                           _Percent, _BucketCfg, _IsNew,
                                           _IsMagma) ->
    {error, storageQuotaPercentage,
     <<"Storage Quota Percentage is supported in enterprise edition only">>};
parse_validate_storage_quota_percentage_inner(_IsEnterprise, false = _IsCompat,
                                              _Percent, _BucketCfg, _IsNew,
                                              _IsMagma) ->
    {error, storageQuotaPercentage,
     <<"Storage Quota Percentage cannot be set until the cluster is fully "
       "7.1">>};
parse_validate_storage_quota_percentage_inner(true = _IsEnterprise,
                                              true = _IsCompat, undefined,
                                              _BucketCfg, _IsNew,
                                              false = _IsMagma) ->
    %% Not a magma bucket and percent wasn't specified
    ignore;
parse_validate_storage_quota_percentage_inner(true = _IsEnterprise,
                                              true = _IsCompat, _Percent,
                                              _BucketCfg, _IsNew,
                                              false = _IsMagma) ->
    {error, storageQuotaPercentage,
     <<"Storage Quota Percentage is only used with Magma">>};
parse_validate_storage_quota_percentage_inner(true = _IsEnterprise,
                                              true = _IsCompat, Percent,
                                              BucketCfg, IsNew,
                                              true = _IsMagma) ->
    DefaultVal = case IsNew of
                     true -> integer_to_list(?MAGMA_STORAGE_QUOTA_PERCENTAGE);
                     false -> proplists:get_value(storage_quota_percentage,
                                                  BucketCfg)
                 end,
    validate_with_missing(Percent, DefaultVal, IsNew,
                          fun do_parse_validate_storage_quota_percentage/1).

do_parse_validate_storage_quota_percentage(Val) ->
    case menelaus_util:parse_validate_number(Val,
                                             ?MIN_MAGMA_STORAGE_QUOTA_PERCENTAGE,
                                             ?MAX_MAGMA_STORAGE_QUOTA_PERCENTAGE) of
        {ok, X} ->
            {ok, storage_quota_percentage, X};
        _Error ->
            Msg = io_lib:format("Storage Quota Percentage must be between ~p "
                                "and ~p, inclusive",
                                [?MIN_MAGMA_STORAGE_QUOTA_PERCENTAGE,
                                 ?MAX_MAGMA_STORAGE_QUOTA_PERCENTAGE]),
            {error, storageQuotaPercentage, iolist_to_binary(Msg)}
    end.

parse_validate_limits(Params, BucketConfig, IsNew, IsEnabled, AttrsFunc) ->
    LimitFunc = ?cut(proplists:get_value(_, Params)),
    [do_parse_validate_limit(Param, Key, LimitFunc(atom_to_list(Param)),
                             BucketConfig,
                             IsNew, IsEnabled) ||
        {Param, Key, _} <- AttrsFunc(),
        proplists:is_defined(atom_to_list(Param), Params)].

do_parse_validate_limit(_Param, _InternalName, undefined, _BucketConfig,
                        _IsNew, false = _IsEnabled) ->
    ignore;
do_parse_validate_limit(Param, _InternalName, _Limit, _BucketConfig,
                        _IsNew, false = _IsEnabled) ->
    Msg = io_lib:format("~p is not supported with this config profile",
                        [Param]),
    {error, Param, list_to_binary(Msg)};
do_parse_validate_limit(_Param, InternalName, Limit, BucketConfig,
                        IsNew, _IsEnabled) ->
    GlobalDefault =
        ns_config:read_key_fast(InternalName,
                                default_limit(InternalName)),
    DefaultLimitInt =
        case IsNew of
            true -> GlobalDefault;
            false -> proplists:get_value(InternalName,
                                         BucketConfig,
                                         GlobalDefault)
        end,
    DefaultLimit = integer_to_list(DefaultLimitInt),
    Fun = validate_limit_fun(InternalName),
    validate_with_missing(Limit, DefaultLimit, IsNew, Fun).

validate_limit_fun(kv_storage_limit) ->
    ?cut(do_validate_limit("dataStorageLimit", kv_storage_limit,
         _, ?MIN_KV_STORAGE_LIMIT, ?MAX_KV_STORAGE_LIMIT));
validate_limit_fun(index_storage_limit) ->
    ?cut(do_validate_limit("indexStorageLimit", index_storage_limit,
         _, ?MIN_INDEX_STORAGE_LIMIT, ?MAX_INDEX_STORAGE_LIMIT));
validate_limit_fun(fts_storage_limit) ->
    ?cut(do_validate_limit("searchStorageLimit", fts_storage_limit,
         _, ?MIN_FTS_STORAGE_LIMIT, ?MAX_FTS_STORAGE_LIMIT));
validate_limit_fun(kv_throttle_limit) ->
    ?cut(do_validate_limit("dataThrottleLimit", kv_throttle_limit,
         _, ?MIN_THROTTLE_LIMIT, ?MAX_THROTTLE_LIMIT));
validate_limit_fun(index_throttle_limit) ->
    ?cut(do_validate_limit("indexThrottleLimit", index_throttle_limit,
         _, ?MIN_THROTTLE_LIMIT, ?MAX_THROTTLE_LIMIT));
validate_limit_fun(fts_throttle_limit) ->
    ?cut(do_validate_limit("searchThrottleLimit", fts_throttle_limit,
         _, ?MIN_THROTTLE_LIMIT, ?MAX_THROTTLE_LIMIT));
validate_limit_fun(n1ql_throttle_limit) ->
    ?cut(do_validate_limit("queryThrottleLimit", n1ql_throttle_limit,
         _, ?MIN_THROTTLE_LIMIT, ?MAX_THROTTLE_LIMIT));
validate_limit_fun(sgw_read_throttle_limit) ->
    ?cut(do_validate_limit("sgwReadThrottleLimit", sgw_read_throttle_limit,
         _, ?MIN_THROTTLE_LIMIT, ?MAX_THROTTLE_LIMIT));
validate_limit_fun(sgw_write_throttle_limit) ->
    ?cut(do_validate_limit("sgwWriteThrottleLimit", sgw_write_throttle_limit,
         _, ?MIN_THROTTLE_LIMIT, ?MAX_THROTTLE_LIMIT)).

default_limit(kv_storage_limit) ->
    ?DEFAULT_KV_STORAGE_LIMIT;
default_limit(index_storage_limit) ->
    ?DEFAULT_INDEX_STORAGE_LIMIT;
default_limit(fts_storage_limit) ->
    ?DEFAULT_FTS_STORAGE_LIMIT;
default_limit(kv_throttle_limit) ->
    ?DEFAULT_KV_THROTTLE_LIMIT;
default_limit(index_throttle_limit) ->
    ?DEFAULT_INDEX_THROTTLE_LIMIT;
default_limit(fts_throttle_limit) ->
    ?DEFAULT_FTS_THROTTLE_LIMIT;
default_limit(n1ql_throttle_limit) ->
    ?DEFAULT_N1QL_THROTTLE_LIMIT;
default_limit(sgw_read_throttle_limit) ->
    ?DEFAULT_SGW_READ_THROTTLE_LIMIT;
default_limit(sgw_write_throttle_limit) ->
    ?DEFAULT_SGW_WRITE_THROTTLE_LIMIT.

do_validate_limit(Param, InternalName, Val, Min, Max) ->
    case menelaus_util:parse_validate_number(Val, Min, Max) of
        {ok, X} ->
            {ok, InternalName, X};
        _Error ->
            Msg = io_lib:format("~p must be an integer between ~p and ~p",
                                [Param, Min, Max]),
            {error, Param, list_to_binary(Msg)}
    end.

parse_validate_num_vbuckets(Params, BucketConfig, IsNew) ->
    NumVBs = proplists:get_value("numVBuckets", Params),
    IsEnabled = ns_bucket:allow_variable_num_vbuckets(),
    do_parse_validate_num_vbuckets(NumVBs, BucketConfig, IsNew, IsEnabled).

do_parse_validate_num_vbuckets(undefined, _BucketConfig, false = _IsNew,
                               _IsEnabled) ->
    ignore;
do_parse_validate_num_vbuckets(NumVBs, BucketConfig, false = _IsNew,
                               _IsEnabled) ->
    CurVal = integer_to_list(proplists:get_value(num_vbuckets, BucketConfig)),
    case NumVBs =:= CurVal of
        true ->
            ignore;
        false ->
            {error, numVbuckets,
             <<"Number of vbuckets cannot be modified">>}
    end;
do_parse_validate_num_vbuckets(NumVBs, _BucketConfig, true = _IsNew,
                               false = _IsEnabled) when NumVBs =/= undefined ->
    {error, numVbuckets,
     <<"Support for variable number of vbuckets is not enabled">>};
do_parse_validate_num_vbuckets(NumVBs, _BucketConfig, true = IsNew,
                               _IsEnabled) ->
    DefaultVal = integer_to_list(ns_bucket:get_default_num_vbuckets()),
    validate_with_missing(NumVBs, DefaultVal, IsNew,
                          fun validate_num_vbuckets/1).

validate_num_vbuckets(Val) ->
    case menelaus_util:parse_validate_number(Val, ?MIN_NUM_VBUCKETS,
                                             ?MAX_NUM_VBUCKETS) of
        {ok, X} ->
            {ok, num_vbuckets, X};
        _Error ->
            Msg = io_lib:format("Number of vbuckets must be an integer "
                                "between ~p and ~p",
                                [?MIN_NUM_VBUCKETS, ?MAX_NUM_VBUCKETS]),
            {error, numVbuckets, list_to_binary(Msg)}
    end.

%% Helper function that remaps the user key to the internal key if the config
%% parameter is valid.
%%
%% The REST API has bucket parameters in camelCase, but parameters are stored
%% internally and passed to memcached in snake_case. This difference
%% frustratingly means that we must map the user (camelCase) key to the internal
%% (snake_case) key if the parameter is valid, otherwise we should return the
%% user (camelCase) key in any error messages. This function allows us to deal
%% with the user (camelCase) key throughout the parsing of the validation, then
%% map to the internal key when we've validated the parameter passed by the
%% user (if appropriate). This should allow for the consolidation of all of the
%% keys into the same parsing function which allows us to avoid passing user
%% (camelCase) and internal (snake_case) keys down all of the validation call
%% stacks.
remap_user_key_to_internal_key_if_valid(Result, InternalKey) ->
    case Result of
        {ok, _UserKey, Val} ->
            {ok, InternalKey, Val};
        Error ->
            Error
    end.

parse_validate_history_retention_seconds(Params, BucketConfig, IsNew, Version,
                                         IsEnterprise) ->
    UserKey = historyRetentionSeconds,
    HistoryRetentionValue = proplists:get_value(atom_to_list(UserKey), Params),
    Ret = parse_validate_history_param_numeric(
        UserKey, HistoryRetentionValue, Params, BucketConfig, IsNew, Version,
        IsEnterprise, integer_to_list(?HISTORY_RETENTION_SECONDS_DEFAULT)),
    remap_user_key_to_internal_key_if_valid(Ret, history_retention_seconds).

parse_validate_history_retention_bytes(Params, BucketConfig, IsNew,
                                       Version, IsEnterprise) ->
    UserKey = historyRetentionBytes,
    HistoryRetentionValue = proplists:get_value(atom_to_list(UserKey), Params),
    Ret = parse_validate_history_param_numeric(
        UserKey, HistoryRetentionValue, Params, BucketConfig, IsNew, Version,
        IsEnterprise, integer_to_list(?HISTORY_RETENTION_BYTES_DEFAULT)),
    remap_user_key_to_internal_key_if_valid(Ret, history_retention_bytes).

parse_validate_history_retention_collection_default(Params, BucketConfig, IsNew,
                                                    Version, IsEnterprise) ->
    UserKey = historyRetentionCollectionDefault,
    HistoryRetentionValue = proplists:get_value(atom_to_list(UserKey), Params),
    Ret = parse_validate_history_param_bool(
        UserKey, HistoryRetentionValue, Params, BucketConfig, IsNew, Version,
        IsEnterprise,
        atom_to_list(?HISTORY_RETENTION_COLLECTION_DEFAULT_DEFAULT)),
    remap_user_key_to_internal_key_if_valid(
        Ret, history_retention_collection_default).

parse_validate_history_param_numeric(Key, Value, Params, BucketConfig, IsNew,
                                     Version, IsEnterprise, DefaultVal) ->
    IsCompat = cluster_compat_mode:is_version_72(Version),
    IsMagma = is_magma(Params, BucketConfig, IsNew),
    parse_validate_history_param_inner(
        Key, Value, IsEnterprise, IsCompat, IsNew, IsMagma,
        fun (Val, New) ->
            validate_with_missing(
                Val, DefaultVal, New,
                fun (V) ->
                    do_parse_validate_history_retention_numeric(Key, V)
                end)
        end).

parse_validate_history_param_bool(Key, Value, Params, BucketConfig, IsNew,
                                  Version, IsEnterprise, DefaultVal) ->
    IsCompat = cluster_compat_mode:is_version_72(Version),
    IsMagma = is_magma(Params, BucketConfig, IsNew),
    parse_validate_history_param_inner(
        Key, Value, IsEnterprise, IsCompat, IsNew, IsMagma,
        fun (Val, New) ->
            validate_with_missing(
                Val, DefaultVal, New,
                fun (V) ->
                    do_parse_validate_history_retention_bool(Key, V)
                end)
        end).

parse_validate_history_param_inner(_Key, undefined = _Value,
                                   false = _IsEnterprise, _IsCompat, _IsNew,
                                   _IsMagma, _ValidatorFn) ->
    %% Value wasn't specified and not enterprise
    ignore;
parse_validate_history_param_inner(_Key, undefined = _Value, _IsEnterprise,
                                   false = _IsCompat, _IsNew, _IsMagma,
                                   _ValidatorFn) ->
    %% Value wasn't specified and not 7.2
    ignore;
parse_validate_history_param_inner(_Key, undefined = _Value, _IsEnterprise,
                                   _IsCompat, _IsNew, false = _IsMagma,
                                   _ValidatorFn) ->
    %% Value wasn't specified and not magma
    ignore;
parse_validate_history_param_inner(Key, _Value, false = _IsEnterprise,
                                   _IsCompat, _IsNew, _IsMagma, _ValidatorFn) ->
    {error, Key,
        <<"History Retention is supported in enterprise edition only">>};
parse_validate_history_param_inner(Key, _Value, _IsEnterprise,
                                   false = _IsCompat, _IsNew, _IsMagma,
                                   _ValidatorFn) ->
    {error, Key,
        <<"History Retention cannot be set until the cluster is fully 7.2">>};
parse_validate_history_param_inner(Key, _Value, true = _IsEnterprise,
                                   true = _IsCompat, _IsNew, false = _IsMagma,
                                   _ValidatorFn) ->
    {error, Key,
        <<"History Retention can only used with Magma">>};
parse_validate_history_param_inner(_Key, Value, true = _IsEnterprise,
                                   true = _IsCompat, IsNew, true = _IsMagma,
                                   ValidatorFn) ->
    ValidatorFn(Value, IsNew).

do_parse_validate_history_retention_numeric(Key, Val) ->
    case menelaus_util:parse_validate_number(Val, 0, undefined) of
        {ok, X} ->
            {ok, Key, X};
        _Error ->
            {error, Key, <<"Value must be greater than or equal to 0">>}
    end.

do_parse_validate_history_retention_bool(Key, Val) ->
    case menelaus_util:parse_validate_boolean(Val) of
        {ok, X} ->
            {ok, Key, X};
        _Error ->
            {error, Key, <<"Value must be true or false">>}
    end.

parse_validate_magma_key_tree_data_blocksize(Params, BucketConfig, Version,
                                             IsNew, IsEnterprise) ->
    UserKey = magmaKeyTreeDataBlockSize,
    MagmaDataBlockSize = proplists:get_value(atom_to_list(UserKey), Params),
    Ret = parse_validate_magma_data_blocksize(
            UserKey, MagmaDataBlockSize, Params, BucketConfig, IsNew, Version,
            IsEnterprise, integer_to_list(?MAGMA_KEY_TREE_DATA_BLOCKSIZE),
            ?MIN_MAGMA_KEY_TREE_DATA_BLOCKSIZE,
            ?MAX_MAGMA_KEY_TREE_DATA_BLOCKSIZE),
    remap_user_key_to_internal_key_if_valid(Ret, magma_key_tree_data_blocksize).

parse_validate_magma_seq_tree_data_blocksize(Params, BucketConfig, Version,
                                             IsNew, IsEnterprise) ->
    UserKey = magmaSeqTreeDataBlockSize,
    MagmaDataBlockSize = proplists:get_value(atom_to_list(UserKey), Params),
    Ret = parse_validate_magma_data_blocksize(
            UserKey, MagmaDataBlockSize, Params, BucketConfig, IsNew, Version,
            IsEnterprise, integer_to_list(?MAGMA_SEQ_TREE_DATA_BLOCKSIZE),
            ?MIN_MAGMA_SEQ_TREE_DATA_BLOCKSIZE,
            ?MAX_MAGMA_SEQ_TREE_DATA_BLOCKSIZE),
    remap_user_key_to_internal_key_if_valid(Ret, magma_seq_tree_data_blocksize).

parse_validate_magma_data_blocksize(Key, Value, Params, BucketConfig, IsNew,
                                    Version, IsEnterprise, DefaultVal, MinVal,
                                    MaxVal) ->
    IsCompat = cluster_compat_mode:is_version_72(Version),
    IsMagma = is_magma(Params, BucketConfig, IsNew),
    parse_validate_magma_data_blocksize_inner(
      Key, Value, IsEnterprise, IsCompat, IsNew, IsMagma,
      fun (Val, New) ->
              validate_with_missing(
                Val, DefaultVal, New,
                fun (V) ->
                        do_parse_validate_magma_data_blocksize(Key, V, MinVal,
                                                               MaxVal)
                end)
      end).

do_parse_validate_magma_data_blocksize(Key, Val, Min, Max) ->
    case menelaus_util:parse_validate_number(Val, Min, Max) of
        {ok, X} ->
            {ok, Key, X};
        _Error ->
            Msg = io_lib:format("Value must be an integer between ~p and ~p, "
                                "inclusive", [Min, Max]),
            {error, Key, iolist_to_binary(Msg)}
    end.

parse_validate_magma_data_blocksize_inner(_Key, undefined = _Value,
                                          false = _IsEnterprise, _IsCompat,
                                          _IsNew, _IsMagma, _ValidatorFn) ->
    %% Value wasn't specified and not enterprise
    ignore;
parse_validate_magma_data_blocksize_inner(_Key, undefined = _Value,
                                          _IsEnterprise, false = _IsCompat,
                                          _IsNew, _IsMagma, _ValidatorFn) ->
    %% Value wasn't specified and not 7.2
    ignore;
parse_validate_magma_data_blocksize_inner(_Key, undefined = _Value,
                                          _IsEnterprise, _IsCompat, _IsNew,
                                          false = _IsMagma, _ValidatorFn) ->
    %% Value wasn't specified and not magma
    ignore;
parse_validate_magma_data_blocksize_inner(Key, _Value, false = _IsEnterprise,
                                          _IsCompat, _IsNew, _IsMagma,
                                          _ValidatorFn) ->
    {error, Key,
     <<"Magma data blocksize is supported in enterprise edition only">>};
parse_validate_magma_data_blocksize_inner(Key, _Value, _IsEnterprise,
                                          false = _IsCompat, _IsNew, _IsMagma,
                                         _ValidatorFn) ->
    {error, Key,
     <<"Magma data blocksize cannot be set until the cluster is fully "
       "running 7.2">>};
parse_validate_magma_data_blocksize_inner(Key, _Value, true = _IsEnterprise,
                                          true = _IsCompat, _IsNew,
                                          false = _IsMagma, _ValidatorFn) ->
    {error, Key,
     <<"Magma data blocksize can only be used with Magma">>};
parse_validate_magma_data_blocksize_inner(_Key, Value, true = _IsEnterprise,
                                          true = _IsCompat, IsNew,
                                          true = _IsMagma, ValidatorFn) ->
    ValidatorFn(Value, IsNew).

parse_validate_threads_number(Params, IsNew) ->
    validate_with_missing(proplists:get_value("threadsNumber", Params),
                          "3", IsNew, fun parse_validate_threads_number/1).

parse_validate_flush_enabled("0") -> {ok, flush_enabled, false};
parse_validate_flush_enabled("1") -> {ok, flush_enabled, true};
parse_validate_flush_enabled(_ReplicaValue) -> {error, flushEnabled, <<"flushEnabled can only be 1 or 0">>}.

parse_validate_threads_number(NumThreads) ->
    case menelaus_util:parse_validate_number(NumThreads,
                                             ?MIN_NUM_WORKER_THREADS,
                                             ?MAX_NUM_WORKER_THREADS) of
        invalid ->
            Msg = io_lib:format("The number of threads must be an integer "
                                "between ~p and ~p, inclusive",
                                [?MIN_NUM_WORKER_THREADS,
                                 ?MAX_NUM_WORKER_THREADS]),
            {error, threadsNumber, iolist_to_binary(Msg)};
        too_small ->
            Msg = io_lib:format("The number of threads can't be less than ~p",
                                [?MIN_NUM_WORKER_THREADS]),
            {error, threadsNumber, iolist_to_binary(Msg)};
        too_large ->
            Msg = io_lib:format("The number of threads can't be greater "
                                "than ~p", [?MAX_NUM_WORKER_THREADS]),
            {error, threadsNumber, iolist_to_binary(Msg)};
        {ok, X} ->
            {ok, num_threads, X}
    end.

parse_validate_eviction_policy(Params, BCfg, IsNew) ->
    IsEphemeral = is_ephemeral(Params, BCfg, IsNew),
    IsMagma = is_magma(Params, BCfg, IsNew),
    do_parse_validate_eviction_policy(Params, BCfg, IsEphemeral, IsNew,
                                      IsMagma).

do_parse_validate_eviction_policy(Params, _BCfg, false = _IsEphemeral, IsNew,
                                  IsMagma) ->
    Default = case IsMagma of
                  false ->
                      "valueOnly";
                  true ->
                      "fullEviction"
              end,
    validate_with_missing(proplists:get_value("evictionPolicy", Params),
                          Default, IsNew,
                          fun parse_validate_membase_eviction_policy/1);
do_parse_validate_eviction_policy(Params, _BCfg, true = _IsEphemeral,
                                  true = IsNew, _IsMagma) ->
    validate_with_missing(proplists:get_value("evictionPolicy", Params),
                          "noEviction", IsNew,
                          fun parse_validate_ephemeral_eviction_policy/1);
do_parse_validate_eviction_policy(Params, BCfg, true = _IsEphemeral,
                                  false = _IsNew, _IsMagma) ->
    case proplists:get_value("evictionPolicy", Params) of
        undefined ->
            ignore;
        Val ->
            case build_eviction_policy(BCfg) =:= list_to_binary(Val) of
                true ->
                    ignore;
                false ->
                    {error, evictionPolicy,
                     <<"Eviction policy cannot be updated for ephemeral buckets">>}
            end
    end.

parse_validate_membase_eviction_policy("valueOnly") ->
    {ok, eviction_policy, value_only};
parse_validate_membase_eviction_policy("fullEviction") ->
    {ok, eviction_policy, full_eviction};
parse_validate_membase_eviction_policy(_Other) ->
    {error, evictionPolicy,
     <<"Eviction policy must be either 'valueOnly' or 'fullEviction' for couchbase buckets">>}.

parse_validate_ephemeral_eviction_policy("noEviction") ->
    {ok, eviction_policy, no_eviction};
parse_validate_ephemeral_eviction_policy("nruEviction") ->
    {ok, eviction_policy, nru_eviction};
parse_validate_ephemeral_eviction_policy(_Other) ->
    {error, evictionPolicy,
     <<"Eviction policy must be either 'noEviction' or 'nruEviction' for ephemeral buckets">>}.

parse_validate_drift_ahead_threshold(Threshold) ->
    case menelaus_util:parse_validate_number(Threshold, 100, undefined) of
        invalid ->
            {error, driftAheadThresholdMs,
             <<"The drift ahead threshold must be an integer not less than 100ms">>};
        too_small ->
            {error, driftAheadThresholdMs,
             <<"The drift ahead threshold can't be less than 100ms">>};
        {ok, X} ->
            {ok, drift_ahead_threshold_ms, X}
    end.

parse_validate_drift_behind_threshold(Threshold) ->
    case menelaus_util:parse_validate_number(Threshold,
                                             ?MIN_DRIFT_BEHIND_THRESHOLD,
                                             undefined) of
        invalid ->
            Msg = io_lib:format("The drift behind threshold must be an "
                                "integer not less than ~pms",
                                [?MIN_DRIFT_BEHIND_THRESHOLD]),
            {error, driftBehindThresholdMs, iolist_to_binary(Msg)};
        too_small ->
            Msg = io_lib:format("The drift behind threshold can't be less "
                                "than ~pms", [?MIN_DRIFT_BEHIND_THRESHOLD]),
            {error, driftBehindThresholdMs, iolist_to_binary(Msg)};
        {ok, X} ->
            {ok, drift_behind_threshold_ms, X}
    end.

parse_validate_ram_quota(Params, BucketConfig) ->
    RamQuota = case proplists:get_value("ramQuota", Params) of
                   undefined ->
                       %% Provide backward compatibility.
                       proplists:get_value("ramQuotaMB", Params);
                   Ram ->
                       Ram
               end,
    do_parse_validate_ram_quota(RamQuota, BucketConfig).

do_parse_validate_ram_quota(undefined, BucketConfig) when BucketConfig =/= false ->
    {ok, ram_quota, ns_bucket:raw_ram_quota(BucketConfig)};
do_parse_validate_ram_quota(Value, _BucketConfig) ->
    case menelaus_util:parse_validate_number(Value, 0, undefined) of
        invalid ->
            {error, ramQuota,
             <<"The RAM Quota must be specified and must be a positive integer.">>};
        too_small ->
            {error, ramQuota, <<"The RAM Quota cannot be negative.">>};
        {ok, X} ->
            {ok, ram_quota, X * ?MIB}
    end.

parse_validate_bucket_placer_param(What, Other, LowerLimit, Params, IsNew,
                                   BucketConfig) ->
    Err = ?cut(iolist_to_binary(io_lib:format(_, _))),

    case proplists:get_value(atom_to_list(What), Params) of
        undefined ->
            case {IsNew, proplists:get_value(atom_to_list(Other), Params)} of
                {true, Val} when Val =/= undefined ->
                    {error, What, Err("~p must be specified", [What])};
                {false, _} ->
                    case proplists:get_value(What, BucketConfig) of
                        undefined ->
                            ignore;
                        V ->
                            {ok, What, V}
                    end;
                _ ->
                    ignore
            end;
        Value ->
            case IsNew orelse
                proplists:get_value(What, BucketConfig) =/= undefined of
                false ->
                    {error, What, Err("~p cannot be updated since it was not "
                                      "specified during the bucket creation",
                                      [What])};
                true ->
                    case menelaus_util:parse_validate_number(Value, LowerLimit,
                                                             undefined) of
                        invalid ->
                            {error, What, Err("~p must be integer", [What])};
                        too_small ->
                            {error, What, Err("~p must be ~p or more",
                                              [What, LowerLimit])};
                        {ok, X} ->
                            {ok, What, X}
                    end
            end
    end.

parse_validate_conflict_resolution_type("seqno") ->
    {ok, conflict_resolution_type, seqno};
parse_validate_conflict_resolution_type("lww") ->
    case cluster_compat_mode:is_enterprise() of
        true ->
            {ok, conflict_resolution_type, lww};
        false ->
            {error, conflictResolutionType,
             <<"Conflict resolution type 'lww' is supported only in enterprise edition">>}
    end;
parse_validate_conflict_resolution_type("custom") ->
    case cluster_compat_mode:is_enterprise() of
        true ->
            case cluster_compat_mode:is_developer_preview() of
                true ->
                    {ok, conflict_resolution_type, custom};
                false ->
                    {error, conflictResolutionType,
                     <<"Conflict resolution type 'custom' is supported only "
                       "with developer preview enabled">>}
            end;
        false ->
            {error, conflictResolutionType,
             <<"Conflict resolution type 'custom' is supported only in "
               "enterprise edition">>}
    end;
parse_validate_conflict_resolution_type(_Other) ->
    {error, conflictResolutionType,
     <<"Conflict resolution type must be 'seqno' or 'lww' or 'custom'">>}.

handle_compact_bucket(_PoolId, Bucket, Req) ->
    ok = compaction_api:force_compact_bucket(Bucket),
    reply(Req, 200).

handle_purge_compact_bucket(_PoolId, Bucket, Req) ->
    ok = compaction_api:force_purge_compact_bucket(Bucket),
    reply(Req, 200).

handle_cancel_bucket_compaction(_PoolId, Bucket, Req) ->
    ok = compaction_api:cancel_forced_bucket_compaction(Bucket),
    reply(Req, 200).

handle_compact_databases(_PoolId, Bucket, Req) ->
    ok = compaction_api:force_compact_db_files(Bucket),
    reply(Req, 200).

handle_cancel_databases_compaction(_PoolId, Bucket, Req) ->
    ok = compaction_api:cancel_forced_db_compaction(Bucket),
    reply(Req, 200).

handle_compact_view(_PoolId, Bucket, DDocId, Req) ->
    ok = compaction_api:force_compact_view(Bucket, DDocId),
    reply(Req, 200).

handle_cancel_view_compaction(_PoolId, Bucket, DDocId, Req) ->
    ok = compaction_api:cancel_forced_view_compaction(Bucket, DDocId),
    reply(Req, 200).

handle_ddocs_list(PoolId, BucketName, Req) ->
    {ok, BucketConfig} = ns_bucket:get_bucket(BucketName),
    Nodes = ns_bucket:get_view_nodes(BucketConfig),
    case run_on_node({?MODULE, get_ddocs_list, [PoolId, BucketName]},
                     Nodes, Req) of
        {ok, DDocs} -> reply_json(Req, DDocs);
        {error, nonodes} -> reply_json(Req, {[{error, no_ddocs_service}]}, 400)
    end.

run_on_node({M, F, A}, Nodes, Req) ->
    case lists:member(node(), Nodes) of
        true -> {ok, erlang:apply(M, F, A)};
        _ when Nodes == [] -> {error, nonodes};
        _ ->
            Node = menelaus_util:choose_node_consistently(Req, Nodes),
            case rpc:call(Node, M, F, A) of
                {badrpc, _} = Error ->
                    ?log_error("RPC to node ~p (~p:~p) failed: ~p",
                               [Node, M, F, Error]),
                    {error, Error};
                Docs -> {ok, Docs}
            end
    end.

%% The function might be rpc'ed beginning from 6.5
get_ddocs_list(PoolId, Bucket) ->
    DDocs = capi_utils:sort_by_doc_id(capi_utils:full_live_ddocs(Bucket)),
    RV =
        [begin
             Id = capi_utils:extract_doc_id(Doc),
             {[{doc, capi_utils:couch_doc_to_json(Doc, parsed)},
               {controllers,
                {[{compact,
                   bin_concat_path(["pools", PoolId, "buckets", Bucket, "ddocs",
                                    Id, "controller", "compactView"])},
                  {setUpdateMinChanges,
                   bin_concat_path(["pools", PoolId, "buckets", Bucket,
                                    "ddocs", Id, "controller",
                                    "setUpdateMinChanges"])}]}}]}
         end || Doc <- DDocs],
    {[{rows, RV}]}.

handle_set_ddoc_update_min_changes(_PoolId, Bucket, DDocIdStr, Req) ->
    DDocId = list_to_binary(DDocIdStr),

    case ns_couchdb_api:get_doc(Bucket, DDocId) of
        {ok, #doc{body={Body}} = DDoc} ->
            {Options0} = proplists:get_value(<<"options">>, Body, {[]}),
            Params = mochiweb_request:parse_post(Req),

            {Options1, Errors} =
                lists:foldl(
                  fun (Key, {AccOptions, AccErrors}) ->
                          BinKey = list_to_binary(Key),
                          %% just unset the option
                          AccOptions1 = lists:keydelete(BinKey, 1, AccOptions),

                          case proplists:get_value(Key, Params) of
                              undefined ->
                                  {AccOptions1, AccErrors};
                              Value ->
                                  case menelaus_util:parse_validate_number(
                                         Value, 0, undefined) of
                                      {ok, Parsed} ->
                                          AccOptions2 =
                                              [{BinKey, Parsed} | AccOptions1],
                                          {AccOptions2, AccErrors};
                                      Error ->
                                          Msg = io_lib:format(
                                                  "Invalid ~s: ~p",
                                                  [Key, Error]),
                                          AccErrors1 =
                                              [{Key, iolist_to_binary(Msg)}],
                                          {AccOptions, AccErrors1}
                                  end
                          end
                  end, {Options0, []},
                  ["updateMinChanges", "replicaUpdateMinChanges"]),

            case Errors of
                [] ->
                    complete_update_ddoc_options(Req, Bucket, DDoc, Options1);
                _ ->
                    reply_json(Req, {Errors}, 400)
            end;
        {not_found, _} ->
            reply_json(Req, {[{'_', <<"Design document not found">>}]}, 400)
    end.

complete_update_ddoc_options(Req, Bucket, #doc{body={Body0}}= DDoc, Options0) ->
    Options = {Options0},
    NewBody0 = [{<<"options">>, Options} |
                lists:keydelete(<<"options">>, 1, Body0)],

    NewBody = {NewBody0},
    NewDDoc = DDoc#doc{body=NewBody},
    ok = ns_couchdb_api:update_doc(Bucket, NewDDoc),
    reply_json(Req, Options).

handle_local_random_key(Bucket, Scope, Collection, Req) ->
    menelaus_web_collections:assert_api_available(Bucket),
    do_handle_local_random_key(
      Bucket,
      menelaus_web_crud:assert_collection_uid(Bucket, Scope, Collection),
      Req).

handle_local_random_key(Bucket, Req) ->
    CollectionUid = menelaus_web_crud:assert_default_collection_uid(Bucket),
    do_handle_local_random_key(Bucket, CollectionUid, Req).

do_handle_local_random_key(Bucket, CollectionUId, Req) ->
    {ok, BucketConfig} = ns_bucket:get_bucket(Bucket),
    Nodes = ns_bucket:get_servers(BucketConfig),

    Args = [X || X <- [Bucket, CollectionUId],
                 X =/= undefined],
    {ok, Res} = run_on_node({ns_memcached, get_random_key, Args},
                            Nodes, Req),
    case Res of
        {ok, Key} ->
            reply_json(Req, {[{ok, true},
                              {key, Key}]});
        {memcached_error, key_enoent, _} ->
            ?log_debug("No keys were found for bucket ~p. "
                       "Fallback to all docs approach.", [Bucket]),
            reply_json(Req, {[{ok, false},
                              {error, <<"fallback_to_all_docs">>}]}, 404);
        {memcached_error, Status, Msg} ->
            ?log_error("Unable to retrieve random key for bucket ~p. "
                       "Memcached returned error ~p. ~p",
                       [Bucket, Status, Msg]),
            reply_json(Req, {[{ok, false}]}, 404)
    end.

build_terse_bucket_info(BucketName) ->
    case bucket_info_cache:terse_bucket_info(BucketName) of
        {ok, _, _, V} -> V;
        %% NOTE: {auth_bucket for this route handles 404 for us albeit
        %% harmlessly racefully
        not_present ->
            %% Bucket disappeared from under us
            {error, not_present};
        {T, E, Stack} ->
            erlang:raise(T, E, Stack)
    end.

serve_short_bucket_info(BucketName, Req) ->
    case build_terse_bucket_info(BucketName) of
        {error, not_present} ->
            menelaus_util:reply_json(Req, <<"Bucket not found">>, 404);
        V ->
            menelaus_util:reply_ok(Req, "application/json", V)
    end.

serve_streaming_short_bucket_info(BucketName, Req) ->
    handle_streaming(
      fun (_, _UpdateID) ->
              case build_terse_bucket_info(BucketName) of
                  {error, not_present} ->
                      exit(normal);
                  V ->
                      {just_write, {write, V}}
              end
      end, Req).


-ifdef(TEST).
%% for test
basic_bucket_params_screening(IsNew, Name, Params, AllBuckets) ->
    basic_bucket_params_screening(IsNew, Name, Params, AllBuckets,
                                  [node1, node2]).

basic_bucket_params_screening(IsNew, Name, Params, AllBuckets, KvNodes) ->
    basic_bucket_params_screening(IsNew, Name, Params, AllBuckets, KvNodes,
                                  true).

basic_bucket_params_screening(IsNew, Name, Params, AllBuckets,
                              KvNodes, IsEnterprise) ->
    Version = cluster_compat_mode:supported_compat_version(),
    Groups = [[{uuid, N},
               {name, N},
               {nodes, [N]}] || N <- KvNodes],
    Ctx = init_bucket_validation_context(IsNew, Name, AllBuckets,
                                         KvNodes, Groups, [],
                                         false, false,
                                         Version, IsEnterprise,
                                         %% Change when developer_preview
                                         %% defaults to false
                                         true),
    basic_bucket_params_screening(Ctx, Params).

basic_bucket_params_screening_test() ->
    meck:new(config_profile, [passthrough]),
    meck:expect(config_profile, search,
                fun (_, Default) ->
                        Default
                end),
    meck:new(ns_config, [passthrough]),
    meck:expect(ns_config, read_key_fast,
                fun (_, Default) ->
                        Default
                end),
    meck:expect(ns_config, search,
                fun (couchbase_num_vbuckets_default) ->
                        {value, 1024}
                end),
    meck:expect(ns_config, search_node_with_default,
                fun (_, Default) -> Default end),
    meck:new(cluster_compat_mode, [passthrough]),
    meck:expect(cluster_compat_mode, is_cluster_elixir,
                fun () -> true end),
    meck:expect(ns_config, search_node_with_default,
                fun (_, Default) ->
                        Default
                end),
    AllBuckets = [{"mcd",
                   [{type, memcached},
                    {num_vbuckets, 16},
                    {num_replicas, 1},
                    {servers, [node1, node2]},
                    {ram_quota, 76 * ?MIB}]},
                  {"default",
                   [{type, membase},
                    {num_vbuckets, 16},
                    {num_replicas, 1},
                    {servers, [node1, node2]},
                    {ram_quota, 512 * ?MIB}]},
                  {"third",
                   [{type, membase},
                    {num_vbuckets, 16},
                    {num_replicas, 1},
                    {servers, [node1, node2]},
                    {ram_quota, 768 * ?MIB}]},
                  {"fourth",
                   [{type, membase},
                    {num_vbuckets, 16},
                    {num_replicas, 3},
                    {servers, [node1, node2]},
                    {ram_quota, 100 * ?MIB}]},
                  {"fifth",
                   [{type, membase},
                    {num_vbuckets, 16},
                    {num_replicas, 0},
                    {servers, [node1]},
                    {ram_quota, 300 * ?MIB}]}],

    %% it is possible to create bucket with ok params
    {OK1, E1} = basic_bucket_params_screening(true, "mcd",
                                              [{"bucketType", "membase"},
                                               {"ramQuota", "400"}, {"replicaNumber", "2"}],
                                              tl(AllBuckets)),
    [] = E1,
    %% missing fields have their defaults set
    true = proplists:is_defined(num_threads, OK1),
    true = proplists:is_defined(eviction_policy, OK1),
    true = proplists:is_defined(replica_index, OK1),

    % Not enterprise/magma/7.2.0+ so history not set
    ?assertNot(proplists:is_defined(history_retention_seconds, OK1)),
    ?assertNot(proplists:is_defined(history_retention_bytes, OK1)),
    ?assertNot(proplists:is_defined(history_retention_collection_default, OK1)),

    %% it is not possible to create bucket with duplicate name
    {_OK2, E2} = basic_bucket_params_screening(true, "mcd",
                                               [{"bucketType", "membase"},
                                                {"ramQuota", "400"}, {"replicaNumber", "2"}],
                                               AllBuckets),
    true = lists:member(name, proplists:get_keys(E2)), % mcd is already present

    %% it is not possible to update missing bucket. And specific format of errors
    {OK3, E3} = basic_bucket_params_screening(false, "missing",
                                              [{"bucketType", "membase"},
                                               {"ramQuota", "400"}, {"replicaNumber", "2"}],
                                              AllBuckets),
    [] = OK3,
    [name] = proplists:get_keys(E3),

    %% it is not possible to update missing bucket. And specific format of errors
    {OK4, E4} = basic_bucket_params_screening(false, "missing",
                                              [],
                                              AllBuckets),
    [] = OK4,
    [name] = proplists:get_keys(E4),

    %% it is not possible to update missing bucket. And specific format of errors
    {OK5, E5} = basic_bucket_params_screening(false, "missing",
                                              [{"ramQuota", "222"}],
                                              AllBuckets),
    [] = OK5,
    [name] = proplists:get_keys(E5),

    %% it is possible to update only some fields
    {OK6, E6} = basic_bucket_params_screening(false, "third",
                                              [{"bucketType", "membase"},
                                               {"replicaNumber", "2"}],
                                              AllBuckets),
    {num_replicas, 2} = lists:keyfind(num_replicas, 1, OK6),
    [] = E6,
    ?assertEqual(false, lists:keyfind(num_threads, 1, OK6)),
    ?assertEqual(false, lists:keyfind(eviction_policy, 1, OK6)),
    ?assertEqual(false, lists:keyfind(replica_index, 1, OK6)),

    %% its not possible to update memcached bucket ram quota
    {_OK7, E7} = basic_bucket_params_screening(false, "mcd",
                                               [{"bucketType", "membase"},
                                                {"ramQuota", "1024"}, {"replicaNumber", "2"}],
                                               AllBuckets),
    ?assertEqual(true, lists:member(ramQuota, proplists:get_keys(E7))),

    {_OK8, E8} = basic_bucket_params_screening(true, undefined,
                                               [{"bucketType", "membase"},
                                                {"ramQuota", "400"}, {"replicaNumber", "2"}],
                                               AllBuckets),
    ?assertEqual([{name, <<"Bucket name needs to be specified">>}], E8),

    {_OK9, E9} = basic_bucket_params_screening(false, undefined,
                                               [{"bucketType", "membase"},
                                                {"ramQuota", "400"}, {"replicaNumber", "2"}],
                                               AllBuckets),
    ?assertEqual([{name, <<"Bucket with given name doesn't exist">>}], E9),

    %% it is not possible to create bucket with duplicate name in different register
    {_OK10, E10} = basic_bucket_params_screening(true, "Mcd",
                                                 [{"bucketType", "membase"},
                                                  {"ramQuota", "400"}, {"replicaNumber", "2"}],
                                                 AllBuckets),
    ?assertEqual([{name, <<"Bucket with given name already exists">>}], E10),

    %% it is not possible to create bucket with name longer than 100 characters
    {_OK11, E11} = basic_bucket_params_screening(true, "12345678901234567890123456789012345678901234567890123456789012345678901234567890123456789012345678901",
                                                 [{"bucketType", "membase"},
                                                  {"ramQuota", "400"}, {"replicaNumber", "2"}],
                                                 AllBuckets),
    ?assertEqual([{name, ?l2b(io_lib:format("Bucket name cannot exceed ~p characters",
                                            [?MAX_BUCKET_NAME_LEN]))}], E11),

    %% it is possible to update optional fields
    {OK12, E12} = basic_bucket_params_screening(false, "third",
                                                [{"bucketType", "membase"},
                                                 {"threadsNumber", "8"},
                                                 {"evictionPolicy", "fullEviction"}],
                                                AllBuckets),
    [] = E12,
    ?assertEqual(8, proplists:get_value(num_threads, OK12)),
    ?assertEqual(full_eviction, proplists:get_value(eviction_policy, OK12)),

    %% it is not possible to CREATE a bucket or UPDATE an existing bucket
    %% with 3 replicas and durability level that isn't none.
    DurabilityLevels = ["majority", "majorityAndPersistActive",
                        "persistToMajority"],
    lists:map(
      fun (Level) ->
              %% Create
              {_OK14a, E14a} = basic_bucket_params_screening(
                                 true, "ReplicaDurability",
                                 [{"bucketType", "membase"},
                                  {"ramQuota", "400"},
                                  {"replicaNumber", "3"},
                                  {"durabilityMinLevel", Level}],
                                 AllBuckets),
              ?assertEqual([{durability_min_level,
                             <<"Durability minimum level cannot be specified "
                               "with 3 replicas">>}],
                           E14a),

              %% Update
              {_OK14b, E14b} = basic_bucket_params_screening(
                                 false, "fourth",
                                 [{"durabilityMinLevel", Level}],
                                 AllBuckets),
              ?assertEqual([{durability_min_level,
                             <<"Durability minimum level cannot be specified "
                               "with 3 replicas">>}],
                           E14b)
      end, DurabilityLevels),

    %% it is possible to create a bucket with 3 replicas when durability is
    %% none.
    lists:map(
      fun (BucketType) ->
              {_OK15, E15} = basic_bucket_params_screening(
                               true, "ReplicaDurability",
                               [{"bucketType", BucketType},
                                {"ramQuota", "400"},
                                {"replicaNumber", "3"},
                                {"durabilityMinLevel", "none"}],
                               AllBuckets),
              [] = E15
      end, ["membase", "ephemeral"]),

    %% is is not possible to create an ephemeral bucket with 3 replicas and
    %% durability level that isn't none.
    {_OK16, E16} = basic_bucket_params_screening(
                     true, "ReplicaDurability",
                     [{"bucketType", "ephemeral"},
                      {"ramQuota", "400"},
                      {"replicaNumber", "3"},
                      {"durabilityMinLevel", "majority"}],
                     AllBuckets),
    ?assertEqual([{durability_min_level,
                   <<"Durability minimum level cannot be specified "
                     "with 3 replicas">>}],
                 E16),

    %% it is possible to crete a bucket using the deprecated ramQuotaMB
    %% (to ensure backwards compatibility).
    {OK17, E17} = basic_bucket_params_screening(
                   true, "Bucket17", [{"bucketType", "membase"},
                    {"ramQuotaMB", "400"}, {"replicaNumber", "2"}],
                   AllBuckets),
    [] = E17,
    true = proplists:is_defined(ram_quota, OK17),

    %% it is not possible to create or update a bucket with 1 and 2 replicas
    %% and durability level that isn't none if there is one active kv node
    MajorityDurabilityLevelReplicas = [{D, R} || D <- DurabilityLevels, R <- ["1", "2"]],

    lists:map(
      fun ({DurabilityLevel, ReplicaNumber}) ->
              %% Create
              {_OK18a, E18a} = basic_bucket_params_screening(
                                 true, "ReplicaDurability",
                                 [{"bucketType", "membase"},
                                  {"ramQuota", "400"},
                                  {"replicaNumber", ReplicaNumber},
                                  {"durabilityMinLevel", DurabilityLevel}],
                                 AllBuckets,
                                 [node1]),
              ?assertEqual([{durability_min_level,
                             <<"You do not have enough data servers to "
                               "support this durability level">>}],
                           E18a),

              %% Update
              {_OK18b, E18b} = basic_bucket_params_screening(
                                 false, "fifth",
                                 [{"replicaNumber", ReplicaNumber},
                                  {"durabilityMinLevel", DurabilityLevel}],
                                 AllBuckets,
                                 [node1]),
              ?assertEqual([{durability_min_level,
                             <<"You do not have enough data servers to "
                               "support this durability level">>}],
                           E18b)
      end, MajorityDurabilityLevelReplicas),

    %% it is possible to create a bucket with 1 and 2 replicas and
    %% durability level that isn't none if there is more than one active kv node
    lists:map(
      fun ({DurabilityLevel, ReplicaNumber}) ->
              {_OK19, E19} = basic_bucket_params_screening(
                               true, "ReplicaDurability",
                               [{"bucketType", "membase"},
                                {"ramQuota", "400"},
                                {"replicaNumber", ReplicaNumber},
                                {"durabilityMinLevel", DurabilityLevel}],
                               AllBuckets,
                               [node1, node2]),
              [] = E19
      end, MajorityDurabilityLevelReplicas),

    {_OK20, E20} = basic_bucket_params_screening(
                     true,
                     "HistoryNotEnterpriseMagma",
                     [{"bucketType", "membase"},
                      {"ramQuota", "1024"},
                      {"storageBackend", "magma"},
                      {"historyRetentionSeconds", "10"},
                      {"historyRetentionBytes", "10"},
                      {"historyRetentionCollectionDefault", "true"},
                      {"magmaKeyTreeDataBlockSize", "10"},
                      {"magmaSeqTreeDataBlockSize", "10"}],
                     AllBuckets,
                     [node1],
                     false),
    ?assertEqual([{storageBackend,
                   <<"Magma is supported in enterprise edition only">>},
                  {historyRetentionSeconds,
                   <<"History Retention is supported in enterprise edition "
                     "only">>},
                  {magmaKeyTreeDataBlockSize,
                   <<"Magma data blocksize is supported in enterprise edition "
                     "only">>},
                  {magmaSeqTreeDataBlockSize,
                   <<"Magma data blocksize is supported in enterprise edition "
                     "only">>},
                  {historyRetentionBytes,
                   <<"History Retention is supported in enterprise edition "
                      "only">>},
                  {historyRetentionCollectionDefault,
                   <<"History Retention is supported in enterprise edition "
                     "only">>}],
                 E20),

    {_OK21, E21} = basic_bucket_params_screening(
                     true,
                     "HistoryEnterpriseNotMagma",
                     [{"bucketType", "membase"},
                      {"ramQuota", "400"},
                      {"historyRetentionSeconds", "10"},
                      {"historyRetentionBytes", "10"},
                      {"historyRetentionCollectionDefault", "true"},
                      {"magmaKeyTreeDataBlockSize", "10"},
                      {"magmaSeqTreeDataBlockSize", "10"}],
                     AllBuckets,
                     [node1]),
    ?assertEqual([{historyRetentionSeconds,
                   <<"History Retention can only used with Magma">>},
                  {magmaKeyTreeDataBlockSize,
                   <<"Magma data blocksize can only be used with Magma">>},
                  {magmaSeqTreeDataBlockSize,
                   <<"Magma data blocksize can only be used with Magma">>},
                  {historyRetentionBytes,
                   <<"History Retention can only used with Magma">>},
                  {historyRetentionCollectionDefault,
                   <<"History Retention can only used with Magma">>}],
                 E21),

    meck:expect(cluster_compat_mode, supported_compat_version,
        fun() ->
            ?VERSION_71
        end),

    {_OK22, E22} = basic_bucket_params_screening(
                     true,
                     "HistoryEnterpriseMagma7.1",
                     [{"bucketType", "membase"},
                      {"ramQuota", "1024"},
                      {"storageBackend", "magma"},
                      {"historyRetentionSeconds", "10"},
                      {"historyRetentionBytes", "10"},
                      {"historyRetentionCollectionDefault", "true"},
                      {"magmaKeyTreeDataBlockSize", "10"},
                      {"magmaSeqTreeDataBlockSize", "10"}],
                     AllBuckets,
                     [node1]),
    ?assertEqual([{historyRetentionSeconds,
                    <<"History Retention cannot be set until the cluster is "
                       "fully 7.2">>},
                  {magmaKeyTreeDataBlockSize,
                   <<"Magma data blocksize cannot be set until the cluster is "
                     "fully running 7.2">>},
                  {magmaSeqTreeDataBlockSize,
                   <<"Magma data blocksize cannot be set until the cluster is "
                     "fully running 7.2">>},
                  {historyRetentionBytes,
                    <<"History Retention cannot be set until the cluster is "
                      "fully 7.2">>},
                  {historyRetentionCollectionDefault,
                    <<"History Retention cannot be set until the cluster is "
                      "fully 7.2">>}],
                 E22),

    %% put back the compat_mode to elixir
    meck:expect(cluster_compat_mode, supported_compat_version,
                fun() ->
                        ?VERSION_ELIXIR
                end),

    {_OK23, E23} = basic_bucket_params_screening(
        true,
        "HistoryEnterpriseMagma7.1",
        [{"bucketType", "membase"},
            {"ramQuota", "1024"},
            {"storageBackend", "magma"},
            {"historyRetentionSeconds", "-1"},
            {"historyRetentionBytes", "-1"},
            {"historyRetentionCollectionDefault", "-1"},
            {"magmaKeyTreeDataBlockSize", "-1"},
            {"magmaSeqTreeDataBlockSize", "-1"}],
        AllBuckets,
        [node1]),
    ?assertEqual([{historyRetentionSeconds,
                   <<"Value must be greater than or equal to 0">>},
                  {magmaKeyTreeDataBlockSize,
                   <<"Value must be an integer between 4096 and 131072, "
                    "inclusive">>},
                  {magmaSeqTreeDataBlockSize,
                   <<"Value must be an integer between 4096 and 131072, "
                    "inclusive">>},
                  {historyRetentionBytes,
                   <<"Value must be greater than or equal to 0">>},
                  {historyRetentionCollectionDefault,
                   <<"Value must be true or false">>}],
        E23),

    {OK24, E24} = basic_bucket_params_screening(
                     true,
                     "HistoryEnterpriseMagma",
                     [{"bucketType", "membase"},
                      {"ramQuota", "1024"},
                      {"storageBackend", "magma"},
                      {"historyRetentionSeconds", "10"},
                      {"historyRetentionBytes", "10"},
                      {"historyRetentionCollectionDefault", "true"},
                      {"magmaKeyTreeDataBlockSize", "4096"},
                      {"magmaSeqTreeDataBlockSize", "4096"}],
                     AllBuckets,
                     [node1]),
    ?assertEqual([], E24),
    ?assert(lists:any(fun (Elem) ->
                          Elem =:= {history_retention_seconds, 10}
                      end, OK24)),
    ?assert(lists:any(fun (Elem) ->
                          Elem =:= {history_retention_bytes, 10}
                      end, OK24)),
    ?assert(lists:any(fun (Elem) ->
        Elem =:= {history_retention_collection_default, true}
                      end, OK24)),
    ?assert(lists:any(fun (Elem) ->
                          Elem =:= {magma_key_tree_data_blocksize, 4096}
                      end, OK24)),
    ?assert(lists:any(fun (Elem) ->
                          Elem =:= {magma_seq_tree_data_blocksize, 4096}
                      end, OK24)),

    %% Test defaults for history when we are enterprise/magma/7.2.0+
    {OK25, E25} = basic_bucket_params_screening(
        true,
        "mcd",
        [{"bucketType", "membase"},
         {"ramQuota", "1024"},
         {"replicaNumber", "2"},
         {"storageBackend", "magma"}],
        tl(AllBuckets)),
    ?assertEqual([], E25),

    ?assertEqual({history_retention_seconds, 0},
                  proplists:lookup(history_retention_seconds, OK25)),
    ?assertEqual({history_retention_bytes, 0},
                  proplists:lookup(history_retention_bytes, OK25)),
    ?assertEqual({history_retention_collection_default, true},
                  proplists:lookup(history_retention_collection_default, OK25)),
    ?assertEqual({magma_key_tree_data_blocksize, 4096},
                 proplists:lookup(magma_key_tree_data_blocksize, OK25)),
    ?assertEqual({magma_seq_tree_data_blocksize, 4096},
                 proplists:lookup(magma_seq_tree_data_blocksize, OK25)),

    meck:unload(ns_config),
    meck:unload(config_profile),
    meck:unload(cluster_compat_mode),

    ok.

basic_parse_validate_bucket_auto_compaction_settings_test() ->
    meck:new(cluster_compat_mode, [passthrough]),
    meck:expect(cluster_compat_mode, is_cluster_71,
                fun () -> true end),
    meck:expect(cluster_compat_mode, is_cluster_elixir,
                fun () -> true end),
    meck:new(ns_config, [passthrough]),
    meck:expect(ns_config, get,
                fun () -> [] end),
    meck:expect(ns_config, search_node_with_default,
                fun (_, Default) ->
                        Default
                end),
    meck:new(config_profile, [passthrough]),
    meck:expect(config_profile, search,
                fun (_, Default) ->
                        Default
                end),
    meck:new(chronicle_kv, [passthrough]),
    meck:expect(chronicle_kv, get,
                fun (_, _) ->
                        {ok,
                         {[{database_fragmentation_threshold, {30, undefined}},
                           {view_fragmentation_threshold, {30, undefined}},
                           {magma_fragmentation_percentage, 50}],
                          {<<"f663189bff34bd2523ee5ff25480d845">>, 4}}}
                end),
    Value0 = parse_validate_bucket_auto_compaction_settings([{"not_autoCompactionDefined", "false"},
                                                             {"databaseFragmentationThreshold[percentage]", "10"},
                                                             {"viewFragmentationThreshold[percentage]", "20"},
                                                             {"parallelDBAndViewCompaction", "false"},
                                                             {"allowedTimePeriod[fromHour]", "0"},
                                                             {"allowedTimePeriod[fromMinute]", "1"},
                                                             {"allowedTimePeriod[toHour]", "2"},
                                                             {"allowedTimePeriod[toMinute]", "3"},
                                                             {"allowedTimePeriod[abortOutside]", "false"}]),
    ?assertMatch(nothing, Value0),
    Value1 = parse_validate_bucket_auto_compaction_settings([{"autoCompactionDefined", "false"},
                                                             {"databaseFragmentationThreshold[percentage]", "10"},
                                                             {"viewFragmentationThreshold[percentage]", "20"},
                                                             {"parallelDBAndViewCompaction", "false"},
                                                             {"allowedTimePeriod[fromHour]", "0"},
                                                             {"allowedTimePeriod[fromMinute]", "1"},
                                                             {"allowedTimePeriod[toHour]", "2"},
                                                             {"allowedTimePeriod[toMinute]", "3"},
                                                             {"allowedTimePeriod[abortOutside]", "false"}]),
    ?assertMatch(false, Value1),
    {ok, Stuff0} = parse_validate_bucket_auto_compaction_settings([{"autoCompactionDefined", "true"},
                                                                   {"databaseFragmentationThreshold[percentage]", "10"},
                                                                   {"viewFragmentationThreshold[percentage]", "20"},
                                                                   {"parallelDBAndViewCompaction", "false"},
                                                                   {"allowedTimePeriod[fromHour]", "0"},
                                                                   {"allowedTimePeriod[fromMinute]", "1"},
                                                                   {"allowedTimePeriod[toHour]", "2"},
                                                                   {"allowedTimePeriod[toMinute]", "3"},
                                                                   {"allowedTimePeriod[abortOutside]", "false"}]),
    Stuff1 = lists:sort(Stuff0),
    ?assertEqual([{allowed_time_period, [{from_hour, 0},
                                         {to_hour, 2},
                                         {from_minute, 1},
                                         {to_minute, 3},
                                         {abort_outside, false}]},
                  {database_fragmentation_threshold, {10, undefined}},
                  {parallel_db_and_view_compaction, false},
                  {view_fragmentation_threshold, {20, undefined}}],
                 Stuff1),
    meck:unload(cluster_compat_mode),
    meck:unload(ns_config),
    meck:unload(config_profile),
    meck:unload(chronicle_kv),
    ok.

parse_validate_pitr_max_history_age_test() ->
    %% "Constants" used to make parse_validate_pitr_numeric_param() calls in
    %% this test clearer.
    IsNewTrue = true,
    IsNewFalse = false,

    LegitParams = [{"pitrMaxHistoryAge", "100"}],

    %% For these legitimate params tests, the value of IsNew shouldn't matter.

    %% sub-test: legitimate params, IsNew true
    Result1 = parse_validate_pitr_numeric_param(
                LegitParams,
                pitrMaxHistoryAge,
                pitr_max_history_age,
                IsNewTrue),
    Expected1 = {ok, pitr_max_history_age, 100},
    ?assertEqual(Expected1, Result1),

    %% sub-test: legitimate params, IsNew false
    Result2 = parse_validate_pitr_numeric_param(
                LegitParams,
                pitrMaxHistoryAge,
                pitr_max_history_age,
                IsNewFalse),
    Expected2 = {ok, pitr_max_history_age, 100},
    ?assertEqual(Expected2, Result2),

    NonNumericParams = [{"pitrMaxHistoryAge", "foo"}],

    %% sub-test: non-numeric params, IsNew true
    Result3 = parse_validate_pitr_numeric_param(
                NonNumericParams,
                pitrMaxHistoryAge,
                pitr_max_history_age,
                IsNewTrue),
    Expected3 = value_not_numeric_error(pitrMaxHistoryAge, "foo"),
    ?assertEqual(Expected3, Result3),

    %% sub-test: non-numeric params, IsNew false
    Result4 = parse_validate_pitr_numeric_param(
                NonNumericParams,
                pitrMaxHistoryAge,
                pitr_max_history_age,
                IsNewFalse),
    Expected4 = value_not_numeric_error(pitrMaxHistoryAge, "foo"),
    ?assertEqual(Expected4, Result4),

    TooSmallParams = [{"pitrMaxHistoryAge", "0"}],

    %% sub-test: too small params, IsNew true
    Result5 = parse_validate_pitr_numeric_param(
                TooSmallParams,
                pitrMaxHistoryAge,
                pitr_max_history_age,
                IsNewTrue),
    Expected5 = value_not_in_range_error(
                  pitrMaxHistoryAge, "0",
                  ns_bucket:attribute_min(pitr_max_history_age),
                  ns_bucket:attribute_max(pitr_max_history_age)),
    ?assertEqual(Expected5, Result5),

    %% sub-test: too small params, IsNew false
    Result6 = parse_validate_pitr_numeric_param(
                TooSmallParams,
                pitrMaxHistoryAge,
                pitr_max_history_age,
                IsNewFalse),
    Expected6 = value_not_in_range_error(
                  pitrMaxHistoryAge, "0",
                  ns_bucket:attribute_min(pitr_max_history_age),
                  ns_bucket:attribute_max(pitr_max_history_age)),
    ?assertEqual(Expected6, Result6),

    TooBigParams = [{"pitrMaxHistoryAge", "172801"}],

    %% sub-test: too big params, IsNew true
    Result7 = parse_validate_pitr_numeric_param(
                TooBigParams,
                pitrMaxHistoryAge,
                pitr_max_history_age,
                IsNewTrue),
    Expected7 = value_not_in_range_error(
                  pitrMaxHistoryAge, "172801",
                  ns_bucket:attribute_min(pitr_max_history_age),
                  ns_bucket:attribute_max(pitr_max_history_age)),
    ?assertEqual(Expected7, Result7),

    %% sub-test: too big params, IsNew false
    Result8 = parse_validate_pitr_numeric_param(
                TooBigParams,
                pitrMaxHistoryAge,
                pitr_max_history_age,
                IsNewFalse),
    Expected8 = value_not_in_range_error(
                  pitrMaxHistoryAge, "172801",
                  ns_bucket:attribute_min(pitr_max_history_age),
                  ns_bucket:attribute_max(pitr_max_history_age)),
    ?assertEqual(Expected8, Result8),

    MissingParams = [],

    %% sub-test: missing params, IsNew true
    %% The result should be the default value.
    Result9 = parse_validate_pitr_numeric_param(
                MissingParams,
                pitrMaxHistoryAge,
                pitr_max_history_age,
                IsNewTrue),
    Expected9 = {ok, pitr_max_history_age, 86400},
    ?assertEqual(Expected9, Result9),

    %% sub-test: missing params, IsNew false.
    %% The missing parameters should be ignored.
    Result10 = parse_validate_pitr_numeric_param(
                 MissingParams,
                 pitrMaxHistoryAge,
                 pitr_max_history_age,
                 IsNewFalse),
    Expected10 = ignore,
    ?assertEqual(Expected10, Result10).

parse_validate_max_magma_shards_test() ->
    meck:new(config_profile, [passthrough]),
    meck:expect(config_profile, search,
                fun (_, Default) ->
                        Default
                end),
    Params = [{"bucketType", "membase"},
              {"ramQuota", "400"},
              {"replicaNumber", "3"},
              {"durabilityMinLevel", "majority"},
              {"magmaMaxShards", "101"}],
    BucketConfig = [],
    Version = ?VERSION_ELIXIR,

    Resp = parse_validate_max_magma_shards(Params, BucketConfig, Version, true),
    ?assertEqual(Resp,
                 {error, magmaMaxShards,
                  <<"Cannot set maximum magma shards in this configuration profile">>}),

    Resp2 = parse_validate_max_magma_shards(Params, BucketConfig, Version, false),
    ?assertEqual(Resp2,
                 {error, magmaMaxShards,
                  <<"Number of maximum magma shards cannot be modified after bucket creation">>}),

    meck:expect(config_profile, search,
                fun (_, _) ->
                        true
                end),
    Params2 = [{"bucketType", "membase"},
              {"ramQuota", "400"},
              {"replicaNumber", "3"},
              {"durabilityMinLevel", "majority"},
              {"magmaMaxShards", "10000"}],
    Resp3 = parse_validate_max_magma_shards(Params2, BucketConfig, Version, true),
    ?assertEqual(Resp3,
                 {error,magmaMaxShards,
                  <<"Cannot set maximum magma shards on non-magma storage backend">>}),

    Msg = erlang:list_to_binary(
            io_lib:format("Must be an integer between ~p and ~p",
                          [?MIN_MAGMA_SHARDS, ?MAX_MAGMA_SHARDS])),
    Params4 = [{"bucketType", "membase"},
               {"ramQuota", "400"},
               {"replicaNumber", "3"},
               {"durabilityMinLevel", "majority"},
               {"magmaMaxShards", "10000"},
               {"storageBackend", "magma"}],
    Resp4 = parse_validate_max_magma_shards(Params4, BucketConfig, Version, true),
    ?assertEqual(Resp4, {error, magmaMaxShards, Msg}),

    Params5 = [{"bucketType", "membase"},
               {"ramQuota", "400"},
               {"replicaNumber", "3"},
               {"durabilityMinLevel", "majority"},
               {"magmaMaxShards", "100"},
               {"storageBackend", "magma"}],
    Resp5 = parse_validate_max_magma_shards(Params5, BucketConfig, Version, true),
    ?assertEqual(Resp5, {ok, magma_max_shards, 100}),

    meck:unload(config_profile),
    ok.

validate_ram_used_elixir_test() ->
    meck:new(cluster_compat_mode),
    meck:expect(cluster_compat_mode, is_cluster_elixir, fun () -> true end),

    ?assertEqual([],
        validate_ram(#ram_summary{this_alloc = 1, this_used = 2})),

    ?assertEqual([],
        validate_ram(#ram_summary{this_alloc = 2, this_used = 2})),

    ?assertEqual([],
        validate_ram(#ram_summary{this_alloc = 3, this_used = 2})),

    meck:unload(cluster_compat_mode).

validate_ram_used_pre_elixir_test() ->
    meck:new(cluster_compat_mode),
    meck:expect(cluster_compat_mode, is_cluster_elixir, fun () -> false end),

    ?assertEqual(
        [{ramQuota, <<"RAM quota cannot be set below current usage.">>}],
        validate_ram(#ram_summary{this_alloc = 1, this_used = 2})),

    ?assertEqual([],
        validate_ram(#ram_summary{this_alloc = 2, this_used = 2})),

    ?assertEqual([],
        validate_ram(#ram_summary{this_alloc = 3, this_used = 2})),

    meck:unload(cluster_compat_mode).

validate_ram_quota_before_server_list_populated_test() ->
    meck:new(chronicle_compat, [passthrough]),
    meck:expect(chronicle_compat,
                backend, fun() -> ns_config end),

    meck:new(ns_config),
    meck:expect(ns_config,
                search_prop, fun(_, buckets, configs, []) -> [] end),
    meck:expect(ns_config,
                latest, fun() -> 'latest-config-marker' end),

    meck:new(menelaus_stats),
    %% We aren't interested in this
    meck:expect(menelaus_stats,
                bucket_ram_usage, fun(_) -> 0 end),

    meck:new(ns_cluster_membership, [passthrough]),
    meck:expect(ns_cluster_membership, service_active_nodes,
                fun (_) -> [node1] end),

    %% BucketConfig before the server list has been populated, Ram quota: 1MiB
    BucketConfig = [{ram_quota, ?MIB}, {servers, []}],

    %% Bucket is currently using the entire quota, 1MiB
    ClusterStorageTotals = [{ram, [{quotaUsedPerNode, ?MIB},
                                   {quotaTotalPerNode, ?MIB}]}],
    Ctx = #bv_ctx{
             bucket_config=BucketConfig,
             %% Pretend to have 1 node in kv_nodes
             kv_nodes = [node1],
             cluster_storage_totals=ClusterStorageTotals
            },

    %% Attempt to increase ram_quota to 2MiB
    ParsedProps = [{ram_quota, 2*?MIB}],

    Summary = interpret_ram_quota(Ctx, BucketConfig, ParsedProps,
                                  ClusterStorageTotals),

    ?assertEqual(#ram_summary{
                    % Total cluster quota is still 1MiB
                    total=?MIB,
                    % There are no other buckets
                    other_buckets=0,
                    % New per node quota in MiB
                    per_node=2,
                    % Node count is still 1
                    nodes_count=1,
                    % We are trying to allocate 2MiB
                    this_alloc=2*?MIB,
                    % this_used is irrelevant
                    this_used=0,
                    % total - other - new quota = free
                    % 1MiB  - 0     - 2MiB      = -1MiB
                    free=-?MIB},
                 Summary),

    meck:unload(ns_cluster_membership),
    meck:unload(chronicle_compat),
    meck:unload(ns_config),
    meck:unload(menelaus_stats).

validate_dura_min_level_before_server_list_populated_test() ->
    meck:new(ns_config, [passthrough]),
    meck:expect(ns_config,
                read_key_fast, fun(_, Default) -> Default end),
    %% BucketConfig before the server list has been populated
    BucketConfig = [{servers, []},
                    {desired_servers, [node1]},
                    {num_replicas, 1}],
    Ctx = #bv_ctx{
             bucket_config=BucketConfig,
             %% Pretend to have 2 nodes in kv_nodes
             kv_nodes = [node1, node2],
             new = false
            },
    %% Attempt to increase durability_min_level to majority
    Params = [{durability_min_level, majority}],
    Errors = additional_bucket_params_validation(Params, Ctx),
    ?assertEqual([{durability_min_level,
                   <<"You do not have enough data servers to support this "
                     "durability level">>}],
                 Errors),
    meck:unload(ns_config).

get_conflict_resolution_type_and_thresholds_test() ->
    meck:new(cluster_compat_mode),
    meck:expect(cluster_compat_mode, is_enterprise,
                fun () -> false end),

    %% When not specified, conflict_resolution_type gets defaulted to seqno
    ParamsNoOp = [],
    ParsedNoOp = get_conflict_resolution_type_and_thresholds(
                   ParamsNoOp, ignore, false, true),
    ?assertEqual([{ok, conflict_resolution_type, seqno}], ParsedNoOp),

    %% Can't set to lww if not enterprise
    ParamsNotEnterprise = [{"conflictResolutionType", "lww"}],
    ParsedNotEnterprise = get_conflict_resolution_type_and_thresholds(
                            ParamsNotEnterprise, ignore, false, true),
    ?assertEqual([{error, conflictResolutionType,
                   <<"Conflict resolution type 'lww' is supported only in "
                     "enterprise edition">>}], ParsedNotEnterprise),

    meck:expect(cluster_compat_mode, is_enterprise,
                fun () -> true end),

    %% Can set to lww when enterprise and drift thresholds get default values
    ParamsEnterprise = [{"conflictResolutionType", "lww"}],
    ParsedEnterprise = get_conflict_resolution_type_and_thresholds(
                         ParamsEnterprise, ignore, false, true),
    ?assertEqual([{ok, conflict_resolution_type, lww},
                  {ok, drift_ahead_threshold_ms, 5000},
                  {ok, drift_behind_threshold_ms, 5000}], ParsedEnterprise),

    %% Drift behind still gets default value when drift ahead specified for lww
    ParamsWithDriftAhead = [{"conflictResolutionType", "lww"},
                            {"driftAheadThresholdMs", "1000"}],
    ParsedWithDriftAhead = get_conflict_resolution_type_and_thresholds(
                             ParamsWithDriftAhead, ignore, false, true),
    ?assertEqual([{ok, conflict_resolution_type, lww},
                  {ok, drift_ahead_threshold_ms, 1000},
                  {ok, drift_behind_threshold_ms, 5000}], ParsedWithDriftAhead),

    %% Both drift thresholds are parsed when lww
    ParamsWithBoth = [{"conflictResolutionType", "lww"},
                      {"driftAheadThresholdMs", "1000"},
                      {"driftBehindThresholdMs", "1000"}],
    ParsedWithBoth = get_conflict_resolution_type_and_thresholds(
                       ParamsWithBoth, ignore, false, true),
    ?assertEqual([{ok, conflict_resolution_type, lww},
                  {ok, drift_ahead_threshold_ms, 1000},
                  {ok, drift_behind_threshold_ms, 1000}], ParsedWithBoth),

    %% Drift thresholds are parsed when updating an lww bucket
    ParamsUpdateDriftLWW = [{"driftAheadThresholdMs", "1000"},
                            {"driftBehindThresholdMs", "1000"}],
    BucketConfigUpdateDriftLWW = [{conflict_resolution_type, lww}],
    ParsedUpdateDriftLWW = get_conflict_resolution_type_and_thresholds(
                             ParamsUpdateDriftLWW, ignore,
                             BucketConfigUpdateDriftLWW, false),
    ?assertEqual([{ok, drift_ahead_threshold_ms, 1000},
                  {ok, drift_behind_threshold_ms, 1000}], ParsedUpdateDriftLWW),

    %% Drift thresholds get default values when history_retention_seconds > 0
    ParamsCreateWithHRS = [],
    HRSCreateWithHRS = {ok, history_retention_seconds, 10},
    ParsedCreateWithHRS = get_conflict_resolution_type_and_thresholds(
                            ParamsCreateWithHRS, HRSCreateWithHRS, false, true),
    ?assertEqual([{ok, conflict_resolution_type, seqno},
                  {ok, drift_ahead_threshold_ms, 5000},
                  {ok, drift_behind_threshold_ms, 5000}],
                 ParsedCreateWithHRS),

    %% Drift thresholds get parsed when HRS (history_retention_seconds) > 0
    ParamsCreateWithHRSAndDrift = [{"driftAheadThresholdMs", "1000"},
                                   {"driftBehindThresholdMs", "1000"}],
    HRSCreateWithHrsAndDrift = {ok, history_retention_seconds, 10},
    ParsedCreateWithHRSAndDrift = get_conflict_resolution_type_and_thresholds(
                                    ParamsCreateWithHRSAndDrift,
                                    HRSCreateWithHrsAndDrift,
                                    false, true),
    ?assertEqual([{ok, conflict_resolution_type, seqno},
                  {ok, drift_ahead_threshold_ms, 1000},
                  {ok, drift_behind_threshold_ms, 1000}],
                 ParsedCreateWithHRSAndDrift),

    %% Drift thresholds get default values when HRS is updated to > 0
    ParamsUpdateHRS = [],
    HRSUpdateHRS = {ok, history_retention_seconds, 10},
    ParsedUpdateHRS = get_conflict_resolution_type_and_thresholds(
                        ParamsUpdateHRS, HRSUpdateHRS, [], false),
    ?assertEqual([{ok, drift_ahead_threshold_ms, 5000},
                  {ok, drift_behind_threshold_ms, 5000}],
                 ParsedUpdateHRS),

    %% Drift thresholds get parsed when HRS is updated from undefined to > 0
    ParamsUpdateHRSAndDrift = [{"driftAheadThresholdMs", "1000"},
                               {"driftBehindThresholdMs", "1000"}],
    HRSUpdateHRSAndDrift = {ok, history_retention_seconds, 10},
    ParsedUpdateHRSAndDrift = get_conflict_resolution_type_and_thresholds(
                                ParamsUpdateHRSAndDrift, HRSUpdateHRSAndDrift,
                                [], false),
    ?assertEqual([{ok, drift_ahead_threshold_ms, 1000},
                  {ok, drift_behind_threshold_ms, 1000}],
                 ParsedUpdateHRSAndDrift),

    %% Drift thresholds get parsed when HRS is updated from 0 to > 0
    ParamsEnableDrift = [{"driftAheadThresholdMs", "1000"},
                         {"driftBehindThresholdMs", "1000"}],
    HRSEnableDrift = {ok, history_retention_seconds, 10},
    BucketConfigEnableDrift = [{history_retention_seconds, 0}],
    ParsedEnableDrift = get_conflict_resolution_type_and_thresholds(
                          ParamsEnableDrift, HRSEnableDrift,
                          BucketConfigEnableDrift, false),
    ?assertEqual([{ok, drift_ahead_threshold_ms, 1000},
                  {ok, drift_behind_threshold_ms, 1000}], ParsedEnableDrift),

    %% Drift thresholds don't get reset when HRS is updated back to > 0
    BucketConfigDontResetDrift = [{drift_ahead_threshold_ms, 1000},
                                  {drift_behind_threshold_ms, 1000}],
    ParsedDontResetDrift = get_conflict_resolution_type_and_thresholds(
                             [], {ok, history_retention_seconds, 10},
                             BucketConfigDontResetDrift, false),
    ?assertEqual([ignore, ignore],
                 ParsedDontResetDrift),

    %% Drift thresholds get parsed when HRS is already > 0
    ParamsUpdateDriftHRS = [{"driftAheadThresholdMs", "1000"},
                            {"driftBehindThresholdMs", "1000"}],
    BucketConfigUpdateDriftHRS = [{history_retention_seconds, 10}],
    ParsedUpdateDriftHRS = get_conflict_resolution_type_and_thresholds(
                             ParamsUpdateDriftHRS, ignore,
                             BucketConfigUpdateDriftHRS, false),
    ?assertEqual([{ok, drift_ahead_threshold_ms, 1000},
                  {ok, drift_behind_threshold_ms, 1000}], ParsedUpdateDriftHRS),

    %% Drift thresholds don't get default values when HRS is set to 0
    HRSDontEnableDrift1 = {ok, history_retention_seconds, 0},
    ParsedDontEnableDrift1 = get_conflict_resolution_type_and_thresholds(
                               [], HRSDontEnableDrift1, false, true),
    ?assertEqual([{ok,conflict_resolution_type, seqno}],
                 ParsedDontEnableDrift1),

    %% Drift thresholds don't get default values when HRS is updated to 0
    HRSDontEnableDrift2 = {ok, history_retention_seconds, 0},
    ParsedDontEnableDrift2 = get_conflict_resolution_type_and_thresholds(
                               [], HRSDontEnableDrift2, [], false),
    ?assertEqual([], ParsedDontEnableDrift2),

    %% Drift thresholds don't get default values when HRS is already 0
    BucketConfigDontEnableDrift3 = [{history_retention_seconds, 0}],
    ParsedDontEnableDrift3 = get_conflict_resolution_type_and_thresholds(
                               [], ignore, BucketConfigDontEnableDrift3, false),
    ?assertEqual([], ParsedDontEnableDrift3),

    meck:unload(cluster_compat_mode).

build_dynamic_bucket_info_test_setup(Version, IsEnterprise) ->
    meck:new(ns_config, [passthrough]),
    meck:expect(ns_config, search,
        fun(_, cluster_compat_version, _) ->
            Version
        end),

    meck:new(cluster_compat_mode, [passthrough]),
    meck:expect(cluster_compat_mode, get_compat_version, fun(_) -> Version end),
    meck:expect(cluster_compat_mode, is_enterprise, fun() -> IsEnterprise end),

    meck:new(chronicle_compat, [passthrough]),
    meck:expect(chronicle_compat, get,
        fun(_, cluster_compat_version, _) ->
            Version
        end),

    meck:new(ns_bucket, [passthrough]),
    meck:new(menelaus_web_node, [passthrough]),
    meck:expect(menelaus_web_node, get_snapshot,
        fun(_) ->
            []
        end),
    meck:new(menelaus_stats, [passthrough]),
    meck:expect(menelaus_stats, basic_stats,
        fun(_, _) ->
            []
        end).

build_dynamic_bucket_info_test_teardown() ->
    meck:unload(ns_config),
    meck:unload(cluster_compat_mode),
    meck:unload(chronicle_compat),
    meck:unload(ns_bucket),
    meck:unload(menelaus_web_node),
    meck:unload(menelaus_stats).

%% Test the output of build_dynamic_bucket_info. Aspirationally this would test
%% the entire output of the function, but for now it just tests a subset of it.
build_dynamic_bucket_info_test(Version, IsEnterprise, IsMagma) ->
    ?log_debug("\n Version ~p, Enterprise ~p, Magma ~p",
               [Version, IsEnterprise, IsMagma]),
    BucketConfigBase = [{type, membase},
                        {num_replicas, 1},
                        {ram_quota, 1024},
                        {servers, ["a"]},
                        {num_thread, 3}],
    BucketConfig = BucketConfigBase ++
                   case IsMagma of
                       true -> [{storage_mode, magma}];
                       false -> [{storage_mode, couchstore}]
                   end,

    meck:expect(ns_bucket, get_bucket, fun("Bucket") -> {ok, BucketConfig} end),

    BucketInfo = build_dynamic_bucket_info([], "Bucket", BucketConfig, []),
    ?assertNotEqual([], BucketInfo),

    case IsMagma of
        false ->
            % No couchstore specific bucket conf, nothing to check here
            ok;
        true ->
            % The output from build_dynamic_bucket_info isn't particularly nice,
            % various elements are lists that are unnamed, such as the magma
            % bucket configuration that is output. We have to get a little
            % creative in parsing the output to find the magma bucket config as
            % a result.
            MainBucketConf =
                lists:last(
                    lists:filter(
                        fun (List) when is_list(List) ->
                                proplists:is_defined(replicaNumber, List);
                            (_) -> false
                        end,
                        BucketInfo)),

            MagmaBucketConf =
                lists:last(
                    lists:filter(
                        fun (List) when is_list(List) ->
                                proplists:is_defined(storageQuotaPercentage,
                                                     List);
                            (_) -> false
                        end,
                        MainBucketConf)),

            ExpectedConfBase = [{storageQuotaPercentage, 50}],
            ExpectedConf = ExpectedConfBase ++
                           case Version of
                               ?VERSION_71 ->
                                   [];
                               ?VERSION_72 ->
                                   [{historyRetentionSeconds, 0},
                                    {historyRetentionBytes, 0},
                                    {historyRetentionCollectionDefault, true},
                                    {magmaKeyTreeDataBlockSize,
                                     ?MAGMA_KEY_TREE_DATA_BLOCKSIZE},
                                    {magmaSeqTreeDataBlockSize,
                                     ?MAGMA_SEQ_TREE_DATA_BLOCKSIZE}]
                           end,

            ?assertEqual(ExpectedConf, MagmaBucketConf)
    end.

build_dynamic_bucket_info_test_() ->
    Tests = [{?VERSION_71, false, false},
             {?VERSION_71, true, false},
             {?VERSION_71, true, true},
             {?VERSION_72, false, false},
             {?VERSION_72, true, false},
             {?VERSION_72, true, true}],

    TestFun = fun({Version, IsEnterprise, IsMagma}, _R) ->
                  fun() ->
                      build_dynamic_bucket_info_test(Version, IsEnterprise,
                                                     IsMagma)
                  end
              end,

    {foreachx,
        fun ({Version, IsEnterprise, _IsMagma}) ->
            build_dynamic_bucket_info_test_setup(Version, IsEnterprise)
        end,
        fun (_X, _R) ->
            build_dynamic_bucket_info_test_teardown()
        end,
        [{Test, TestFun} || Test <- Tests]}.

-endif.<|MERGE_RESOLUTION|>--- conflicted
+++ resolved
@@ -468,8 +468,11 @@
                       ns_bucket:history_retention_bytes(BucketConfig)},
                      {historyRetentionCollectionDefault,
                       ns_bucket:history_retention_collection_default(
-<<<<<<< HEAD
-                          BucketConfig)}]
+                        BucketConfig)},
+                     {magmaKeyTreeDataBlockSize,
+                      ns_bucket:magma_key_tree_data_blocksize(BucketConfig)},
+                     {magmaSeqTreeDataBlockSize,
+                      ns_bucket:magma_seq_tree_data_blocksize(BucketConfig)}]
             end
             ++
             case config_profile:search({magma, can_set_max_shards}, false) of
@@ -478,13 +481,6 @@
                       proplists:get_value(magma_max_shards, BucketConfig,
                                           ?DEFAULT_MAGMA_SHARDS)}];
                 false -> []
-=======
-                        BucketConfig)},
-                     {magmaKeyTreeDataBlockSize,
-                      ns_bucket:magma_key_tree_data_blocksize(BucketConfig)},
-                     {magmaSeqTreeDataBlockSize,
-                      ns_bucket:magma_seq_tree_data_blocksize(BucketConfig)}]
->>>>>>> 420a83b2
             end;
         _ ->
             []
