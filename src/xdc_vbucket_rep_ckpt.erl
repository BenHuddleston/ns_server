%% @author Couchbase <info@couchbase.com>
%% @copyright 2011 Couchbase, Inc.
%%
%% Licensed under the Apache License, Version 2.0 (the "License"); you may not
%% use this file except in compliance with the License. You may obtain a copy of
%% the License at
%%
%%   http://www.apache.org/licenses/LICENSE-2.0
%%
%% Unless required by applicable law or agreed to in writing, software
%% distributed under the License is distributed on an "AS IS" BASIS, WITHOUT
%% WARRANTIES OR CONDITIONS OF ANY KIND, either express or implied. See the
%% License for the specific language governing permissions and limitations under
%% the License.

%% XDC Replicator Checkpoint Functions
-module(xdc_vbucket_rep_ckpt).

%% public functions
-export([start_timer/1, cancel_timer/1]).
-export([do_checkpoint/1]).
<<<<<<< HEAD
=======
-export([read_validate_checkpoint/3]).
-export([maybe_create_local_vbuuid/1]).
>>>>>>> b9967202
-export([get_local_vbuuid/2]).

%% exported for diagnostics and testing. It's only safe to use this
%% when ep-engine is either fully calm or has paused persistence. Also
%% compaction must not be running. Also ep-engine must be first to
%% update vbucket and not compaction.
-export([maybe_create_local_vbuuid_ext/2]).

-include("xdc_replicator.hrl").

start_timer(#rep_state{rep_details=#rep{options=Options}} = State) ->
    AfterSecs = proplists:get_value(checkpoint_interval, Options),
    %% convert to milliseconds
    After = AfterSecs*1000,
    %% cancel old timer if exists
    cancel_timer(State),
    %% start a new timer
    case timer:apply_after(After, gen_server, cast, [self(), checkpoint]) of
        {ok, Ref} ->
            ?xdcr_trace("schedule next checkpoint in ~p seconds (ref: ~p)", [AfterSecs, Ref]),
            Ref;
        Error ->
            ?xdcr_error("Replicator, error scheduling checkpoint:  ~p", [Error]),
            nil
    end.

cancel_timer(#rep_state{timer = nil} = State) ->
    State;
cancel_timer(#rep_state{timer = Timer} = State) ->
    {ok, cancel} = timer:cancel(Timer),
    ?xdcr_trace("checkpoint timer has been cancelled (ref: ~p)", [Timer]),
    State#rep_state{timer = nil}.

bump_status_counter(OldStatus, State, Element) ->
    OldValue = element(Element, OldStatus),
    NewValue = OldValue + 1,
    NewStatus = setelement(Element, OldStatus, NewValue),
    State#rep_state{status = NewStatus}.

-spec do_checkpoint(#rep_state{}) -> {ok, binary(), #rep_state{}} |
                                     {checkpoint_commit_failure, binary(), #rep_state{}}.
do_checkpoint(#rep_state{current_through_seq=Seq, committed_seq=Seq} = State) ->
    ?xdcr_debug("not checkpoint needed for vb: ~p", [State#rep_state.status#rep_vb_status.vb]),
    {ok, <<"no checkpoint">>, State};
do_checkpoint(#rep_state{remote_vbopaque = {old_node_marker, RemoteStartTime},
                         target = TargetDB} = State) ->
    ?xdcr_debug("Faking checkpoint into old node"),
    %% note: we're not bumping any counters or reporting anything to
    %% parent. I believe that's fine.
    %%
    %% We're faking actual checkpoint, but we must check remote
    %% instance_start_time to detect possible remote crash
    {ok, Props} = couch_api_wrap:get_db_info(TargetDB),
    NowStartTime = proplists:get_value(<<"instance_start_time">>, Props),
    case NowStartTime =/= undefined andalso NowStartTime =:= RemoteStartTime of
        true ->
            {ok, [], State};
        _ ->
            ?xdcr_debug("Detected remote ep-engine instance restart: ~s vs ~s", [RemoteStartTime, NowStartTime]),
            {checkpoint_commit_failure, {start_time_mismatch, RemoteStartTime, NowStartTime}, State}
    end;
do_checkpoint(State) ->
    ?xdcr_info("checkpointing for vb: ~p at ~p", [State#rep_state.status#rep_vb_status.vb, State#rep_state.current_through_seq]),
    #rep_vb_status{vb = Vb,
                   docs_checked = Checked,
                   docs_written = Written,
                   data_replicated = DataRepd,
                   total_docs_checked = TotalChecked,
                   total_docs_written = TotalWritten,
                   total_data_replicated = TotalDataRepd} = OldStatus = State#rep_state.status,

    SourceBucketName = (State#rep_state.rep_details)#rep.source,
    OldLocalVBUUID = State#rep_state.local_vbuuid,
    LocalVBUUID = get_local_vbuuid(SourceBucketName, Vb),

    CommitResult = case LocalVBUUID =:= OldLocalVBUUID of
                       true ->
                           catch perform_commit_for_checkpoint(State#rep_state.remote_vbopaque,
                                                               State#rep_state.target);
                       false ->
                           {local_vbuuid_mismatch, LocalVBUUID, OldLocalVBUUID}
                   end,

    case CommitResult of
        {ok, RemoteCommitOpaque} ->


            CheckpointDocId = build_commit_doc_id(State#rep_state.rep_details, Vb),
            NewSeq = State#rep_state.current_through_seq,
            CheckpointDoc = {[{<<"commitopaque">>, RemoteCommitOpaque},
                              {<<"start_time">>, ?l2b(State#rep_state.rep_starttime)},
                              {<<"end_time">>, ?l2b(httpd_util:rfc1123_date())},
                              {<<"local_vbuuid">>, LocalVBUUID},
                              {<<"seqno">>, NewSeq},
                              {<<"total_docs_checked">>, TotalChecked + Checked},
                              {<<"total_docs_written">>, TotalWritten + Written},
                              {<<"total_data_replicated">>, TotalDataRepd + DataRepd}]},
            DB = capi_utils:must_open_vbucket(SourceBucketName, <<"master">>),
            try
                ok = couch_db:update_doc(DB, #doc{id = CheckpointDocId,
                                                  body = CheckpointDoc})
            after
                couch_db:close(DB)
            end,
            NewState = State#rep_state{committed_seq = NewSeq,
                                       last_checkpoint_time = erlang:now()},
            update_checkpoint_status_to_parent(NewState, true),
            {ok, [], bump_status_counter(OldStatus, NewState, #rep_vb_status.num_checkpoints)};
        Other ->
            case Other of
                {mismatch, _} ->
                    ?xdcr_error("Checkpointing failed due to remote vbopaque mismatch: ~p", [Other]);
                _ ->
                    ?xdcr_error("Checkpointing failed unexpectedly (or could be network problem): ~p", [Other])
            end,
            update_checkpoint_status_to_parent(State, false),
            NewState = bump_status_counter(OldStatus, State, #rep_vb_status.num_failedckpts),
            {checkpoint_commit_failure, Other, NewState}
    end.

%% update the checkpoint status to parent bucket replicator
update_checkpoint_status_to_parent(#rep_state{
                                      rep_details = RepDetails,
                                      parent = Parent,
                                      status = RepStatus}, Succ) ->

    VBucket = RepStatus#rep_vb_status.vb,
    RawTime = now(),
    LocalTime = calendar:now_to_local_time(RawTime),

    ?xdcr_debug("replicator (vb: ~p, source: ~p, dest: ~p) reports checkpoint "
                "status: {succ: ~p} to parent: ~p",
                [VBucket, RepDetails#rep.source, RepDetails#rep.target, Succ, Parent]),

    %% post to parent bucket replicator
    Parent ! {set_checkpoint_status, #rep_checkpoint_status{ts = RawTime,
                                                            time = LocalTime,
                                                            vb = VBucket,
                                                            succ = Succ}}.

send_post(Method, RemoteVBOpaque, RemoteCommitOpaque, HttpDB) ->
    {BaseURL, RemoteBucketName, BucketUUID, VBStr} = xdc_rep_utils:split_bucket_name_out_of_target_url(HttpDB#httpdb.url),
    URL = BaseURL ++ Method,
    Headers = [{"Content-Type", "application/json"}],
    BodyBase = [{<<"vb">>, list_to_integer(VBStr)},
                {<<"bucket">>, list_to_binary(RemoteBucketName)},
                {<<"bucketUUID">>, list_to_binary(BucketUUID)}],
    BodyAdd1 = case RemoteVBOpaque of
                   undefined -> [];
                   _ ->
                       [{<<"vbopaque">>, RemoteVBOpaque}]
               end,
    BodyAdd2 = case RemoteCommitOpaque of
                   undefined -> [];
                   _ ->
                       [{<<"commitopaque">>, RemoteCommitOpaque}]
               end,
    BodyJSON = {BodyBase ++ BodyAdd1 ++ BodyAdd2},

    RV = lhttpc:request(URL, "POST", Headers, ejson:encode(BodyJSON),
                        HttpDB#httpdb.timeout,
                        HttpDB#httpdb.lhttpc_options),
    case RV of
        {ok, {{StatusCode, _ReasonPhrase}, _RespHeaders, RespBody}} ->
            case StatusCode of
                200 ->
                    {Props} = ejson:decode(RespBody),
                    {ok, Props};
                _ ->
                    {error, StatusCode, (catch ejson:decode(RespBody)), RespBody}
            end;
        {error, Reason} ->
            ?xdcr_error("Checkpointing related POST to ~s failed: ~p", [URL, Reason]),
            erlang:error({checkpoint_post_failed, Method, Reason})
    end.

build_commit_doc_id(Rep, Vb) ->
    CheckpointDocId0 = iolist_to_binary(couch_httpd:quote(iolist_to_binary([Rep#rep.id, $/, integer_to_list(Vb)]))),
    <<"_local/ck-", CheckpointDocId0/binary>>.


perform_commit_for_checkpoint(RemoteVBOpaque, HttpDB) ->
    case send_post("_commit_for_checkpoint", RemoteVBOpaque, undefined, HttpDB) of
        {ok, Props} ->
            case proplists:get_value(<<"commitopaque">>, Props) of
                undefined ->
                    erlang:error({missing_commitopaque_in_commit_for_checkpoint_response, Props});
                CommitOpaque ->
                    {ok, CommitOpaque}
            end;
        {error, 400 = _StatusCode, {JSON}, _} when is_list(JSON) ->
            {mismatch, extract_vbopaque(JSON)};
        {error, StatusCode, _, Body} ->
            {error, StatusCode, Body}
    end.

extract_vbopaque(Props) ->
    RemoteVBOpaque = proplists:get_value(<<"vbopaque">>, Props),
    case RemoteVBOpaque =:= undefined of
        true ->
            erlang:error({missing_vbopaque_in_pre_replicate_response, Props});
        _ -> ok
    end,
    RemoteVBOpaque.


perform_pre_replicate(RemoteCommitOpaque, HttpDB) ->
    case send_post("_pre_replicate", undefined, RemoteCommitOpaque, HttpDB) of
        {ok, Props} ->
            {ok, extract_vbopaque(Props)};
        {error, 400 = _StatusCode, {JSON}, _} when is_list(JSON) ->
            ?xdcr_debug("_pre_replicate returned mismatch status: ~p", [JSON]),
            {mismatch, extract_vbopaque(JSON)};
        {error, 404, _, _} ->
            ?xdcr_debug("_pre_replicate returned 404. Assuming older node"),
            case couch_api_wrap:get_db_info(HttpDB) of
                {ok, Props} ->
                    {mismatch, {old_node_marker, proplists:get_value(<<"instance_start_time">>, Props)}};
                Error ->
                    ?xdcr_error("Failed to get dbinfo of remote node (~s): ~p",
                                [misc:sanitize_url(HttpDB#httpdb.url),
                                 Error]),
                    erlang:error({pre_replicate_failed, {get_db_info_failed, Error}})
            end;
        {error, StatusCode, _, Body} ->
            ?xdcr_error("_pre_replicate failed with unexpected status: ~B: ~s", [StatusCode, Body]),
            erlang:error({pre_replicate_failed, StatusCode})
    end.


read_validate_checkpoint(Rep, Vb, TargetHttpDB) ->
    DB = capi_utils:must_open_vbucket(Rep#rep.source, <<"master">>),
    DocId = build_commit_doc_id(Rep, Vb),
    case couch_db:open_doc_int(DB, DocId, [ejson_body]) of
        {ok, #doc{body = Body}} ->
            parse_validate_checkpoint_doc(Rep, Vb, Body, TargetHttpDB);
        {not_found, _} ->
            ?xdcr_debug("Found no local checkpoint document for vb: ~B. Will start from scratch", [Vb]),
            handle_no_checkpoint(TargetHttpDB)
    end.

handle_no_checkpoint(TargetHttpDB) ->
    {_, RemoteVBOpaque} = perform_pre_replicate(undefined, TargetHttpDB),
    handle_no_checkpoint_with_opaque(RemoteVBOpaque).

handle_no_checkpoint_with_opaque(RemoteVBOpaque) ->
    StartSeq = 0,
    TotalDocsChecked = 0,
    TotalDocsWritten = 0,
    TotalDataReplicated = 0,
    {StartSeq,
     TotalDocsChecked,
     TotalDocsWritten,
     TotalDataReplicated,
     RemoteVBOpaque}.

parse_validate_checkpoint_doc(Rep, Vb, Body, TargetHttpDB) ->
    try
        do_parse_validate_checkpoint_doc(Rep, Vb, Body, TargetHttpDB)
    catch T:E ->
            S = erlang:get_stacktrace(),
            ?xdcr_debug("Got parse_validate_checkpoint_doc exception: ~p:~p~n~p", [T, E, S]),
            erlang:raise(T, E, S)
    end.

do_parse_validate_checkpoint_doc(Rep, Vb, Body0, TargetHttpDB) ->
    Body = case Body0 of
               {XB} -> XB;
               _ -> []
           end,
    CommitOpaque = proplists:get_value(<<"commitopaque">>, Body),
    LocalVBUUID = proplists:get_value(<<"local_vbuuid">>, Body),
    Seqno = proplists:get_value(<<"seqno">>, Body),
    case (CommitOpaque =/= undefined andalso
          is_binary(LocalVBUUID) andalso
          is_integer(Seqno)) of
        false ->
            handle_no_checkpoint(TargetHttpDB);
        true ->
            case get_local_vbuuid(Rep#rep.source, Vb) =:= LocalVBUUID of
                false ->
                    ?xdcr_debug("local checkpoint for vb ~B does not match due to local side. Checkpoint seqno: ~B. xdcr will start from scratch", [Vb, Seqno]),
                    handle_no_checkpoint(TargetHttpDB);
                true ->
                    case perform_pre_replicate(CommitOpaque, TargetHttpDB) of
                        {mismatch, RemoteVBOpaque} ->
                            ?xdcr_debug("local checkpoint for vb ~B does not match due to remote side. Checkpoint seqno: ~B. xdcr will start from scratch", [Vb, Seqno]),
                            handle_no_checkpoint_with_opaque(RemoteVBOpaque);
                        {ok, RemoteVBOpaque} ->
                            ?xdcr_debug("local checkpoint for vb ~B matches. Seqno: ~B", [Vb, Seqno]),
                            StartSeq = Seqno,
                            TotalDocsChecked = proplists:get_value(<<"total_docs_checked">>, Body, 0),
                            TotalDocsWritten = proplists:get_value(<<"total_docs_written">>, Body, 0),
                            TotalDataReplicated = proplists:get_value(<<"total_data_replicated">>, Body, 0),
                            ?xdcr_debug("Checkpoint stats: ~p", [{TotalDocsChecked, TotalDocsWritten, TotalDataReplicated}]),
                            {StartSeq,
                             TotalDocsChecked,
                             TotalDocsWritten,
                             TotalDataReplicated,
                             RemoteVBOpaque}
                    end
            end
    end.

<<<<<<< HEAD
=======
maybe_create_local_vbuuid(DBName) ->
    maybe_create_local_vbuuid_ext(DBName, false).

maybe_create_local_vbuuid_ext(DBName, Force) ->
    {ok, DB} = couch_db:open_int(DBName, []),
    try
        DocId = <<"_local/vbuuid">>,
        RV = case Force of
                 true -> {not_found, missing};
                 _ -> couch_db:open_doc_int(DB, DocId, [])
             end,
        case RV of
            {ok, _} -> already;
            {not_found, missing} ->
                ok = misc:executing_on_new_process(
                       fun () ->
                               create_local_vbuuid(DBName, DB#db.filepath, DocId)
                       end),
                created
        end
    after
        couch_db:close(DB)
    end.

>>>>>>> b9967202
get_local_vbuuid(BucketName, Vb) ->
    {ok, KV} = ns_memcached:stats(couch_util:to_list(BucketName), io_lib:format("vbucket-seqno ~B", [Vb])),
    Key = iolist_to_binary(io_lib:format("vb_~B_uuid", [Vb])),
    misc:expect_prop_value(Key, KV).<|MERGE_RESOLUTION|>--- conflicted
+++ resolved
@@ -19,18 +19,8 @@
 %% public functions
 -export([start_timer/1, cancel_timer/1]).
 -export([do_checkpoint/1]).
-<<<<<<< HEAD
-=======
 -export([read_validate_checkpoint/3]).
--export([maybe_create_local_vbuuid/1]).
->>>>>>> b9967202
 -export([get_local_vbuuid/2]).
-
-%% exported for diagnostics and testing. It's only safe to use this
-%% when ep-engine is either fully calm or has paused persistence. Also
-%% compaction must not be running. Also ep-engine must be first to
-%% update vbucket and not compaction.
--export([maybe_create_local_vbuuid_ext/2]).
 
 -include("xdc_replicator.hrl").
 
@@ -328,33 +318,6 @@
             end
     end.
 
-<<<<<<< HEAD
-=======
-maybe_create_local_vbuuid(DBName) ->
-    maybe_create_local_vbuuid_ext(DBName, false).
-
-maybe_create_local_vbuuid_ext(DBName, Force) ->
-    {ok, DB} = couch_db:open_int(DBName, []),
-    try
-        DocId = <<"_local/vbuuid">>,
-        RV = case Force of
-                 true -> {not_found, missing};
-                 _ -> couch_db:open_doc_int(DB, DocId, [])
-             end,
-        case RV of
-            {ok, _} -> already;
-            {not_found, missing} ->
-                ok = misc:executing_on_new_process(
-                       fun () ->
-                               create_local_vbuuid(DBName, DB#db.filepath, DocId)
-                       end),
-                created
-        end
-    after
-        couch_db:close(DB)
-    end.
-
->>>>>>> b9967202
 get_local_vbuuid(BucketName, Vb) ->
     {ok, KV} = ns_memcached:stats(couch_util:to_list(BucketName), io_lib:format("vbucket-seqno ~B", [Vb])),
     Key = iolist_to_binary(io_lib:format("vb_~B_uuid", [Vb])),
