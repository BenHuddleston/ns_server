--- conflicted
+++ resolved
@@ -455,14 +455,10 @@
                true  -> LocalAddr;
                false -> H
            end,
-<<<<<<< HEAD
+    Port = proplists:get_value(port, Options, rest_port),
     list_to_binary(
       misc:join_host_port(Host,
-                          service_ports:get_port(rest_port, Config, Node))).
-=======
-    Port = proplists:get_value(port, Options, rest_port),
-    misc:join_host_port(Host, service_ports:get_port(Port, Config, Node)).
->>>>>>> 65c144eb
+                          service_ports:get_port(Port, Config, Node))).
 
 alternate_addresses_json(Node, Config, Snapshot, WantedPorts) ->
     {ExtHostname, ExtPorts} =
@@ -552,25 +548,17 @@
         _ -> RV
     end.
 
-<<<<<<< HEAD
-get_hostnames(Req, NodeStatus) when is_atom(NodeStatus) ->
+get_hostnames(Req, Arg) ->
+    get_hostnames(Req, Arg, []).
+
+get_hostnames(Req, NodeStatus, Options) when is_atom(NodeStatus) ->
     Snapshot = ns_cluster_membership:get_snapshot(),
     Nodes = ns_cluster_membership:get_nodes_with_status(Snapshot, NodeStatus),
-    get_hostnames(Req, Nodes);
-get_hostnames(Req, Nodes) when is_list(Nodes) ->
+    get_hostnames(Req, Nodes, Options);
+get_hostnames(Req, Nodes, Options) when is_list(Nodes) ->
     Config = ns_config:get(),
     LocalAddr = local_addr(Req),
-    [{N, build_node_hostname(Config, N, LocalAddr)} || N <- Nodes].
-=======
-nodes_to_hostnames(Config, Req) ->
-    nodes_to_hostnames(Config, Req, []).
-
-nodes_to_hostnames(Config, Req, Options) ->
-    Nodes = ns_cluster_membership:active_nodes(Config),
-    LocalAddr = local_addr(Req),
-    [{N, list_to_binary(build_node_hostname(Config, N, LocalAddr, Options))}
-     || N <- Nodes].
->>>>>>> 65c144eb
+    [{N, build_node_hostname(Config, N, LocalAddr, Options)} || N <- Nodes].
 
 %% Node list
 %% GET /pools/default/buckets/{Id}/nodes
@@ -609,19 +597,14 @@
     try normalize_hostport(HostPortStr, Req) of
         Normalized ->
             HostPortBin = list_to_binary(Normalized),
-<<<<<<< HEAD
-            NHs = get_hostnames(Req, NodeStatus),
-=======
-            Config = ns_config:get(),
-            NHs = nodes_to_hostnames(Config, Req) ++
+            NHs = get_hostnames(Req, NodeStatus) ++
                       case cluster_compat_mode:is_enterprise() of
                           true ->
-                              nodes_to_hostnames(Config, Req,
-                                                 [{port, ssl_rest_port}]);
+                              get_hostnames(Req, NodeStatus,
+                                            [{port, ssl_rest_port}]);
                           false ->
                               []
                       end,
->>>>>>> 65c144eb
             case [N || {N, CandidateHostPort} <- NHs,
                        CandidateHostPort =:= HostPortBin] of
                 [] ->
