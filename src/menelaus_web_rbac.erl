--- conflicted
+++ resolved
@@ -1381,17 +1381,9 @@
     case menelaus_users:upgrade_in_progress() of
         false ->
             ok;
-<<<<<<< HEAD
-        upgrade_in_progress ->
+        true ->
             menelaus_util:web_exception(
               503, "Not allowed during cluster upgrade.")
-=======
-        true ->
-            erlang:throw({web_exception,
-                          503,
-                          "Not allowed during cluster upgrade.",
-                          []})
->>>>>>> d287f87c
     end.
 
 handle_put_group(GroupId, Req) ->
