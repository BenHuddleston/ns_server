%% @author Northscale <info@northscale.com>
%% @copyright 2009 NorthScale, Inc.
%%
%% Licensed under the Apache License, Version 2.0 (the "License");
%% you may not use this file except in compliance with the License.
%% You may obtain a copy of the License at
%%
%%      http://www.apache.org/licenses/LICENSE-2.0
%%
%% Unless required by applicable law or agreed to in writing, software
%% distributed under the License is distributed on an "AS IS" BASIS,
%% WITHOUT WARRANTIES OR CONDITIONS OF ANY KIND, either express or implied.
%% See the License for the specific language governing permissions and
%% limitations under the License.
%%
-module(ns_cluster).

-behaviour(gen_server).

-include("ns_common.hrl").

-define(UNUSED_NODE_JOIN_REQUEST, 2).
-define(NODE_JOINED, 3).
-define(NODE_EJECTED, 4).
-define(NODE_JOIN_FAILED, 5).

-define(ADD_NODE_TIMEOUT, 65000).
-define(ENGAGE_TIMEOUT, 30000).
-define(COMPLETE_TIMEOUT, 60000).

-define(cluster_log(Code, Fmt, Args),
        ale:xlog(?USER_LOGGER, ns_log_sink:get_loglevel(?MODULE, Code),
                 {?MODULE, Code}, Fmt, Args)).

-define(cluster_debug(Fmt, Args), ale:debug(?CLUSTER_LOGGER, Fmt, Args)).
-define(cluster_info(Fmt, Args), ale:info(?CLUSTER_LOGGER, Fmt, Args)).
-define(cluster_warning(Fmt, Args), ale:warn(?CLUSTER_LOGGER, Fmt, Args)).
-define(cluster_error(Fmt, Args), ale:error(?CLUSTER_LOGGER, Fmt, Args)).

%% gen_server callbacks
-export([code_change/3, handle_call/3, handle_cast/2, handle_info/2, init/1,
         terminate/2]).

%% API
-export([leave/0,
         leave/1,
         leave_async/0,
         shun/1,
         start_link/0]).

-export([add_node/3, engage_cluster/1, complete_join/1, check_host_connectivity/1]).

%% debugging & diagnostic export
-export([do_change_address/1]).

-export([counters/0,
         counter_inc/1]).

-export([alert_key/1]).
-record(state, {}).

%%
%% API
%%

start_link() ->
    gen_server:start_link({local, ?MODULE}, ?MODULE, [], []).

add_node(RemoteAddr, RestPort, Auth) ->
    RV = gen_server:call(?MODULE, {add_node, RemoteAddr, RestPort, Auth}, ?ADD_NODE_TIMEOUT),
    case RV of
        {error, _What, Message, _Nested} ->
            ?cluster_log(?NODE_JOIN_FAILED, "Failed to add node ~s:~w to cluster. ~s",
                         [RemoteAddr, RestPort, Message]);
        _ -> ok
    end,
    RV.

engage_cluster(NodeKVList) ->
    MyNode = node(),
    RawOtpNode = proplists:get_value(<<"otpNode">>, NodeKVList, <<"undefined">>),
    case binary_to_atom(RawOtpNode, latin1) of
        MyNode ->
            {error, self_join,
             <<"Joining node to itself is not allowed.">>, {self_join, MyNode}};
        _ ->
            gen_server:call(?MODULE, {engage_cluster, NodeKVList}, ?ENGAGE_TIMEOUT)
    end.

complete_join(NodeKVList) ->
    gen_server:call(?MODULE, {complete_join, NodeKVList}, ?COMPLETE_TIMEOUT).

%% @doc Returns proplist of cluster-wide counters.
counters() ->
    case ns_config:search(counters) of
        {value, PList} -> PList;
        false -> []
    end.

%% @doc Increment a cluster-wide counter.
counter_inc(CounterName) ->
    % We expect counters to be slow moving (num rebalances, num failovers,
    % etc), and favor efficient reads over efficient writes.
    PList = counters(),
    ok = ns_config:set(counters,
                       [{CounterName, proplists:get_value(CounterName, PList, 0) + 1} |
                        proplists:delete(CounterName, PList)]).

%%
%% gen_server handlers
%%

code_change(_OldVsn, State, _Extra) ->
    {ok, State}.


handle_call({add_node, RemoteAddr, RestPort, Auth}, _From, State) ->
    ?cluster_debug("handling add_node(~p, ~p, ..)~n", [RemoteAddr, RestPort]),
    RV = do_add_node(RemoteAddr, RestPort, Auth),
    ?cluster_debug("add_node(~p, ~p, ..) -> ~p~n", [RemoteAddr, RestPort, RV]),
    {reply, RV, State};

handle_call({engage_cluster, NodeKVList}, _From, State) ->
    ?cluster_debug("handling engage_cluster(~p)~n", [NodeKVList]),
    RV = do_engage_cluster(NodeKVList),
    ?cluster_debug("engage_cluster(..) -> ~p~n", [RV]),
    {reply, RV, State};

handle_call({complete_join, NodeKVList}, _From, State) ->
    ?cluster_debug("handling complete_join(~p)~n", [NodeKVList]),
    RV = do_complete_join(NodeKVList),
    ?cluster_debug("complete_join(~p) -> ~p~n", [NodeKVList, RV]),
    {reply, RV, State}.

handle_cast(leave, State) ->
    ?cluster_log(0001, "Node ~p is leaving cluster.", [node()]),
    ok = ns_server_cluster_sup:stop_cluster(),
    mb_mnesia:wipe(),
    NewCookie = ns_cookie_manager:cookie_gen(),
    erlang:set_cookie(node(), NewCookie),
    lists:foreach(fun erlang:disconnect_node/1, nodes()),
    Config = ns_config:get(),
    Buckets = ns_bucket:get_bucket_names(),

    RestConf = ns_config:search(Config, {node, node(), rest}),
    GlobalRestConf = ns_config:search(Config, rest),
<<<<<<< HEAD

=======
>>>>>>> a4057aad
    ns_config:clear([directory]),
    case GlobalRestConf of
        false -> false;
        {value, GlobalRestConf1} -> ns_config:set(rest, GlobalRestConf1)
    end,
    case RestConf of
        false -> false;
        {value, RestConf1} -> ns_config:set({node, node(), rest}, RestConf1)
    end,
    ns_config:set_initial(nodes_wanted, [node()]),
    ns_cookie_manager:cookie_sync(),
<<<<<<< HEAD
    ns_storage_conf:delete_all_databases(Buckets),
=======
>>>>>>> a4057aad
    ?cluster_debug("Leaving cluster", []),
    timer:sleep(1000),
    {ok, _} = ns_server_cluster_sup:start_cluster(),
    {noreply, State}.



handle_info(Msg, State) ->
    ?cluster_debug("Unexpected message ~p", [Msg]),
    {noreply, State}.


init([]) ->
    {ok, #state{}}.


terminate(_Reason, _State) ->
    ok.


%%
%% Internal functions
%%


%%
%% API
%%

leave() ->
    RemoteNode = ns_node_disco:random_node(),
    ?cluster_log(?NODE_EJECTED, "Node ~s left cluster", [node()]),
    %% MB-3160: sync any pending config before we leave, to make sure,
    %% say, deactivation of membership isn't lost
    ns_config_rep:push(),
    ok = ns_config_rep:synchronize_remote([RemoteNode]),
    ?cluster_debug("ns_cluster: leaving the cluster from ~p.",
                   [RemoteNode]),
    %% Tell the remote server to tell everyone to shun me.
    rpc:cast(RemoteNode, ?MODULE, shun, [node()]),
    %% Then drop ourselves into a leaving state.
    leave_async().

%% Cause another node to leave the cluster if it's up
leave(Node) ->
    ?cluster_debug("Asking node ~p to leave the cluster", [Node]),

    case Node == node() of
        true ->
            leave();
        false ->
            %% Will never fail, but may not reach the destination
            gen_server:cast({?MODULE, Node}, leave),
            shun(Node)
    end.

%% @doc Just trigger the leave code; don't get another node to shun us.
leave_async() ->
    gen_server:cast(?MODULE, leave).

%% Note that shun does *not* cause the other node to reset its config!
shun(RemoteNode) ->
    case RemoteNode == node() of
        false ->
            ?cluster_debug("Shunning ~p", [RemoteNode]),
            ns_config:update_key(nodes_wanted,
                                 fun (X) ->
                                         X -- [RemoteNode]
                                 end),
            ns_config_rep:push();
        true ->
            ?cluster_debug("Asked to shun myself. Leaving cluster.", []),
            leave()
    end.

alert_key(?NODE_JOINED) -> server_joined;
alert_key(?NODE_EJECTED) -> server_left;
alert_key(_) -> all.

check_host_connectivity(OtherHost) ->
    %% connect to epmd at other side
    case gen_tcp:connect(OtherHost, 4369,
                         [binary, {packet, 0}, {active, false}],
                         5000) of
        {ok, Socket} ->
            %% and determine our ip address
            {ok, {IpAddr, _}} = inet:sockname(Socket),
            inet:close(Socket),
            RV = string:join(lists:map(fun erlang:integer_to_list/1,
                                       tuple_to_list(IpAddr)), "."),
            {ok, RV};
        {error, Reason} = X ->
            M = case ns_error_messages:connection_error_message(Reason, OtherHost, "4369") of
                    undefined ->
                        list_to_binary(io_lib:format("Failed to reach erlang port mapper "
                                                     "at node ~p. Error: ~p", [OtherHost, Reason]));
                    Msg ->
                        iolist_to_binary([<<"Failed to reach erlang port mapper. ">>, Msg])
                end,
            {error, host_connectivity, M, X}
    end.

do_change_address(NewAddr) ->
    MyNode = node(),
    NewAddr1 = misc:get_env_default(rename_ip, NewAddr),
    case misc:node_name_host(MyNode) of
        {_, NewAddr1} ->
            %% Don't do anything if we already have the right address.
            ok;
        {_, _} ->
            ?cluster_info("Decided to change address to ~p~n", [NewAddr1]),
            case mb_mnesia:maybe_rename(NewAddr1) of
                false ->
                    ok;
                true ->
                    ns_server_sup:node_name_changed(),
                    ?cluster_info("Renamed node. New name is ~p.~n", [node()]),
                    ok
            end,
            ok
    end.

check_add_possible(Body) ->
    case menelaus_web:is_system_provisioned() of
        false -> {error, system_not_provisioned,
                  <<"Adding nodes to not provisioned nodes is not allowed.">>,
                  system_not_provisioned};
        true ->
            Body()
    end.

do_add_node(RemoteAddr, RestPort, Auth) ->
    check_add_possible(fun () ->
                               do_add_node_allowed(RemoteAddr, RestPort, Auth)
                       end).

should_change_address() ->
    %% adjust our name if we're alone
    ns_node_disco:nodes_wanted() =:= [node()].

do_add_node_allowed(RemoteAddr, RestPort, Auth) ->
    case check_host_connectivity(RemoteAddr) of
        {ok, MyIP} ->
            case should_change_address() of
                true -> do_change_address(MyIP);
                _ -> ok
            end,
            do_add_node_with_connectivity(RemoteAddr, RestPort, Auth);
        X -> X
    end.

do_add_node_with_connectivity(RemoteAddr, RestPort, Auth) ->
    Struct = menelaus_web:build_full_node_info(node(), "127.0.0.1"),

    ?cluster_debug("Posting node info to engage_cluster on ~p:~n~p~n",
                   [{RemoteAddr, RestPort}, Struct]),
    RV = menelaus_rest:json_request_hilevel(post,
                                            {RemoteAddr, RestPort, "/engageCluster2",
                                             "application/json",
                                             mochijson2:encode(Struct)},
                                            Auth),
    ?cluster_debug("Reply from engage_cluster on ~p:~n~p~n",
                   [{RemoteAddr, RestPort}, RV]),

    ExtendedRV = case RV of
                     {client_error, [Message]} = JSONErr when is_binary(Message) ->
                         {error, rest_error, Message, JSONErr};
                     {client_error, _} = JSONErr ->
                         {error, rest_error,
                          ns_error_messages:engage_cluster_json_error(undefined), JSONErr};
                     X -> X
                 end,

    case ExtendedRV of
        {ok, {struct, NodeKVList}} ->
            try
                do_add_node_engaged(NodeKVList, Auth)
            catch
                exit:{unexpected_json, _Where, _Field} = Exc ->
                    JsonMsg = ns_error_messages:engage_cluster_json_error(Exc),
                    {error, engage_cluster_bad_json, JsonMsg, Exc}
            end;
        {ok, JSON} ->
            {error, engage_cluster_bad_json,
             ns_error_messages:engage_cluster_json_error(undefined),
             {struct_expected, JSON}};
        {error, _What, Msg, _Nested} = E ->
            M = iolist_to_binary([<<"Prepare join failed. ">>, Msg]),
            {error, engage_cluster, M, E}
    end.

expect_json_property_base(PropName, KVList) ->
    case lists:keyfind(PropName, 1, KVList) of
        false ->
            erlang:exit({unexpected_json, missing_property, PropName});
        Tuple -> element(2, Tuple)
    end.

expect_json_property_binary(PropName, KVList) ->
    RV = expect_json_property_base(PropName, KVList),
    case is_binary(RV) of
        true -> RV;
        _ -> erlang:exit({unexpected_json, not_binary, PropName})
    end.

expect_json_property_list(PropName, KVList) ->
    binary_to_list(expect_json_property_binary(PropName, KVList)).

expect_json_property_atom(PropName, KVList) ->
    binary_to_atom(expect_json_property_binary(PropName, KVList), latin1).

expect_json_property_integer(PropName, KVList) ->
    RV = expect_json_property_base(PropName, KVList),
    case is_integer(RV) of
        true -> RV;
        _ -> erlang:exit({unexpected_json, not_integer, PropName})
    end.

call_port_please(Name, Host) ->
    case erl_epmd:port_please(Name, Host, 5000) of
        {port, Port, _Version} -> Port;
        X -> X
    end.

verify_otp_connectivity(OtpNode) ->
    {Name, Host} = misc:node_name_host(OtpNode),
    Port = call_port_please(Name, Host),
    ?cluster_debug("port_please(~p, ~p) = ~p~n", [Name, Host, Port]),
    case is_integer(Port) of
        false ->
            {error, connect_node,
             ns_error_messages:verify_otp_connectivity_port_error(OtpNode, Port),
             {connect_node, OtpNode, Port}};
        true ->
            case gen_tcp:connect(Host, Port,
                                 [binary, {packet, 0}, {active, false}],
                                 5000) of
                {ok, Socket} ->
                    inet:close(Socket),
                    ok;
                {error, Reason} = X ->
                    {error, connect_node,
                     ns_error_messages:verify_otp_connectivity_connection_error(Reason, OtpNode, Host, Port),
                     X}
            end
    end.

do_add_node_engaged(NodeKVList, Auth) ->
    OtpNode = expect_json_property_atom(<<"otpNode">>, NodeKVList),
    RV = verify_otp_connectivity(OtpNode),
    case RV of
        ok ->
            case check_can_add_node(NodeKVList) of
                ok ->
                    node_add_transaction(OtpNode,
                                         fun () ->
                                                 do_add_node_engaged_inner(NodeKVList, OtpNode, Auth)
                                         end);
                Error -> Error
            end;
        X -> X
    end.

check_can_add_node(NodeKVList) ->
    JoineeClusterCompatVersion = expect_json_property_integer(<<"clusterCompatibility">>, NodeKVList),
    MyCompatVersion = misc:expect_prop_value(cluster_compatibility_version, dict:fetch(node(), ns_doctor:get_nodes())),
    case JoineeClusterCompatVersion =:= MyCompatVersion of
        true -> case expect_json_property_binary(<<"version">>, NodeKVList) of
                    <<"1.6.", _/binary>> ->
                        {error, incompatible_cluster_version,
                         <<"Joining 1.6.x node to this cluster does not work">>,
                         incompatible_cluster_version};
                    _ ->
                        ok
                end;
        false -> {error, incompatible_cluster_version,
                  ns_error_messages:incompatible_cluster_version_error(MyCompatVersion,
                                                                       JoineeClusterCompatVersion,
                                                                       expect_json_property_atom(<<"otpNode">>, NodeKVList)),
                  {incompatible_cluster_version, MyCompatVersion, JoineeClusterCompatVersion}}
    end.

do_add_node_engaged_inner(NodeKVList, OtpNode, Auth) ->
    HostnameRaw = expect_json_property_list(<<"hostname">>, NodeKVList),
    [Hostname, Port] = case string:tokens(HostnameRaw, ":") of
                           [_, _] = Pair -> Pair;
                           [H] -> [H, "8091"];
                           _ -> erlang:exit({unexpected_json, malformed_hostname, HostnameRaw})
                       end,

    {struct, MyNodeKVList} = menelaus_web:build_full_node_info(node(), "127.0.0.1"),
    Struct = {struct, [{<<"targetNode">>, OtpNode}
                       | MyNodeKVList]},

    ?cluster_debug("Posting the following to complete_join on ~p:~n~p~n",
                   [HostnameRaw, Struct]),
    RV = menelaus_rest:json_request_hilevel(post,
                                            {Hostname, Port, "/completeJoin",
                                             "application/json",
                                             mochijson2:encode(Struct)},
                                            Auth),
    ?cluster_debug("Reply from complete_join on ~p:~n~p~n",
                   [HostnameRaw, RV]),

    ExtendedRV = case RV of
                     {client_error, [Message]} = JSONErr when is_binary(Message) ->
                         {error, rest_error, Message, JSONErr};
                     {client_error, _} = JSONErr ->
                         {error, rest_error,
                          <<"REST call returned invalid json.">>, JSONErr};
                     X -> X
                 end,

    case ExtendedRV of
        {ok, _} -> {ok, OtpNode};
        {error, _Where, Msg, _Nested} = E ->
            M = iolist_to_binary([<<"Join completion call failed. ">>, Msg]),
            {error, complete_join, M, E}
    end.

node_add_transaction(Node, Body) ->
    Fun = fun(X) ->
                  lists:usort([Node | X])
          end,
    ns_config:update_key(nodes_wanted, Fun),
    ns_config:set({node, Node, membership}, inactiveAdded),
    ?cluster_info("Started node add transaction by adding node ~p to nodes_wanted~n",
                  [Node]),
    try Body() of
        {ok, _} = X -> X;
        Crap ->
            ?cluster_error("Add transaction of ~p failed because of ~p~n",
                           [Node, Crap]),
            shun(Node),
            Crap
    catch
        Type:What ->
            ?cluster_error("Add transaction of ~p failed because of exception ~p~n",
                           [Node, {Type, What, erlang:get_stacktrace()}]),
            shun(Node),
            erlang:Type(What),
            erlang:error(cannot_happen)
    end.

do_engage_cluster(NodeKVList) ->
    try
        case ns_cluster_membership:system_joinable() of
            false ->
                {error, system_not_joinable,
                 <<"Node is already part of cluster.">>, system_not_joinable};
            true ->
                do_engage_cluster_check_16x(NodeKVList)
        end
    catch
        exit:{unexpected_json, _, _} = Exc ->
            {error, unexpected_json,
             ns_error_messages:engage_cluster_json_error(Exc),
             Exc}
    end.

do_engage_cluster_check_16x(NodeKVList) ->
    Version = expect_json_property_binary(<<"version">>, NodeKVList),
    case Version of
        <<"1.6.", _/binary>> ->
                {error, incompatible_cluster_version,
                 <<"Joining 1.6 cluster does not work">>,
                 incompatible_cluster_version};
        _ ->
            do_engage_cluster_inner(NodeKVList)
    end.


do_engage_cluster_inner(NodeKVList) ->
    OtpNode = expect_json_property_atom(<<"otpNode">>, NodeKVList),
    {_, Host} = misc:node_name_host(OtpNode),
    case check_host_connectivity(Host) of
        {ok, MyIP} ->
            case should_change_address() of
                true -> do_change_address(MyIP);
                _ -> ok
            end,
            %% we re-init node's cookie to support joining cloned
            %% nodes. If we don't do that cluster will be able to
            %% connect to this node too soon. And then initial set of
            %% nodes_wanted by node thats added to cluster may
            %% 'pollute' cluster's version and cause issues. See
            %% MB-4476 for details.
            ns_cookie_manager:cookie_init(),
            check_can_join_to(NodeKVList);
        X -> X
    end.

check_memory_size(NodeKVList) ->
    Quota = expect_json_property_integer(<<"memoryQuota">>, NodeKVList),
    MemoryFuzzyness = case (catch list_to_integer(os:getenv("MEMBASE_RAM_FUZZYNESS"))) of
                          X when is_integer(X) -> X;
                          _ -> 50
                      end,
    {_MinMemoryMB, MaxMemoryMB, _} = ns_storage_conf:allowed_node_quota_range_for_joined_nodes(),
    if
        Quota =< MaxMemoryMB + MemoryFuzzyness ->
            ok;
        true ->
            ThisMegs = element(1, ns_storage_conf:this_node_memory_data()) div 1048576,
            Error = {error, bad_memory_size, [{this, ThisMegs},
                                              {quota, Quota}]},
            {error, bad_memory_size,
             ns_error_messages:bad_memory_size_error(ThisMegs, Quota), Error}
    end.

check_can_join_to(NodeKVList) ->
    case check_memory_size(NodeKVList) of
        ok -> {ok, ok};
        Error -> Error
    end.

-spec do_complete_join([{binary(), term()}]) -> ok | {error, atom(), binary(), term()}.
do_complete_join(NodeKVList) ->
    try
        OtpNode = expect_json_property_atom(<<"otpNode">>, NodeKVList),
        OtpCookie = expect_json_property_atom(<<"otpCookie">>, NodeKVList),
        MyNode = expect_json_property_atom(<<"targetNode">>, NodeKVList),
        case check_can_join_to(NodeKVList) of
            {ok, _} ->
                case ns_cluster_membership:system_joinable() andalso MyNode =:= node() of
                    false ->
                        {error, join_race_detected,
                         <<"Node is already part of cluster.">>, system_not_joinable};
                    true ->
                        perform_actual_join(OtpNode, OtpCookie)
                end;
            Error -> Error
        end
    catch exit:{unexpected_json, _Where, _Field} = Exc ->
            {error, engage_cluster_bad_json,
             ns_error_messages:engage_cluster_json_error(undefined),
             Exc}
    end.


perform_actual_join(RemoteNode, NewCookie) ->
    ?cluster_log(0002, "Node ~p is joining cluster via node ~p.",
                 [node(), RemoteNode]),
    %% let ns_memcached know that we don't need to preserve data at all
    ns_config:set(i_am_a_dead_man, true),
    %% Pull the rug out from under the app
    ok = ns_server_cluster_sup:stop_cluster(),
    ns_log:delete_log(),
    Status = try
        ?cluster_debug("ns_cluster: joining cluster. Child has exited.", []),

        BlackSpot = make_ref(),
        MyNode = node(),
        ns_config:update(fun ({directory,_} = X) -> X;
                             ({otp, _}) -> {otp, [{cookie, NewCookie}]};
                             ({nodes_wanted, _} = X) -> X;
                             ({{node, _, membership}, _}) -> BlackSpot;
                             ({{node, Node, _}, _} = X) when Node =:= MyNode -> X;
                             (_) -> BlackSpot
                         end, BlackSpot),
        ns_config:set_initial(nodes_wanted, [node(), RemoteNode]),
        ?cluster_debug("pre-join cleaned config is:~n~p", [ns_config:get()]),
        {ok, _Cookie} = ns_cookie_manager:cookie_sync(),
        %% Let's verify connectivity.
        Connected = net_kernel:connect_node(RemoteNode),
        ?cluster_debug("Connection from ~p to ~p:  ~p",
                       [node(), RemoteNode, Connected]),
        {ok, ok}
    catch
        Type:Error ->
            ?cluster_error("Error during join: ~p",
                           [{Type, Error, erlang:get_stacktrace()}]),
            {ok, _} = ns_server_cluster_sup:start_cluster(),
            erlang:Type(Error)
    end,
    ?cluster_debug("Join status: ~p, starting ns_server_cluster back~n",
                   [Status]),
    Status2 = case ns_server_cluster_sup:start_cluster() of
                  {error, _} = E ->
                      {error, start_cluster_failed,
                       <<"Failed to start ns_server cluster processes back. Logs might have more details.">>,
                       E};
                  _ -> Status
              end,
    case Status2 of
        {ok, _} ->
            ?cluster_log(?NODE_JOINED, "Node ~s joined cluster",
                         [node()]),
            Status2;
        _ ->
            ?cluster_error("Failed to join cluster because of: ~p~n",
                           [Status2]),
            Status2
    end.<|MERGE_RESOLUTION|>--- conflicted
+++ resolved
@@ -140,14 +140,10 @@
     erlang:set_cookie(node(), NewCookie),
     lists:foreach(fun erlang:disconnect_node/1, nodes()),
     Config = ns_config:get(),
-    Buckets = ns_bucket:get_bucket_names(),
 
     RestConf = ns_config:search(Config, {node, node(), rest}),
     GlobalRestConf = ns_config:search(Config, rest),
-<<<<<<< HEAD
-
-=======
->>>>>>> a4057aad
+
     ns_config:clear([directory]),
     case GlobalRestConf of
         false -> false;
@@ -159,10 +155,6 @@
     end,
     ns_config:set_initial(nodes_wanted, [node()]),
     ns_cookie_manager:cookie_sync(),
-<<<<<<< HEAD
-    ns_storage_conf:delete_all_databases(Buckets),
-=======
->>>>>>> a4057aad
     ?cluster_debug("Leaving cluster", []),
     timer:sleep(1000),
     {ok, _} = ns_server_cluster_sup:start_cluster(),
