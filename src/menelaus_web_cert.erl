%% @author Couchbase <info@couchbase.com>
%% @copyright 2015 Couchbase, Inc.
%%
%% Licensed under the Apache License, Version 2.0 (the "License");
%% you may not use this file except in compliance with the License.
%% You may obtain a copy of the License at
%%
%%      http://www.apache.org/licenses/LICENSE-2.0
%%
%% Unless required by applicable law or agreed to in writing, software
%% distributed under the License is distributed on an "AS IS" BASIS,
%% WITHOUT WARRANTIES OR CONDITIONS OF ANY KIND, either express or implied.
%% See the License for the specific language governing permissions and
%% limitations under the License.
%%
%% @doc REST api's for handling ssl certificates

-module(menelaus_web_cert).

-include("ns_common.hrl").

-export([handle_cluster_certificate/1,
         handle_regenerate_certificate/1,
         handle_upload_cluster_ca/1,
         handle_reload_node_certificate/1,
         handle_get_node_certificate/2,
         handle_client_cert_auth_settings/1,
         handle_client_cert_auth_settings_post/1]).

-define(MAX_CLIENT_CERT_PREFIXES, ns_config:read_key_fast(client_cert_auth_max_prefixes, 10)).

handle_cluster_certificate(Req) ->
    menelaus_util:assert_is_enterprise(),

    case proplists:get_value("extended", Req:parse_qs()) of
        "true" ->
            handle_cluster_certificate_extended(Req);
        _ ->
            handle_cluster_certificate_simple(Req)
    end.

handle_cluster_certificate_simple(Req) ->
    Cert = case ns_server_cert:cluster_ca() of
               {GeneratedCert, _} ->
                   GeneratedCert;
               {UploadedCAProps, _, _} ->
                   proplists:get_value(pem, UploadedCAProps)
           end,
    menelaus_util:reply_ok(Req, "text/plain", Cert).

format_time(UTCSeconds) ->
    LocalTime = calendar:universal_time_to_local_time(
                  calendar:gregorian_seconds_to_datetime(UTCSeconds)),
    menelaus_util:format_server_time(LocalTime, 0).

warning_props({expires_soon, UTCSeconds}) ->
    [{message, ns_error_messages:node_certificate_warning(expires_soon)},
     {expires, format_time(UTCSeconds)}];
warning_props(Warning) ->
    [{message, ns_error_messages:node_certificate_warning(Warning)}].

translate_warning({Node, Warning}) ->
    [{node, Node} | warning_props(Warning)];
translate_warning(Warning) ->
    warning_props(Warning).

jsonify_cert_props(Props) ->
    lists:map(fun ({expires, UTCSeconds}) ->
                      {expires, format_time(UTCSeconds)};
                  ({K, V}) when is_list(V) ->
                      {K, list_to_binary(V)};
                  (Pair) ->
                      Pair
              end, Props).

handle_cluster_certificate_extended(Req) ->
    {Cert, WarningsJson} =
        case ns_server_cert:cluster_ca() of
            {GeneratedCert, _} ->
                {[{type, generated},
                  {pem, GeneratedCert}], [{translate_warning(self_signed)}]};
            {UploadedCAProps, _, _} ->
                Warnings = ns_server_cert:get_warnings(UploadedCAProps),
                {[{type, uploaded} | UploadedCAProps],
                 [{translate_warning(Pair)} || Pair <- Warnings]}
        end,
    menelaus_util:reply_json(Req, {[{cert, {jsonify_cert_props(Cert)}},
                                    {warnings, WarningsJson}]}).

handle_regenerate_certificate(Req) ->
    menelaus_util:assert_is_enterprise(),

    ns_server_cert:generate_and_set_cert_and_pkey(),
    ns_ssl_services_setup:sync_local_cert_and_pkey_change(),
    ?log_info("Completed certificate regeneration"),
    ns_audit:regenerate_certificate(Req),
    handle_cluster_certificate_simple(Req).

reply_error(Req, Error) ->
    menelaus_util:reply_json(
      Req, {[{error, ns_error_messages:cert_validation_error_message(Error)}]}, 400).

handle_upload_cluster_ca(Req) ->
    menelaus_util:assert_is_enterprise(),
    menelaus_util:assert_is_45(),

    case Req:recv_body() of
        undefined ->
            reply_error(Req, empty_cert);
        PemEncodedCA ->
            case ns_server_cert:set_cluster_ca(PemEncodedCA) of
                {ok, Props} ->
                    ns_audit:upload_cluster_ca(Req,
                                               proplists:get_value(subject, Props),
                                               proplists:get_value(expires, Props)),
                    handle_cluster_certificate_extended(Req);
                {error, Error} ->
                    reply_error(Req, Error)
            end
    end.

handle_reload_node_certificate(Req) ->
    menelaus_util:assert_is_enterprise(),
    menelaus_util:assert_is_45(),

    case ns_server_cert:apply_certificate_chain_from_inbox() of
        {ok, Props} ->
            ns_audit:reload_node_certificate(Req,
                                             proplists:get_value(subject, Props),
                                             proplists:get_value(expires, Props)),
            menelaus_util:reply(Req, 200);
        {error, Error} ->
            ?log_error("Error reloading node certificate: ~p", [Error]),
            menelaus_util:reply_json(
              Req, ns_error_messages:reload_node_certificate_error(Error), 400)
    end.

handle_get_node_certificate(NodeId, Req) ->
    menelaus_util:assert_is_enterprise(),

    case menelaus_web_node:find_node_hostname(NodeId, Req) of
        {ok, Node} ->
            case ns_server_cert:get_node_cert_info(Node) of
                [] ->
                    menelaus_util:reply_text(Req, <<"Certificate is not set up on this node">>, 404);
                Props ->
                    menelaus_util:reply_json(Req, {jsonify_cert_props(Props)})
            end;
        false ->
            menelaus_util:reply_text(
              Req,
              <<"Node is not found, make sure the ip address/hostname matches the ip address/hostname used by Couchbase">>,
              404)
    end.

allowed_values(Key) ->
    Values = [{"state", ["enable", "disable", "mandatory"]},
              {"path", ["subject.cn", "san.uri", "san.dnsname", "san.email"]},
              {"prefix", any},
              {"delimiter", any}],
    proplists:get_value(Key, Values, none).

handle_client_cert_auth_settings(Req) ->
    Cca = ns_ssl_services_setup:client_cert_auth(),
    Out = case cluster_compat_mode:is_cluster_51() of
              true ->
                  State = list_to_binary(proplists:get_value(state, Cca)),
                  Prefixes = [begin
                                  {struct, [{list_to_binary(atom_to_list(K)), list_to_binary(V)}
                                            || {K, V} <- Triple]}
                              end || Triple <- proplists:get_value(prefixes, Cca, [])],

                  {struct, [{<<"state">>, State}, {<<"prefixes">>, Prefixes}]};
              false ->
                  {[{K, list_to_binary(V)} || {K,V} <- Cca]}
          end,
    menelaus_util:reply_json(Req, Out).

validate_client_cert_auth_param(Key, Val) ->
    Values = allowed_values(Key),
    case Values == any orelse lists:member(Val, Values) of
        true ->
            {ok, {list_to_atom(Key), Val}};
        false ->
            {error, io_lib:format("Invalid value '~s' for key '~s'", [Val, Key])}
    end.

validate_client_cert_auth_state(StateVal, Prefixes, Cfg, Errors) ->
    case validate_client_cert_auth_param("state", StateVal) of
        {ok, CfgPair} ->
            case StateVal =/= "disable" andalso Prefixes =:= [] of
                true ->
                    E = {error, io_lib:format("'prefixes' cannot be empty when the "
                                              "'state' is '~s'", [StateVal])},
                    {Cfg, [E | Errors]};
                false ->
                    {[CfgPair | Cfg], Errors}
            end;
        Err ->
            {Cfg, [Err | Errors]}
    end.

validate_triple(Triple) ->
    Triple1 = lists:sort(Triple),
    case [K || {K, _V} <- Triple1] =:= ["delimiter", "path", "prefix"] of
        true ->
            case validate_client_cert_auth_param("path", proplists:get_value("path", Triple1)) of
                {ok, _} ->
                    {[{list_to_atom(K), V} || {K, V} <- Triple1], []};
                E ->
                    {[], [E]}
            end;
        false ->
            E = {error, io_lib:format("Invalid prefixes entry (~p). Must contain "
                                      "'path', 'prefix' & 'delimiter' fields.",
                                      [Triple1])},
            {[], [E]}
    end.

check_for_duplicate_prefixes(_PrefixCfg, Errors) when Errors =/= [] ->
    Errors;
check_for_duplicate_prefixes(PrefixCfg, Errors) ->
    {_, NewErrors} =
        lists:foldl(
          fun(Triple, {Set, EAcc}) ->
                  Path = proplists:get_value(path, Triple),
                  Prefix = proplists:get_value(prefix, Triple),

                  case sets:is_element({Path, Prefix}, Set) of
                      true ->
                          E = {error,
                               io_lib:format("Multiple entries with same path & prefix "
                                             "(~p) are not allowed", [{Path, Prefix}])},
                          {Set, [E | EAcc]};
                      false ->
                          {sets:add_element({Path, Prefix}, Set), EAcc}
                  end
          end, {sets:new(), Errors}, PrefixCfg),

    NewErrors.

validate_client_cert_auth_prefixes(Prefixes, Cfg, Errors) ->
    %% Prefixes are represented as a list of lists. Each list contains
    %% tuples representing the path, prefix and delimiter.
    {PCfg, PErrs0} = lists:foldr(
                      fun({C, E}, {CAcc, EAcc}) ->
                              {[C | CAcc], E ++ EAcc}
                      end, {[], []}, [validate_triple(Triple) || Triple <- Prefixes]),

    PErrs = check_for_duplicate_prefixes(PCfg, PErrs0),
    {Cfg ++ [{prefixes, PCfg}], PErrs ++ Errors}.

validate_client_cert_auth_settings({Key, Val}, Params, OldVal, Acc) ->
    case Key == "state" andalso Val =/= "disable" of
        true ->
            case {proplists:get_value("path", Params), proplists:get_value(path, OldVal)} of
                {undefined, undefined} ->
                    [{error, {400, io_lib:format("'path' must be defined when 'state' is "
                                                 "being set to '~s'", [Val])}}] ++ Acc;
                _ ->
                    Acc
            end;
        false ->
            Acc
    end.

handle_client_cert_auth_settings_post(Req) ->
<<<<<<< HEAD
    menelaus_util:assert_is_enterprise(),
    menelaus_util:assert_is_50(),
=======
    menelaus_web:assert_is_enterprise(),
    menelaus_web:assert_is_50(),

    case cluster_compat_mode:is_cluster_51() of
        true ->
            try menelaus_util:parse_json(Req) of
                JSON ->
                    do_handle_client_cert_auth_settings_5_1_post(Req, JSON)
            catch _:_ ->
                    menelaus_util:reply_json(Req, <<"Invalid JSON">>, 400)
            end;
        false ->
            do_handle_client_cert_auth_settings_5_0_post(Req)
    end.

%% The client_cert_auth settings will be a JSON payload 5.1 onwards and it'll look like
%% the following:
%%
%% {
%%     "state": "enable",
%%     "prefixes": [
%%       {
%%         "path": "san.uri",
%%         "prefix": "www.cb-",
%%         "delimiter": ".,;"
%%       },
%%       {
%%         "path": "san.email",
%%         "prefix": "a",
%%         "delimiter": "@"
%%       }
%%     ]
%% }
do_handle_client_cert_auth_settings_5_1_post(Req, JSON) ->
    {struct, Data} = JSON,
    State = binary_to_list(proplists:get_value(<<"state">>, Data, <<"disable">>)),
    PrefixesRaw = proplists:get_value(<<"prefixes">>, Data, []),

    case length(PrefixesRaw) > ?MAX_CLIENT_CERT_PREFIXES of
        true ->
            Err = io_lib:format("Maximum number of prefixes supported is ~p",
                                [?MAX_CLIENT_CERT_PREFIXES]),
            menelaus_util:reply_json(Req, list_to_binary(Err), 400);
        false ->
            Prefixes = [[{binary_to_list(K), binary_to_list(V)} || {K, V} <- Triple]
                        || {struct, Triple} <- PrefixesRaw],

            {Cfg0, Errors0} = validate_client_cert_auth_state(State, Prefixes, [], []),
            {Cfg, Errors} = validate_client_cert_auth_prefixes(Prefixes, Cfg0, Errors0),

            case Errors of
                [] ->
                    case ns_ssl_services_setup:client_cert_auth() of
                        Cfg ->
                            menelaus_util:reply(Req, 200);
                        _ ->
                            ns_config:set(client_cert_auth, Cfg),
                            ns_audit:client_cert_auth(Req, Cfg),
                            menelaus_util:reply(Req, 202)
                    end;
                _ ->
                    Out = [list_to_binary(Msg) || {error, Msg} <- Errors],
                    menelaus_util:reply_json(Req, Out, 400)
            end
    end.

do_handle_client_cert_auth_settings_5_0_post(Req) ->
>>>>>>> 838da818
    Params = Req:parse_post(),
    OldVal = ns_ssl_services_setup:client_cert_auth(),
    AccumulateChanges =
        fun({Key, Val} = Pair, Acc) ->
                case allowed_values(Key) of
                    none ->
                        [{error, {400, io_lib:format("Invalid key: '~s'", [Key])}}]
                            ++ Acc;
                    Values ->
                        Acc1 = validate_client_cert_auth_settings(Pair, Params, OldVal, Acc),
                        case Values == any orelse lists:member(Val, Values) of
                            true ->
                                NewKey = list_to_atom(Key),
                                case proplists:get_value(NewKey, OldVal) =/= Val of
                                    true ->
                                        [{NewKey, Val}] ++ Acc1;
                                    _Else ->
                                        Acc1
                                end;
                            false ->
                                [{error, {400, io_lib:format("Invalid value '~s' "
                                                             "for key '~s'",
                                                             [Val, Key])
                                         }
                                 }] ++ Acc1
                        end
                end
        end,
    KeyChanged = lists:foldl(AccumulateChanges, [], Params),
    case proplists:get_value(error, KeyChanged, none) of
        none when length(KeyChanged) > 0 ->
            NewValue = lists:ukeysort(1, KeyChanged ++ OldVal),
            ns_config:set(client_cert_auth, NewValue),
            ns_audit:client_cert_auth(Req, NewValue),
            menelaus_util:reply(Req, 202);
        {Code, Error} ->
            menelaus_util:reply_json(Req, list_to_binary(Error), Code);
        _Else ->
            menelaus_util:reply(Req, 200)
    end.<|MERGE_RESOLUTION|>--- conflicted
+++ resolved
@@ -265,12 +265,8 @@
     end.
 
 handle_client_cert_auth_settings_post(Req) ->
-<<<<<<< HEAD
     menelaus_util:assert_is_enterprise(),
     menelaus_util:assert_is_50(),
-=======
-    menelaus_web:assert_is_enterprise(),
-    menelaus_web:assert_is_50(),
 
     case cluster_compat_mode:is_cluster_51() of
         true ->
@@ -336,7 +332,6 @@
     end.
 
 do_handle_client_cert_auth_settings_5_0_post(Req) ->
->>>>>>> 838da818
     Params = Req:parse_post(),
     OldVal = ns_ssl_services_setup:client_cert_auth(),
     AccumulateChanges =
